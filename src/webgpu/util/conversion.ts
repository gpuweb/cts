import { Colors } from '../../common/util/colors.js';
import { ROArrayArray } from '../../common/util/types.js';
import { assert, objectEquals, TypedArrayBufferView, unreachable } from '../../common/util/util.js';
import { Float16Array } from '../../external/petamoriken/float16/float16.js';

import BinaryStream from './binary_stream.js';
import { kBit } from './constants.js';
import {
  align,
  cartesianProduct,
  clamp,
  correctlyRoundedF16,
  isFiniteF16,
  isSubnormalNumberF16,
  isSubnormalNumberF32,
  isSubnormalNumberF64,
} from './math.js';

/**
 * Encodes a JS `number` into a "normalized" (unorm/snorm) integer representation with `bits` bits.
 * Input must be between -1 and 1 if signed, or 0 and 1 if unsigned.
 *
 * MAINTENANCE_TODO: See if performance of texel_data improves if this function is pre-specialized
 * for a particular `bits`/`signed`.
 */
export function floatAsNormalizedInteger(float: number, bits: number, signed: boolean): number {
  if (signed) {
    assert(float >= -1 && float <= 1, () => `${float} out of bounds of snorm`);
    const max = Math.pow(2, bits - 1) - 1;
    return Math.round(float * max);
  } else {
    assert(float >= 0 && float <= 1, () => `${float} out of bounds of unorm`);
    const max = Math.pow(2, bits) - 1;
    return Math.round(float * max);
  }
}

/**
 * Decodes a JS `number` from a "normalized" (unorm/snorm) integer representation with `bits` bits.
 * Input must be an integer in the range of the specified unorm/snorm type.
 */
export function normalizedIntegerAsFloat(integer: number, bits: number, signed: boolean): number {
  assert(Number.isInteger(integer));
  if (signed) {
    const max = Math.pow(2, bits - 1) - 1;
    assert(integer >= -max - 1 && integer <= max);
    if (integer === -max - 1) {
      integer = -max;
    }
    return integer / max;
  } else {
    const max = Math.pow(2, bits) - 1;
    assert(integer >= 0 && integer <= max);
    return integer / max;
  }
}

/**
 * Compares 2 numbers. Returns true if their absolute value is
 * less than or equal to maxDiff or if they are both NaN or the
 * same sign infinity.
 */
export function numbersApproximatelyEqual(a: number, b: number, maxDiff: number = 0) {
  return (
    (Number.isNaN(a) && Number.isNaN(b)) ||
    (a === Number.POSITIVE_INFINITY && b === Number.POSITIVE_INFINITY) ||
    (a === Number.NEGATIVE_INFINITY && b === Number.NEGATIVE_INFINITY) ||
    Math.abs(a - b) <= maxDiff
  );
}

/**
 * Once-allocated ArrayBuffer/views to avoid overhead of allocation when converting between numeric formats
 *
 * workingData* is shared between multiple functions in this file, so to avoid re-entrancy problems, make sure in
 * functions that use it that they don't call themselves or other functions that use workingData*.
 */
const workingData = new ArrayBuffer(8);
const workingDataU32 = new Uint32Array(workingData);
const workingDataU16 = new Uint16Array(workingData);
const workingDataU8 = new Uint8Array(workingData);
const workingDataF32 = new Float32Array(workingData);
const workingDataF16 = new Float16Array(workingData);
const workingDataI16 = new Int16Array(workingData);
const workingDataI32 = new Int32Array(workingData);
const workingDataI8 = new Int8Array(workingData);
const workingDataF64 = new Float64Array(workingData);
const workingDataI64 = new BigInt64Array(workingData);
const workingDataU64 = new BigUint64Array(workingData);
const workingDataView = new DataView(workingData);

/**
 * Encodes a JS `number` into an IEEE754 floating point number with the specified number of
 * sign, exponent, mantissa bits, and exponent bias.
 * Returns the result as an integer-valued JS `number`.
 *
 * Does not handle clamping, overflow, or denormal inputs.
 * On underflow (result is subnormal), rounds to (signed) zero.
 *
 * MAINTENANCE_TODO: Replace usages of this with numberToFloatBits.
 */
export function float32ToFloatBits(
  n: number,
  signBits: 0 | 1,
  exponentBits: number,
  mantissaBits: number,
  bias: number
): number {
  assert(exponentBits <= 8);
  assert(mantissaBits <= 23);

  if (Number.isNaN(n)) {
    // NaN = all exponent bits true, 1 or more mantissa bits true
    return (((1 << exponentBits) - 1) << mantissaBits) | ((1 << mantissaBits) - 1);
  }

  workingDataView.setFloat32(0, n, true);
  const bits = workingDataView.getUint32(0, true);
  // bits (32): seeeeeeeefffffffffffffffffffffff

  // 0 or 1
  const sign = (bits >> 31) & signBits;

  if (n === 0) {
    if (sign === 1) {
      // Handle negative zero.
      return 1 << (exponentBits + mantissaBits);
    }
    return 0;
  }

  if (signBits === 0) {
    assert(n >= 0);
  }

  if (!Number.isFinite(n)) {
    // Infinity = all exponent bits true, no mantissa bits true
    // plus the sign bit.
    return (
      (((1 << exponentBits) - 1) << mantissaBits) | (n < 0 ? 2 ** (exponentBits + mantissaBits) : 0)
    );
  }

  const mantissaBitsToDiscard = 23 - mantissaBits;

  // >> to remove mantissa, & to remove sign, - 127 to remove bias.
  const exp = ((bits >> 23) & 0xff) - 127;

  // Convert to the new biased exponent.
  const newBiasedExp = bias + exp;
  assert(newBiasedExp < 1 << exponentBits, () => `input number ${n} overflows target type`);

  if (newBiasedExp <= 0) {
    // Result is subnormal or zero. Round to (signed) zero.
    return sign << (exponentBits + mantissaBits);
  } else {
    // Mask only the mantissa, and discard the lower bits.
    const newMantissa = (bits & 0x7fffff) >> mantissaBitsToDiscard;
    return (sign << (exponentBits + mantissaBits)) | (newBiasedExp << mantissaBits) | newMantissa;
  }
}

/**
 * Encodes a JS `number` into an IEEE754 16 bit floating point number.
 * Returns the result as an integer-valued JS `number`.
 *
 * Does not handle clamping, overflow, or denormal inputs.
 * On underflow (result is subnormal), rounds to (signed) zero.
 */
export function float32ToFloat16Bits(n: number) {
  return float32ToFloatBits(n, 1, 5, 10, 15);
}

/**
 * Decodes an IEEE754 16 bit floating point number into a JS `number` and returns.
 */
export function float16BitsToFloat32(float16Bits: number): number {
  return floatBitsToNumber(float16Bits, kFloat16Format);
}

type FloatFormat = { signed: 0 | 1; exponentBits: number; mantissaBits: number; bias: number };

/** FloatFormat defining IEEE754 32-bit float. */
export const kFloat32Format = { signed: 1, exponentBits: 8, mantissaBits: 23, bias: 127 } as const;
/** FloatFormat defining IEEE754 16-bit float. */
export const kFloat16Format = { signed: 1, exponentBits: 5, mantissaBits: 10, bias: 15 } as const;
/** FloatFormat for 9 bit mantissa, 5 bit exponent unsigned float */
export const kUFloat9e5Format = { signed: 0, exponentBits: 5, mantissaBits: 9, bias: 15 } as const;

/** Bitcast u32 (represented as integer Number) to f32 (represented as floating-point Number). */
export function float32BitsToNumber(bits: number): number {
  workingDataU32[0] = bits;
  return workingDataF32[0];
}
/** Bitcast f32 (represented as floating-point Number) to u32 (represented as integer Number). */
export function numberToFloat32Bits(number: number): number {
  workingDataF32[0] = number;
  return workingDataU32[0];
}

/**
 * Decodes an IEEE754 float with the supplied format specification into a JS number.
 *
 * The format MUST be no larger than a 32-bit float.
 */
export function floatBitsToNumber(bits: number, fmt: FloatFormat): number {
  // Pad the provided bits out to f32, then convert to a `number` with the wrong bias.
  // E.g. for f16 to f32:
  // - f16: S    EEEEE MMMMMMMMMM
  //        ^ 000^^^^^ ^^^^^^^^^^0000000000000
  // - f32: S eeeEEEEE MMMMMMMMMMmmmmmmmmmmmmm

  const kNonSignBits = fmt.exponentBits + fmt.mantissaBits;
  const kNonSignBitsMask = (1 << kNonSignBits) - 1;
  const exponentAndMantissaBits = bits & kNonSignBitsMask;
  const exponentMask = ((1 << fmt.exponentBits) - 1) << fmt.mantissaBits;
  const infinityOrNaN = (bits & exponentMask) === exponentMask;
  if (infinityOrNaN) {
    const mantissaMask = (1 << fmt.mantissaBits) - 1;
    const signBit = 2 ** kNonSignBits;
    const isNegative = (bits & signBit) !== 0;
    return bits & mantissaMask
      ? Number.NaN
      : isNegative
      ? Number.NEGATIVE_INFINITY
      : Number.POSITIVE_INFINITY;
  }
  let f32BitsWithWrongBias =
    exponentAndMantissaBits << (kFloat32Format.mantissaBits - fmt.mantissaBits);
  f32BitsWithWrongBias |= (bits << (31 - kNonSignBits)) & 0x8000_0000;
  const numberWithWrongBias = float32BitsToNumber(f32BitsWithWrongBias);
  return numberWithWrongBias * 2 ** (kFloat32Format.bias - fmt.bias);
}

/**
 * Convert ufloat9e5 bits from rgb9e5ufloat to a JS number
 *
 * The difference between `floatBitsToNumber` and `ufloatBitsToNumber`
 * is that the latter doesn't use an implicit leading bit:
 *
 * floatBitsToNumber      = 2^(exponent - bias) * (1 + mantissa / 2 ^ numMantissaBits)
 * ufloatM9E5BitsToNumber = 2^(exponent - bias) * (mantissa / 2 ^ numMantissaBits)
 *                        = 2^(exponent - bias - numMantissaBits) * mantissa
 */
export function ufloatM9E5BitsToNumber(bits: number, fmt: FloatFormat): number {
  const exponent = bits >> fmt.mantissaBits;
  const mantissaMask = (1 << fmt.mantissaBits) - 1;
  const mantissa = bits & mantissaMask;
  return mantissa * 2 ** (exponent - fmt.bias - fmt.mantissaBits);
}

/**
 * Encodes a JS `number` into an IEEE754 floating point number with the specified format.
 * Returns the result as an integer-valued JS `number`.
 *
 * Does not handle clamping, overflow, or denormal inputs.
 * On underflow (result is subnormal), rounds to (signed) zero.
 */
export function numberToFloatBits(number: number, fmt: FloatFormat): number {
  return float32ToFloatBits(number, fmt.signed, fmt.exponentBits, fmt.mantissaBits, fmt.bias);
}

/**
 * Given a floating point number (as an integer representing its bits), computes how many ULPs it is
 * from zero.
 *
 * Subnormal numbers are skipped, so that 0 is one ULP from the minimum normal number.
 * Subnormal values are flushed to 0.
 * Positive and negative 0 are both considered to be 0 ULPs from 0.
 */
export function floatBitsToNormalULPFromZero(bits: number, fmt: FloatFormat): number {
  const mask_sign = fmt.signed << (fmt.exponentBits + fmt.mantissaBits);
  const mask_expt = ((1 << fmt.exponentBits) - 1) << fmt.mantissaBits;
  const mask_mant = (1 << fmt.mantissaBits) - 1;
  const mask_rest = mask_expt | mask_mant;

  assert(fmt.exponentBits + fmt.mantissaBits <= 31);

  const sign = bits & mask_sign ? -1 : 1;
  const rest = bits & mask_rest;
  const subnormal_or_zero = (bits & mask_expt) === 0;
  const infinity_or_nan = (bits & mask_expt) === mask_expt;
  assert(!infinity_or_nan, 'no ulp representation for infinity/nan');

  // The first normal number is mask_mant+1, so subtract mask_mant to make min_normal - zero = 1ULP.
  const abs_ulp_from_zero = subnormal_or_zero ? 0 : rest - mask_mant;
  return sign * abs_ulp_from_zero;
}

/**
 * Encodes three JS `number` values into RGB9E5, returned as an integer-valued JS `number`.
 *
 * RGB9E5 represents three partial-precision floating-point numbers encoded into a single 32-bit
 * value all sharing the same 5-bit exponent.
 * There is no sign bit, and there is a shared 5-bit biased (15) exponent and a 9-bit
 * mantissa for each channel. The mantissa does NOT have an implicit leading "1.",
 * and instead has an implicit leading "0.".
 *
 * @see https://registry.khronos.org/OpenGL/extensions/EXT/EXT_texture_shared_exponent.txt
 */
export function packRGB9E5UFloat(r: number, g: number, b: number): number {
  const N = 9; // number of mantissa bits
  const Emax = 31; // max exponent
  const B = 15; // exponent bias
  const sharedexp_max = (((1 << N) - 1) / (1 << N)) * 2 ** (Emax - B);
  const red_c = clamp(r, { min: 0, max: sharedexp_max });
  const green_c = clamp(g, { min: 0, max: sharedexp_max });
  const blue_c = clamp(b, { min: 0, max: sharedexp_max });
  const max_c = Math.max(red_c, green_c, blue_c);
  const exp_shared_p = Math.max(-B - 1, Math.floor(Math.log2(max_c))) + 1 + B;
  const max_s = Math.floor(max_c / 2 ** (exp_shared_p - B - N) + 0.5);
  const exp_shared = max_s === 1 << N ? exp_shared_p + 1 : exp_shared_p;
  const scalar = 1 / 2 ** (exp_shared - B - N);
  const red_s = Math.floor(red_c * scalar + 0.5);
  const green_s = Math.floor(green_c * scalar + 0.5);
  const blue_s = Math.floor(blue_c * scalar + 0.5);
  assert(red_s >= 0 && red_s <= 0b111111111);
  assert(green_s >= 0 && green_s <= 0b111111111);
  assert(blue_s >= 0 && blue_s <= 0b111111111);
  assert(exp_shared >= 0 && exp_shared <= 0b11111);
  return ((exp_shared << 27) | (blue_s << 18) | (green_s << 9) | red_s) >>> 0;
}

/**
 * Decodes a RGB9E5 encoded color.
 * @see packRGB9E5UFloat
 */
export function unpackRGB9E5UFloat(encoded: number): { R: number; G: number; B: number } {
  const N = 9; // number of mantissa bits
  const B = 15; // exponent bias
  const red_s = (encoded >>> 0) & 0b111111111;
  const green_s = (encoded >>> 9) & 0b111111111;
  const blue_s = (encoded >>> 18) & 0b111111111;
  const exp_shared = (encoded >>> 27) & 0b11111;
  const exp = Math.pow(2, exp_shared - B - N);
  return {
    R: exp * red_s,
    G: exp * green_s,
    B: exp * blue_s,
  };
}

/**
 * Quantizes two f32s to f16 and then packs them in a u32
 *
 * This should implement the same behaviour as the builtin `pack2x16float` from
 * WGSL.
 *
 * Caller is responsible to ensuring inputs are f32s
 *
 * @param x first f32 to be packed
 * @param y second f32 to be packed
 * @returns an array of possible results for pack2x16float. Elements are either
 *          a number or undefined.
 *          undefined indicates that any value is valid, since the input went
 *          out of bounds.
 */
export function pack2x16float(x: number, y: number): (number | undefined)[] {
  // Generates all possible valid u16 bit fields for a given f32 to f16 conversion.
  // Assumes FTZ for both the f32 and f16 value is allowed.
  const generateU16s = (n: number): readonly number[] => {
    let contains_subnormals = isSubnormalNumberF32(n);
    const n_f16s = correctlyRoundedF16(n);
    contains_subnormals ||= n_f16s.some(isSubnormalNumberF16);

    const n_u16s = n_f16s.map(f16 => {
      workingDataF16[0] = f16;
      return workingDataU16[0];
    });

    const contains_poszero = n_u16s.some(u => u === kBit.f16.positive.zero);
    const contains_negzero = n_u16s.some(u => u === kBit.f16.negative.zero);
    if (!contains_negzero && (contains_poszero || contains_subnormals)) {
      n_u16s.push(kBit.f16.negative.zero);
    }

    if (!contains_poszero && (contains_negzero || contains_subnormals)) {
      n_u16s.push(kBit.f16.positive.zero);
    }

    return n_u16s;
  };

  if (!isFiniteF16(x) || !isFiniteF16(y)) {
    // This indicates any value is valid, so it isn't worth bothering
    // calculating the more restrictive possibilities.
    return [undefined];
  }

  const results = new Array<number>();
  for (const p of cartesianProduct(generateU16s(x), generateU16s(y))) {
    assert(p.length === 2, 'cartesianProduct of 2 arrays returned an entry with not 2 elements');
    workingDataU16[0] = p[0];
    workingDataU16[1] = p[1];
    results.push(workingDataU32[0]);
  }

  return results;
}

/**
 * Converts two normalized f32s to i16s and then packs them in a u32
 *
 * This should implement the same behaviour as the builtin `pack2x16snorm` from
 * WGSL.
 *
 * Caller is responsible to ensuring inputs are normalized f32s
 *
 * @param x first f32 to be packed
 * @param y second f32 to be packed
 * @returns a number that is expected result of pack2x16snorm.
 */
export function pack2x16snorm(x: number, y: number): number {
  // Converts f32 to i16 via the pack2x16snorm formula.
  // FTZ is not explicitly handled, because all subnormals will produce a value
  // between 0 and 1, but significantly away from the edges, so floor goes to 0.
  const generateI16 = (n: number): number => {
    return Math.floor(0.5 + 32767 * Math.min(1, Math.max(-1, n)));
  };

  workingDataI16[0] = generateI16(x);
  workingDataI16[1] = generateI16(y);

  return workingDataU32[0];
}

/**
 * Converts two normalized f32s to u16s and then packs them in a u32
 *
 * This should implement the same behaviour as the builtin `pack2x16unorm` from
 * WGSL.
 *
 * Caller is responsible to ensuring inputs are normalized f32s
 *
 * @param x first f32 to be packed
 * @param y second f32 to be packed
 * @returns an number that is expected result of pack2x16unorm.
 */
export function pack2x16unorm(x: number, y: number): number {
  // Converts f32 to u16 via the pack2x16unorm formula.
  // FTZ is not explicitly handled, because all subnormals will produce a value
  // between 0.5 and much less than 1, so floor goes to 0.
  const generateU16 = (n: number): number => {
    return Math.floor(0.5 + 65535 * Math.min(1, Math.max(0, n)));
  };

  workingDataU16[0] = generateU16(x);
  workingDataU16[1] = generateU16(y);

  return workingDataU32[0];
}

/**
 * Converts four normalized f32s to i8s and then packs them in a u32
 *
 * This should implement the same behaviour as the builtin `pack4x8snorm` from
 * WGSL.
 *
 * Caller is responsible to ensuring inputs are normalized f32s
 *
 * @param vals four f32s to be packed
 * @returns a number that is expected result of pack4x8usorm.
 */
export function pack4x8snorm(...vals: [number, number, number, number]): number {
  // Converts f32 to u8 via the pack4x8snorm formula.
  // FTZ is not explicitly handled, because all subnormals will produce a value
  // between 0 and 1, so floor goes to 0.
  const generateI8 = (n: number): number => {
    return Math.floor(0.5 + 127 * Math.min(1, Math.max(-1, n)));
  };

  for (const idx in vals) {
    workingDataI8[idx] = generateI8(vals[idx]);
  }

  return workingDataU32[0];
}

/**
 * Converts four normalized f32s to u8s and then packs them in a u32
 *
 * This should implement the same behaviour as the builtin `pack4x8unorm` from
 * WGSL.
 *
 * Caller is responsible to ensuring inputs are normalized f32s
 *
 * @param vals four f32s to be packed
 * @returns a number that is expected result of pack4x8unorm.
 */
export function pack4x8unorm(...vals: [number, number, number, number]): number {
  // Converts f32 to u8 via the pack4x8unorm formula.
  // FTZ is not explicitly handled, because all subnormals will produce a value
  // between 0.5 and much less than 1, so floor goes to 0.
  const generateU8 = (n: number): number => {
    return Math.floor(0.5 + 255 * Math.min(1, Math.max(0, n)));
  };

  for (const idx in vals) {
    workingDataU8[idx] = generateU8(vals[idx]);
  }

  return workingDataU32[0];
}

/**
 * Asserts that a number is within the representable (inclusive) of the integer type with the
 * specified number of bits and signedness.
 *
 * MAINTENANCE_TODO: Assert isInteger? Then this function "asserts that a number is representable"
 * by the type.
 */
export function assertInIntegerRange(n: number, bits: number, signed: boolean): void {
  if (signed) {
    const min = -Math.pow(2, bits - 1);
    const max = Math.pow(2, bits - 1) - 1;
    assert(n >= min && n <= max);
  } else {
    const max = Math.pow(2, bits) - 1;
    assert(n >= 0 && n <= max);
  }
}

/**
 * Converts a linear value into a "gamma"-encoded value using the sRGB-clamped transfer function.
 */
export function gammaCompress(n: number): number {
  n = n <= 0.0031308 ? (323 * n) / 25 : (211 * Math.pow(n, 5 / 12) - 11) / 200;
  return clamp(n, { min: 0, max: 1 });
}

/**
 * Converts a "gamma"-encoded value into a linear value using the sRGB-clamped transfer function.
 */
export function gammaDecompress(n: number): number {
  n = n <= 0.04045 ? (n * 25) / 323 : Math.pow((200 * n + 11) / 211, 12 / 5);
  return clamp(n, { min: 0, max: 1 });
}

/** Converts a 32-bit float value to a 32-bit unsigned integer value */
export function float32ToUint32(f32: number): number {
  workingDataF32[0] = f32;
  return workingDataU32[0];
}

/** Converts a 32-bit unsigned integer value to a 32-bit float value */
export function uint32ToFloat32(u32: number): number {
  workingDataU32[0] = u32;
  return workingDataF32[0];
}

/** Converts a 32-bit float value to a 32-bit signed integer value */
export function float32ToInt32(f32: number): number {
  workingDataF32[0] = f32;
  return workingDataI32[0];
}

/** Converts a 32-bit unsigned integer value to a 32-bit signed integer value */
export function uint32ToInt32(u32: number): number {
  workingDataU32[0] = u32;
  return workingDataI32[0];
}

/** Converts a 16-bit float value to a 16-bit unsigned integer value */
export function float16ToUint16(f16: number): number {
  workingDataF16[0] = f16;
  return workingDataU16[0];
}

/** Converts a 16-bit unsigned integer value to a 16-bit float value */
export function uint16ToFloat16(u16: number): number {
  workingDataU16[0] = u16;
  return workingDataF16[0];
}

/** Converts a 16-bit float value to a 16-bit signed integer value */
export function float16ToInt16(f16: number): number {
  workingDataF16[0] = f16;
  return workingDataI16[0];
}

/** A type of number representable by Scalar. */
export type ScalarKind =
  | 'abstract-float'
  | 'f64'
  | 'f32'
  | 'f16'
  | 'u32'
  | 'u16'
  | 'u8'
  | 'abstract-int'
  | 'i32'
  | 'i16'
  | 'i8'
  | 'bool';

/** ScalarType describes the type of WGSL Scalar. */
export class ScalarType {
  readonly kind: ScalarKind; // The named type
  readonly _size: number; // In bytes
  readonly _signed: boolean;
  readonly read: (buf: Uint8Array, offset: number) => ScalarValue; // reads a scalar from a buffer

  constructor(
    kind: ScalarKind,
    size: number,
    signed: boolean,
    read: (buf: Uint8Array, offset: number) => ScalarValue
  ) {
    this.kind = kind;
    this._size = size;
    this._signed = signed;
    this.read = read;
  }

  public toString(): string {
    return this.kind;
  }

  public get size(): number {
    return this._size;
  }

  public get alignment(): number {
    return this._size;
  }

  public get signed(): boolean {
    return this._signed;
  }

  /** Constructs a ScalarValue of this type with `value` */
  public create(value: number | bigint): ScalarValue {
    switch (typeof value) {
      case 'number':
        switch (this.kind) {
          case 'abstract-float':
            return abstractFloat(value);
          case 'abstract-int':
            return abstractInt(BigInt(value));
          case 'f64':
            return f64(value);
          case 'f32':
            return f32(value);
          case 'f16':
            return f16(value);
          case 'u32':
            return u32(value);
          case 'u16':
            return u16(value);
          case 'u8':
            return u8(value);
          case 'i32':
            return i32(value);
          case 'i16':
            return i16(value);
          case 'i8':
            return i8(value);
          case 'bool':
            return bool(value !== 0);
        }
        break;
      case 'bigint':
        switch (this.kind) {
          case 'abstract-int':
            return abstractInt(value);
          case 'bool':
            return bool(value !== 0n);
        }
        break;
    }
    unreachable(`Scalar<${this.kind}>.create() does not support ${typeof value}`);
  }
}

/** VectorType describes the type of WGSL Vector. */
export class VectorType {
  readonly width: number; // Number of elements in the vector
  readonly elementType: ScalarType; // Element type

  // Maps a string representation of a vector type to vector type.
  private static instances = new Map<string, VectorType>();

  static create(width: number, elementType: ScalarType): VectorType {
    const key = `${elementType.toString()} ${width}}`;
    let ty = this.instances.get(key);
    if (ty !== undefined) {
      return ty;
    }
    ty = new VectorType(width, elementType);
    this.instances.set(key, ty);
    return ty;
  }

  constructor(width: number, elementType: ScalarType) {
    this.width = width;
    this.elementType = elementType;
  }

  /**
   * @returns a vector constructed from the values read from the buffer at the
   * given byte offset
   */
  public read(buf: Uint8Array, offset: number): VectorValue {
    const elements: Array<ScalarValue> = [];
    for (let i = 0; i < this.width; i++) {
      elements[i] = this.elementType.read(buf, offset);
      offset += this.elementType.size;
    }
    return new VectorValue(elements);
  }

  public toString(): string {
    return `vec${this.width}<${this.elementType}>`;
  }

  public get size(): number {
    return this.elementType.size * this.width;
  }

  public get alignment(): number {
    return VectorType.alignmentOf(this.width, this.elementType);
  }

  public static alignmentOf(width: number, elementType: ScalarType) {
    return elementType.size * (width === 3 ? 4 : width);
  }

  /** Constructs a Vector of this type with the given values */
  public create(value: (number | bigint) | readonly (number | bigint)[]): VectorValue {
    if (value instanceof Array) {
      assert(value.length === this.width);
    } else {
      value = Array(this.width).fill(value);
    }
    return new VectorValue(value.map(v => this.elementType.create(v)));
  }
}

/** MatrixType describes the type of WGSL Matrix. */
export class MatrixType {
  readonly cols: number; // Number of columns in the Matrix
  readonly rows: number; // Number of elements per column in the Matrix
  readonly elementType: ScalarType; // Element type

  // Maps a string representation of a Matrix type to Matrix type.
  private static instances = new Map<string, MatrixType>();

  static create(cols: number, rows: number, elementType: ScalarType): MatrixType {
    const key = `${elementType.toString()} ${cols} ${rows}`;
    let ty = this.instances.get(key);
    if (ty !== undefined) {
      return ty;
    }
    ty = new MatrixType(cols, rows, elementType);
    this.instances.set(key, ty);
    return ty;
  }

  constructor(cols: number, rows: number, elementType: ScalarType) {
    this.cols = cols;
    this.rows = rows;
    assert(
      elementType.kind === 'f32' ||
        elementType.kind === 'f16' ||
        elementType.kind === 'abstract-float',
      "MatrixType can only have elementType of 'f32' or 'f16' or 'abstract-float'"
    );
    this.elementType = elementType;
  }

  /**
   * @returns a Matrix constructed from the values read from the buffer at the
   * given byte offset
   */
  public read(buf: Uint8Array, offset: number): MatrixValue {
    const elements: ScalarValue[][] = [...Array(this.cols)].map(_ => [...Array(this.rows)]);
    for (let c = 0; c < this.cols; c++) {
      for (let r = 0; r < this.rows; r++) {
        elements[c][r] = this.elementType.read(buf, offset);
        offset += this.elementType.size;
      }

      // vec3 have one padding element, so need to skip in matrices
      if (this.rows === 3) {
        offset += this.elementType.size;
      }
    }
    return new MatrixValue(elements);
  }

  public toString(): string {
    return `mat${this.cols}x${this.rows}<${this.elementType}>`;
  }

  public get size(): number {
    return VectorType.alignmentOf(this.rows, this.elementType) * this.cols;
  }

  public get alignment(): number {
    return VectorType.alignmentOf(this.rows, this.elementType);
  }

  /** Constructs a Matrix of this type with the given values */
  public create(value: (number | bigint) | readonly (number | bigint)[]): MatrixValue {
    if (value instanceof Array) {
      assert(value.length === this.cols * this.rows);
    } else {
      value = Array(this.cols * this.rows).fill(value);
    }
    const columns: (number | bigint)[][] = [];
    for (let i = 0; i < this.cols; i++) {
      const start = i * this.rows;
      columns.push(value.slice(start, start + this.rows));
    }
    return new MatrixValue(columns.map(c => c.map(v => this.elementType.create(v))));
  }
}

/** ArrayType describes the type of WGSL Array. */
export class ArrayType {
  readonly count: number; // Number of elements in the array. Zero represents a runtime-sized array.
  readonly elementType: Type; // Element type

  // Maps a string representation of a array type to array type.
  private static instances = new Map<string, ArrayType>();

  static create(count: number, elementType: Type): ArrayType {
    const key = `${elementType.toString()} ${count}`;
    let ty = this.instances.get(key);
    if (ty !== undefined) {
      return ty;
    }
    ty = new ArrayType(count, elementType);
    this.instances.set(key, ty);
    return ty;
  }

  constructor(count: number, elementType: Type) {
    this.count = count;
    this.elementType = elementType;
  }

  /**
   * @returns a array constructed from the values read from the buffer at the
   * given byte offset
   */
  public read(buf: Uint8Array, offset: number): ArrayValue {
    const elements: Array<Value> = [];

    for (let i = 0; i < this.count; i++) {
      elements[i] = this.elementType.read(buf, offset);
      offset += this.stride;
    }
    return new ArrayValue(elements);
  }

  public toString(): string {
    return this.count !== 0
      ? `array<${this.elementType}, ${this.count}>`
      : `array<${this.elementType}>`;
  }

  public get stride(): number {
    return align(this.elementType.size, this.elementType.alignment);
  }

  public get size(): number {
    return this.stride * this.count;
  }

  public get alignment(): number {
    return this.elementType.alignment;
  }

  /** Constructs an Array of this type with the given values */
  public create(value: (number | bigint) | readonly (number | bigint)[]): ArrayValue {
    if (value instanceof Array) {
      assert(value.length === this.count);
    } else {
      value = Array(this.count).fill(value);
    }
    return new ArrayValue(value.map(v => this.elementType.create(v)));
  }
}

/** ArrayElementType infers the element type of the indexable type A */
type ArrayElementType<A> = A extends { [index: number]: infer T } ? T : never;

/** Copy bytes from `buf` at `offset` into the working data, then read it out using `workingDataOut` */
function valueFromBytes<A extends TypedArrayBufferView>(
  workingDataOut: A,
  buf: Uint8Array,
  offset: number
): ArrayElementType<A> {
  for (let i = 0; i < workingDataOut.BYTES_PER_ELEMENT; ++i) {
    workingDataU8[i] = buf[offset + i];
  }
  return workingDataOut[0] as ArrayElementType<A>;
}

const abstractIntType = new ScalarType('abstract-int', 8, true, (buf: Uint8Array, offset: number) =>
  abstractInt(valueFromBytes(workingDataI64, buf, offset))
);
const i32Type = new ScalarType('i32', 4, true, (buf: Uint8Array, offset: number) =>
  i32(valueFromBytes(workingDataI32, buf, offset))
);
const u32Type = new ScalarType('u32', 4, false, (buf: Uint8Array, offset: number) =>
  u32(valueFromBytes(workingDataU32, buf, offset))
);
const i16Type = new ScalarType('i16', 2, true, (buf: Uint8Array, offset: number) =>
  i16(valueFromBytes(workingDataI16, buf, offset))
);
const u16Type = new ScalarType('u16', 2, false, (buf: Uint8Array, offset: number) =>
  u16(valueFromBytes(workingDataU16, buf, offset))
);
const i8Type = new ScalarType('i8', 1, true, (buf: Uint8Array, offset: number) =>
  i8(valueFromBytes(workingDataI8, buf, offset))
);
const u8Type = new ScalarType('u8', 1, false, (buf: Uint8Array, offset: number) =>
  u8(valueFromBytes(workingDataU8, buf, offset))
);
const abstractFloatType = new ScalarType(
  'abstract-float',
  8,
  true,
  (buf: Uint8Array, offset: number) => abstractFloat(valueFromBytes(workingDataF64, buf, offset))
);
const f64Type = new ScalarType('f64', 8, true, (buf: Uint8Array, offset: number) =>
  f64(valueFromBytes(workingDataF64, buf, offset))
);
const f32Type = new ScalarType('f32', 4, true, (buf: Uint8Array, offset: number) =>
  f32(valueFromBytes(workingDataF32, buf, offset))
);
const f16Type = new ScalarType('f16', 2, true, (buf: Uint8Array, offset: number) =>
  f16Bits(valueFromBytes(workingDataU16, buf, offset))
);
const boolType = new ScalarType('bool', 4, false, (buf: Uint8Array, offset: number) =>
  bool(valueFromBytes(workingDataU32, buf, offset) !== 0)
);

/** Type is a ScalarType, VectorType, MatrixType or ArrayType. */
export type Type = ScalarType | VectorType | MatrixType | ArrayType;

/** Type holds pre-declared Types along with helper constructor functions. */
export const Type = {
  abstractInt: abstractIntType,
  'abstract-int': abstractIntType,
  i32: i32Type,
  u32: u32Type,
  i16: i16Type,
  u16: u16Type,
  i8: i8Type,
  u8: u8Type,

  abstractFloat: abstractFloatType,
  'abstract-float': abstractFloatType,
  f64: f64Type,
  f32: f32Type,
  f16: f16Type,

  bool: boolType,

  vec: (width: number, elementType: ScalarType) => VectorType.create(width, elementType),

  vec2ai: VectorType.create(2, abstractIntType),
  vec2i: VectorType.create(2, i32Type),
  vec2u: VectorType.create(2, u32Type),
  vec2af: VectorType.create(2, abstractFloatType),
  vec2f: VectorType.create(2, f32Type),
  vec2h: VectorType.create(2, f16Type),
  vec2b: VectorType.create(2, boolType),
  vec3ai: VectorType.create(3, abstractIntType),
  vec3i: VectorType.create(3, i32Type),
  vec3u: VectorType.create(3, u32Type),
  vec3af: VectorType.create(3, abstractFloatType),
  vec3f: VectorType.create(3, f32Type),
  vec3h: VectorType.create(3, f16Type),
  vec3b: VectorType.create(3, boolType),
  vec4ai: VectorType.create(4, abstractIntType),
  vec4i: VectorType.create(4, i32Type),
  vec4u: VectorType.create(4, u32Type),
  vec4af: VectorType.create(4, abstractFloatType),
  vec4f: VectorType.create(4, f32Type),
  vec4h: VectorType.create(4, f16Type),
  vec4b: VectorType.create(4, boolType),

  mat: (cols: number, rows: number, elementType: ScalarType) =>
    MatrixType.create(cols, rows, elementType),

  mat2x2f: MatrixType.create(2, 2, f32Type),
  mat2x2h: MatrixType.create(2, 2, f16Type),
  mat3x2f: MatrixType.create(3, 2, f32Type),
  mat3x2h: MatrixType.create(3, 2, f16Type),
  mat4x2f: MatrixType.create(4, 2, f32Type),
  mat4x2h: MatrixType.create(4, 2, f16Type),
  mat2x3f: MatrixType.create(2, 3, f32Type),
  mat2x3h: MatrixType.create(2, 3, f16Type),
  mat3x3f: MatrixType.create(3, 3, f32Type),
  mat3x3h: MatrixType.create(3, 3, f16Type),
  mat4x3f: MatrixType.create(4, 3, f32Type),
  mat4x3h: MatrixType.create(4, 3, f16Type),
  mat2x4f: MatrixType.create(2, 4, f32Type),
  mat2x4h: MatrixType.create(2, 4, f16Type),
  mat3x4f: MatrixType.create(3, 4, f32Type),
  mat3x4h: MatrixType.create(3, 4, f16Type),
  mat4x4f: MatrixType.create(4, 4, f32Type),
  mat4x4h: MatrixType.create(4, 4, f16Type),

  array: (count: number, elementType: Type) => ArrayType.create(count, elementType),
};

/** @returns the ScalarType from the ScalarKind */
export function scalarType(kind: ScalarKind): ScalarType {
  switch (kind) {
    case 'abstract-float':
      return Type.abstractFloat;
    case 'f64':
      return Type.f64;
    case 'f32':
      return Type.f32;
    case 'f16':
      return Type.f16;
    case 'u32':
      return Type.u32;
    case 'u16':
      return Type.u16;
    case 'u8':
      return Type.u8;
    case 'abstract-int':
      return Type.abstractInt;
    case 'i32':
      return Type.i32;
    case 'i16':
      return Type.i16;
    case 'i8':
      return Type.i8;
    case 'bool':
      return Type.bool;
  }
}

/** @returns the number of scalar (element) types of the given Type */
export function numElementsOf(ty: Type): number {
  if (ty instanceof ScalarType) {
    return 1;
  }
  if (ty instanceof VectorType) {
    return ty.width;
  }
  if (ty instanceof MatrixType) {
    return ty.cols * ty.rows;
  }
  if (ty instanceof ArrayType) {
    return ty.count;
  }
  throw new Error(`unhandled type ${ty}`);
}

/** @returns the scalar elements of the given Value */
export function elementsOf(value: Value): Value[] {
  if (isScalarValue(value)) {
    return [value];
  }
  if (value instanceof VectorValue) {
    return value.elements;
  }
  if (value instanceof MatrixValue) {
    return value.elements.flat();
  }
  if (value instanceof ArrayValue) {
    return value.elements;
  }
  throw new Error(`unhandled value ${value}`);
}

/** @returns the scalar elements of the given Value */
export function scalarElementsOf(value: Value): ScalarValue[] {
  if (isScalarValue(value)) {
    return [value];
  }
  if (value instanceof VectorValue) {
    return value.elements;
  }
  if (value instanceof MatrixValue) {
    return value.elements.flat();
  }
  if (value instanceof ArrayValue) {
    return value.elements.map(els => scalarElementsOf(els)).flat();
  }
  throw new Error(`unhandled value ${value}`);
}

/** @returns the inner element type of the given type */
export function elementTypeOf(t: Type) {
  if (t instanceof ScalarType) {
    return t;
  }
  return t.elementType;
}

/** @returns the scalar (element) type of the given Type */
export function scalarTypeOf(ty: Type): ScalarType {
  if (ty instanceof ScalarType) {
    return ty;
  }
  if (ty instanceof VectorType) {
    return ty.elementType;
  }
  if (ty instanceof MatrixType) {
    return ty.elementType;
  }
  if (ty instanceof ArrayType) {
    return scalarTypeOf(ty.elementType);
  }
  throw new Error(`unhandled type ${ty}`);
}

function hex(sizeInBytes: number, bitsLow: number, bitsHigh?: number) {
  let hex = '';
  workingDataU32[0] = bitsLow;
  if (bitsHigh !== undefined) {
    workingDataU32[1] = bitsHigh;
  }
  for (let i = 0; i < sizeInBytes; ++i) {
    hex = workingDataU8[i].toString(16).padStart(2, '0') + hex;
  }
  return `0x${hex}`;
}

function withPoint(x: number) {
  const str = `${x}`;
  return str.indexOf('.') > 0 || str.indexOf('e') > 0 ? str : `${str}.0`;
}

/** Class that encapsulates a single abstract-int value. */
export class AbstractIntValue {
  readonly value: bigint; // The abstract-integer value
  readonly bitsLow: number; // The low 32 bits of the abstract-integer value.
  readonly bitsHigh: number; // The high 32 bits of the abstract-integer value.
  readonly type = Type.abstractInt; // The type of the value.

  public constructor(value: bigint, bitsLow: number, bitsHigh: number) {
    this.value = value;
    this.bitsLow = bitsLow;
    this.bitsHigh = bitsHigh;
  }

  /**
   * Copies the scalar value to the buffer at the provided byte offset.
   * @param buffer the destination buffer
   * @param offset the offset in buffer, in units of `buffer`
   */
  public copyTo(buffer: TypedArrayBufferView, offset: number) {
    workingDataU32[0] = this.bitsLow;
    workingDataU32[1] = this.bitsHigh;
    for (let i = 0; i < 8; i++) {
      buffer[offset + i] = workingDataU8[i];
    }
  }

  /** @returns the WGSL representation of this scalar value */
  public wgsl(): string {
    // WGSL parses negative numbers as a negated positive.
    // This means '-9223372036854775808' parses as `-' & '9223372036854775808', so must be written as
    // '(-9223372036854775807 - 1)' in WGSL, because '9223372036854775808' is not a valid AbstractInt.
    if (this.value === -9223372036854775808n) {
      return `(-9223372036854775807 - 1)`;
    }
    return `${this.value}`;
  }

  public toString(): string {
    return `${Colors.bold(this.value.toString())} (${hex(8, this.bitsLow, this.bitsHigh)})`;
  }
}

/** Class that encapsulates a single abstract-float value. */
export class AbstractFloatValue {
  readonly value: number; // The f32 value
  readonly bitsLow: number; // The low 32 bits of the abstract-float value.
  readonly bitsHigh: number; // The high 32 bits of the abstract-float value.
  readonly type = Type.abstractFloat; // The type of the value.

  public constructor(value: number, bitsLow: number, bitsHigh: number) {
    this.value = value;
    this.bitsLow = bitsLow;
    this.bitsHigh = bitsHigh;
  }

  /**
   * Copies the scalar value to the buffer at the provided byte offset.
   * @param buffer the destination buffer
   * @param offset the offset in buffer, in units of `buffer`
   */
  public copyTo(buffer: TypedArrayBufferView, offset: number) {
    workingDataU32[0] = this.bitsLow;
    workingDataU32[1] = this.bitsHigh;
    for (let i = 0; i < 8; i++) {
      buffer[offset + i] = workingDataU8[i];
    }
  }

  /** @returns the WGSL representation of this scalar value */
  public wgsl(): string {
    return `${withPoint(this.value)}`;
  }

  public toString(): string {
    switch (this.value) {
      case Infinity:
      case -Infinity:
        return Colors.bold(this.value.toString());
      default: {
        let str = this.value.toString();
        str = str.indexOf('.') > 0 || str.indexOf('e') > 0 ? str : `${str}.0`;
        return isSubnormalNumberF64(this.value.valueOf())
          ? `${Colors.bold(str)} (${hex(8, this.bitsLow, this.bitsHigh)} subnormal)`
          : `${Colors.bold(str)} (${hex(8, this.bitsLow, this.bitsHigh)})`;
      }
    }
  }
}

/** Class that encapsulates a single i32 value. */
export class I32Value {
  readonly value: number; // The i32 value
  readonly bits: number; // The i32 value, bitcast to a 32-bit integer.
  readonly type = Type.i32; // The type of the value.

  public constructor(value: number, bits: number) {
    this.value = value;
    this.bits = bits;
  }

  /**
   * Copies the scalar value to the buffer at the provided byte offset.
   * @param buffer the destination buffer
   * @param offset the offset in buffer, in units of `buffer`
   */
  public copyTo(buffer: TypedArrayBufferView, offset: number) {
    workingDataU32[0] = this.bits;
    for (let i = 0; i < 4; i++) {
      buffer[offset + i] = workingDataU8[i];
    }
  }

  /** @returns the WGSL representation of this scalar value */
  public wgsl(): string {
    return `i32(${this.value})`;
  }

  public toString(): string {
    return `${Colors.bold(this.value.toString())} (${hex(4, this.bits)})`;
  }
}

/** Class that encapsulates a single u32 value. */
export class U32Value {
  readonly value: number; // The u32 value
  readonly type = Type.u32; // The type of the value.

  public constructor(value: number) {
    this.value = value;
  }

  /**
   * Copies the scalar value to the buffer at the provided byte offset.
   * @param buffer the destination buffer
   * @param offset the offset in buffer, in units of `buffer`
   */
  public copyTo(buffer: TypedArrayBufferView, offset: number) {
    workingDataU32[0] = this.value;
    for (let i = 0; i < 4; i++) {
      buffer[offset + i] = workingDataU8[i];
    }
  }

  /** @returns the WGSL representation of this scalar value */
  public wgsl(): string {
    return `${this.value}u`;
  }

  public toString(): string {
    return `${Colors.bold(this.value.toString())} (${hex(4, this.value)})`;
  }
}

/**
 * Class that encapsulates a single i16 value.
 * @note type does not exist in WGSL yet
 */
export class I16Value {
  readonly value: number; // The i16 value
  readonly bits: number; // The i16 value, bitcast to a 16-bit integer.
  readonly type = Type.i16; // The type of the value.

  public constructor(value: number, bits: number) {
    this.value = value;
    this.bits = bits;
  }

  /**
   * Copies the scalar value to the buffer at the provided byte offset.
   * @param buffer the destination buffer
   * @param offset the offset in buffer, in units of `buffer`
   */
  public copyTo(buffer: TypedArrayBufferView, offset: number) {
    workingDataU16[0] = this.bits;
    for (let i = 0; i < 4; i++) {
      buffer[offset + i] = workingDataU8[i];
    }
  }

  /** @returns the WGSL representation of this scalar value */
  public wgsl(): string {
    return `i16(${this.value})`;
  }

  public toString(): string {
    return `${Colors.bold(this.value.toString())} (${hex(2, this.bits)})`;
  }
}

/**
 * Class that encapsulates a single u16 value.
 * @note type does not exist in WGSL yet
 */
export class U16Value {
  readonly value: number; // The u16 value
  readonly type = Type.u16; // The type of the value.

  public constructor(value: number) {
    this.value = value;
  }

  /**
   * Copies the scalar value to the buffer at the provided byte offset.
   * @param buffer the destination buffer
   * @param offset the offset in buffer, in units of `buffer`
   */
  public copyTo(buffer: TypedArrayBufferView, offset: number) {
    workingDataU16[0] = this.value;
    for (let i = 0; i < 2; i++) {
      buffer[offset + i] = workingDataU8[i];
    }
  }

  /** @returns the WGSL representation of this scalar value */
  public wgsl(): string {
    assert(false, 'u16 is not a WGSL type');
    return `u16(${this.value})`;
  }

  public toString(): string {
    return `${Colors.bold(this.value.toString())} (${hex(2, this.value)})`;
  }
}

/**
 * Class that encapsulates a single i8 value.
 * @note type does not exist in WGSL yet
 */
export class I8Value {
  readonly value: number; // The i8 value
  readonly bits: number; // The i8 value, bitcast to a 8-bit integer.
  readonly type = Type.i8; // The type of the value.

  public constructor(value: number, bits: number) {
    this.value = value;
    this.bits = bits;
  }

  /**
   * Copies the scalar value to the buffer at the provided byte offset.
   * @param buffer the destination buffer
   * @param offset the offset in buffer, in units of `buffer`
   */
  public copyTo(buffer: TypedArrayBufferView, offset: number) {
    workingDataU8[0] = this.bits;
    for (let i = 0; i < 4; i++) {
      buffer[offset + i] = workingDataU8[i];
    }
  }

  /** @returns the WGSL representation of this scalar value */
  public wgsl(): string {
    return `i8(${this.value})`;
  }

  public toString(): string {
    return `${Colors.bold(this.value.toString())} (${hex(2, this.bits)})`;
  }
}

/**
 * Class that encapsulates a single u8 value.
 * @note type does not exist in WGSL yet
 */
export class U8Value {
  readonly value: number; // The u8 value
  readonly type = Type.u8; // The type of the value.

  public constructor(value: number) {
    this.value = value;
  }

  /**
   * Copies the scalar value to the buffer at the provided byte offset.
   * @param buffer the destination buffer
   * @param offset the offset in buffer, in units of `buffer`
   */
  public copyTo(buffer: TypedArrayBufferView, offset: number) {
    workingDataU8[0] = this.value;
    for (let i = 0; i < 2; i++) {
      buffer[offset + i] = workingDataU8[i];
    }
  }

  /** @returns the WGSL representation of this scalar value */
  public wgsl(): string {
    assert(false, 'u8 is not a WGSL type');
    return `u8(${this.value})`;
  }

  public toString(): string {
    return `${Colors.bold(this.value.toString())} (${hex(2, this.value)})`;
  }
}

/**
 * Class that encapsulates a single f64 value
 * @note type does not exist in WGSL yet
 */
export class F64Value {
  readonly value: number; // The f32 value
  readonly bitsLow: number; // The low 32 bits of the abstract-float value.
  readonly bitsHigh: number; // The high 32 bits of the abstract-float value.
  readonly type = Type.f64; // The type of the value.

  public constructor(value: number, bitsLow: number, bitsHigh: number) {
    this.value = value;
    this.bitsLow = bitsLow;
    this.bitsHigh = bitsHigh;
  }

  /**
   * Copies the scalar value to the buffer at the provided byte offset.
   * @param buffer the destination buffer
   * @param offset the offset in buffer, in units of `buffer`
   */
  public copyTo(buffer: TypedArrayBufferView, offset: number) {
    workingDataU32[0] = this.bitsLow;
    workingDataU32[1] = this.bitsHigh;
    for (let i = 0; i < 8; i++) {
      buffer[offset + i] = workingDataU8[i];
    }
  }

  /** @returns the WGSL representation of this scalar value */
  public wgsl(): string {
    assert(false, 'f64 is not a WGSL type');
    return `${withPoint(this.value)}`;
  }

  public toString(): string {
    switch (this.value) {
      case Infinity:
      case -Infinity:
        return Colors.bold(this.value.toString());
      default: {
        let str = this.value.toString();
        str = str.indexOf('.') > 0 || str.indexOf('e') > 0 ? str : `${str}.0`;
        return isSubnormalNumberF64(this.value.valueOf())
          ? `${Colors.bold(str)} (${hex(8, this.bitsLow, this.bitsHigh)} subnormal)`
          : `${Colors.bold(str)} (${hex(8, this.bitsLow, this.bitsHigh)})`;
      }
    }
  }
}

/** Class that encapsulates a single f32 value. */
export class F32Value {
  readonly value: number; // The f32 value
  readonly bits: number; // The f32 value, bitcast to a 32-bit integer.
  readonly type = Type.f32; // The type of the value.

  public constructor(value: number, bits: number) {
    this.value = value;
    this.bits = bits;
  }

  /**
   * Copies the scalar value to the buffer at the provided byte offset.
   * @param buffer the destination buffer
   * @param offset the offset in buffer, in units of `buffer`
   */
  public copyTo(buffer: TypedArrayBufferView, offset: number) {
    workingDataU32[0] = this.bits;
    for (let i = 0; i < 4; i++) {
      buffer[offset + i] = workingDataU8[i];
    }
  }

  /** @returns the WGSL representation of this scalar value */
  public wgsl(): string {
    return `${withPoint(this.value)}f`;
  }

  public toString(): string {
    switch (this.value) {
      case Infinity:
      case -Infinity:
        return Colors.bold(this.value.toString());
      default: {
        let str = this.value.toString();
        str = str.indexOf('.') > 0 || str.indexOf('e') > 0 ? str : `${str}.0`;
        return isSubnormalNumberF32(this.value.valueOf())
          ? `${Colors.bold(str)} (${hex(4, this.bits)} subnormal)`
          : `${Colors.bold(str)} (${hex(4, this.bits)})`;
      }
    }
  }
}

/** Class that encapsulates a single f16 value. */
export class F16Value {
  readonly value: number; // The f16 value
  readonly bits: number; // The f16 value, bitcast to a 16-bit integer.
  readonly type = Type.f16; // The type of the value.

  public constructor(value: number, bits: number) {
    this.value = value;
    this.bits = bits;
  }

  /**
   * Copies the scalar value to the buffer at the provided byte offset.
   * @param buffer the destination buffer
   * @param offset the offset in buffer, in units of `buffer`
   */
  public copyTo(buffer: TypedArrayBufferView, offset: number) {
    workingDataU16[0] = this.bits;
    for (let i = 0; i < 2; i++) {
      buffer[offset + i] = workingDataU8[i];
    }
  }

  /** @returns the WGSL representation of this scalar value */
  public wgsl(): string {
    return `${withPoint(this.value)}h`;
  }

  public toString(): string {
    switch (this.value) {
      case Infinity:
      case -Infinity:
        return Colors.bold(this.value.toString());
      default: {
        let str = this.value.toString();
        str = str.indexOf('.') > 0 || str.indexOf('e') > 0 ? str : `${str}.0`;
        return isSubnormalNumberF16(this.value.valueOf())
          ? `${Colors.bold(str)} (${hex(2, this.bits)} subnormal)`
          : `${Colors.bold(str)} (${hex(2, this.bits)})`;
      }
    }
  }
}
/** Class that encapsulates a single bool value. */
export class BoolValue {
  readonly value: boolean; // The bool value
  readonly type = Type.bool; // The type of the value.

  public constructor(value: boolean) {
    this.value = value;
  }

  /**
   * Copies the scalar value to the buffer at the provided byte offset.
   * @param buffer the destination buffer
   * @param offset the offset in buffer, in units of `buffer`
   */
  public copyTo(buffer: TypedArrayBufferView, offset: number) {
    buffer[offset] = this.value ? 1 : 0;
  }

  /** @returns the WGSL representation of this scalar value */
  public wgsl(): string {
    return this.value.toString();
  }

  public toString(): string {
    return Colors.bold(this.value.toString());
  }
}

/** Scalar represents all the scalar value types */
export type ScalarValue =
  | AbstractIntValue
  | AbstractFloatValue
  | I32Value
  | U32Value
  | I16Value
  | U16Value
  | I8Value
  | U8Value
  | F64Value
  | F32Value
  | F16Value
  | BoolValue;

export interface ScalarBuilder<T> {
  (value: T): ScalarValue;
}

export function isScalarValue(value: object): value is ScalarValue {
  return (
    value instanceof AbstractIntValue ||
    value instanceof AbstractFloatValue ||
    value instanceof I32Value ||
    value instanceof U32Value ||
    value instanceof I16Value ||
    value instanceof U16Value ||
    value instanceof I8Value ||
    value instanceof U8Value ||
    value instanceof F64Value ||
    value instanceof F32Value ||
    value instanceof F16Value ||
    value instanceof BoolValue
  );
}

/** Create an AbstractInt from a numeric value, a JS `bigint`. */
export function abstractInt(value: bigint) {
  workingDataI64[0] = value;
  return new AbstractIntValue(workingDataI64[0], workingDataU32[0], workingDataU32[1]);
}

/** Create an AbstractInt from a bit representation, a uint64 represented as a JS `bigint`. */
export function abstractIntBits(value: bigint) {
  workingDataU64[0] = value;
  return new AbstractIntValue(workingDataI64[0], workingDataU32[0], workingDataU32[1]);
}

/** Create an AbstractFloat from a numeric value, a JS `number`. */
export function abstractFloat(value: number) {
  workingDataF64[0] = value;
  return new AbstractFloatValue(workingDataF64[0], workingDataU32[0], workingDataU32[1]);
}

/** Create an i32 from a numeric value, a JS `number`. */
export function i32(value: number) {
  workingDataI32[0] = value;
  return new I32Value(workingDataI32[0], workingDataU32[0]);
}

/** Create an i32 from a bit representation, a uint32 represented as a JS `number`. */
export function i32Bits(bits: number) {
  workingDataU32[0] = bits;
  return new I32Value(workingDataI32[0], workingDataU32[0]);
}

/** Create a u32 from a numeric value, a JS `number`. */
export function u32(value: number) {
  workingDataU32[0] = value;
  return new U32Value(workingDataU32[0]);
}

/** Create a u32 from a bit representation, a uint32 represented as a JS `number`. */
export function u32Bits(bits: number) {
  workingDataU32[0] = bits;
  return new U32Value(workingDataU32[0]);
}

/** Create an i16 from a numeric value, a JS `number`. */
export function i16(value: number) {
  workingDataI16[0] = value;
  return new I16Value(workingDataI16[0], workingDataU16[0]);
}

/** Create a u16 from a numeric value, a JS `number`. */
export function u16(value: number) {
  workingDataU16[0] = value;
  return new U16Value(workingDataU16[0]);
}

/** Create an i8 from a numeric value, a JS `number`. */
export function i8(value: number) {
  workingDataI8[0] = value;
  return new I8Value(workingDataI8[0], workingDataU8[0]);
}

/** Create a u8 from a numeric value, a JS `number`. */
export function u8(value: number) {
  workingDataU8[0] = value;
  return new U8Value(workingDataU8[0]);
}

/** Create an f64 from a numeric value, a JS `number`. */
export function f64(value: number) {
  workingDataF64[0] = value;
  return new F64Value(workingDataF64[0], workingDataU32[0], workingDataU32[1]);
}

/** Create an f32 from a numeric value, a JS `number`. */
export function f32(value: number) {
  workingDataF32[0] = value;
  return new F32Value(workingDataF32[0], workingDataU32[0]);
}

/** Create an f32 from a bit representation, a uint32 represented as a JS `number`. */
export function f32Bits(bits: number) {
  workingDataU32[0] = bits;
  return new F32Value(workingDataF32[0], workingDataU32[0]);
}

/** Create an f16 from a numeric value, a JS `number`. */
export function f16(value: number) {
  workingDataF16[0] = value;
  return new F16Value(workingDataF16[0], workingDataU16[0]);
}

/** Create an f16 from a bit representation, a uint16 represented as a JS `number`. */
export function f16Bits(bits: number) {
  workingDataU16[0] = bits;
  return new F16Value(workingDataF16[0], workingDataU16[0]);
}

/** Create a boolean value. */
export function bool(value: boolean): ScalarValue {
  return new BoolValue(value);
}

/** A 'true' literal value */
export const True = bool(true);

/** A 'false' literal value */
export const False = bool(false);

/**
 * Class that encapsulates a vector value.
 */
export class VectorValue {
  readonly elements: Array<ScalarValue>;
  readonly type: VectorType;

  public constructor(elements: Array<ScalarValue>) {
    if (elements.length < 2 || elements.length > 4) {
      throw new Error(`vector element count must be between 2 and 4, got ${elements.length}`);
    }
    for (let i = 1; i < elements.length; i++) {
      const a = elements[0].type;
      const b = elements[i].type;
      if (a !== b) {
        throw new Error(
          `cannot mix vector element types. Found elements with types '${a}' and '${b}'`
        );
      }
    }
    this.elements = elements;
    this.type = VectorType.create(elements.length, elements[0].type);
  }

  /**
   * Copies the vector value to the Uint8Array buffer at the provided byte offset.
   * @param buffer the destination buffer
   * @param offset the byte offset within buffer
   */
  public copyTo(buffer: Uint8Array, offset: number) {
    for (const element of this.elements) {
      element.copyTo(buffer, offset);
      offset += this.type.elementType.size;
    }
  }

  /**
   * @returns the WGSL representation of this vector value
   */
  public wgsl(): string {
    const els = this.elements.map(v => v.wgsl()).join(', ');
    return `vec${this.type.width}(${els})`;
  }

  public toString(): string {
    return `${this.type}(${this.elements.map(e => e.toString()).join(', ')})`;
  }

  public get x() {
    assert(0 < this.elements.length);
    return this.elements[0];
  }

  public get y() {
    assert(1 < this.elements.length);
    return this.elements[1];
  }

  public get z() {
    assert(2 < this.elements.length);
    return this.elements[2];
  }

  public get w() {
    assert(3 < this.elements.length);
    return this.elements[3];
  }
}

/** Helper for constructing a new vector with the provided values */
export function vec(...elements: ScalarValue[]) {
  return new VectorValue(elements);
}

/** Helper for constructing a new two-element vector with the provided values */
export function vec2(x: ScalarValue, y: ScalarValue) {
  return new VectorValue([x, y]);
}

/** Helper for constructing a new three-element vector with the provided values */
export function vec3(x: ScalarValue, y: ScalarValue, z: ScalarValue) {
  return new VectorValue([x, y, z]);
}

/** Helper for constructing a new four-element vector with the provided values */
export function vec4(x: ScalarValue, y: ScalarValue, z: ScalarValue, w: ScalarValue) {
  return new VectorValue([x, y, z, w]);
}

/**
 * Helper for constructing Vectors from arrays of numbers
 *
 * @param v array of numbers to be converted, must contain 2, 3 or 4 elements
 * @param op function to convert from number to Scalar, e.g. 'f32`
 */
export function toVector(v: readonly number[], op: (n: number) => ScalarValue): VectorValue {
  switch (v.length) {
    case 2:
      return vec2(op(v[0]), op(v[1]));
    case 3:
      return vec3(op(v[0]), op(v[1]), op(v[2]));
    case 4:
      return vec4(op(v[0]), op(v[1]), op(v[2]), op(v[3]));
  }
  unreachable(`input to 'toVector' must contain 2, 3, or 4 elements`);
}

/**
 * Class that encapsulates a Matrix value.
 */
export class MatrixValue {
  readonly elements: ScalarValue[][];
  readonly type: MatrixType;

  public constructor(elements: Array<Array<ScalarValue>>) {
    const num_cols = elements.length;
    if (num_cols < 2 || num_cols > 4) {
      throw new Error(`matrix cols count must be between 2 and 4, got ${num_cols}`);
    }

    const num_rows = elements[0].length;
    if (!elements.every(c => c.length === num_rows)) {
      throw new Error(`cannot mix matrix column lengths`);
    }

    if (num_rows < 2 || num_rows > 4) {
      throw new Error(`matrix rows count must be between 2 and 4, got ${num_rows}`);
    }

    const elem_type = elements[0][0].type;
    if (!elements.every(c => c.every(r => objectEquals(r.type, elem_type)))) {
      throw new Error(`cannot mix matrix element types`);
    }

    this.elements = elements;
    this.type = MatrixType.create(num_cols, num_rows, elem_type);
  }

  /**
   * Copies the matrix value to the Uint8Array buffer at the provided byte offset.
   * @param buffer the destination buffer
   * @param offset the byte offset within buffer
   */
  public copyTo(buffer: Uint8Array, offset: number) {
    for (let i = 0; i < this.type.cols; i++) {
      for (let j = 0; j < this.type.rows; j++) {
        this.elements[i][j].copyTo(buffer, offset);
        offset += this.type.elementType.size;
      }

      // vec3 have one padding element, so need to skip in matrices
      if (this.type.rows === 3) {
        offset += this.type.elementType.size;
      }
    }
  }

  /**
   * @returns the WGSL representation of this matrix value
   */
  public wgsl(): string {
    const els = this.elements.flatMap(c => c.map(r => r.wgsl())).join(', ');
    return `mat${this.type.cols}x${this.type.rows}(${els})`;
  }

  public toString(): string {
    return `${this.type}(${this.elements.map(c => c.join(', ')).join(', ')})`;
  }
}

/**
 * Class that encapsulates an Array value.
 */
export class ArrayValue {
  readonly elements: Value[];
  readonly type: ArrayType;

  public constructor(elements: Array<Value>) {
    const elem_type = elements[0].type;
    if (!elements.every(c => elements.every(r => objectEquals(r.type, elem_type)))) {
      throw new Error(`cannot mix array element types`);
    }

    this.elements = elements;
    this.type = ArrayType.create(elements.length, elem_type);
  }

  /**
   * Copies the array value to the Uint8Array buffer at the provided byte offset.
   * @param buffer the destination buffer
   * @param offset the byte offset within buffer
   */
  public copyTo(buffer: Uint8Array, offset: number) {
    for (const element of this.elements) {
      element.copyTo(buffer, offset);
      offset += this.type.elementType.size;
    }
  }

  /**
   * @returns the WGSL representation of this array value
   */
  public wgsl(): string {
    const els = this.elements.map(r => r.wgsl()).join(', ');
    return isAbstractType(this.type.elementType) ? `array(${els})` : `${this.type}(${els})`;
  }

  public toString(): string {
    return this.wgsl();
  }
}

/** Helper for constructing an ArrayValue with the provided values */
export function array(...elements: Value[]) {
  return new ArrayValue(elements);
}

/**
 * Helper for constructing Matrices from arrays of numbers
 *
 * @param m array of array of numbers to be converted, all Array of number must
 *          be of the same length. All Arrays must have 2, 3, or 4 elements.
 * @param op function to convert from number to Scalar, e.g. 'f32`
 */
export function toMatrix(m: ROArrayArray<number>, op: (n: number) => ScalarValue): MatrixValue {
  const cols = m.length;
  const rows = m[0].length;
  const elements: ScalarValue[][] = [...Array<ScalarValue[]>(cols)].map(_ => [
    ...Array<ScalarValue>(rows),
  ]);
  for (let i = 0; i < cols; i++) {
    for (let j = 0; j < rows; j++) {
      elements[i][j] = op(m[i][j]);
    }
  }

  return new MatrixValue(elements);
}

/** Value is a Scalar, Vector, Matrix or Array value. */
export type Value = ScalarValue | VectorValue | MatrixValue | ArrayValue;

export type SerializedScalarValue = {
  kind: 'scalar';
  type: ScalarKind;
  value: boolean | number;
};

export type SerializedVectorValue = {
  kind: 'vector';
  type: ScalarKind;
  value: boolean[] | readonly number[];
};

export type SerializedMatrixValue = {
  kind: 'matrix';
  type: ScalarKind;
  value: ROArrayArray<number>;
};

enum SerializedScalarKind {
  AbstractFloat,
  F64,
  F32,
  F16,
  U32,
  U16,
  U8,
  I32,
  I16,
  I8,
  Bool,
  AbstractInt,
}

/** serializeScalarKind() serializes a ScalarKind to a BinaryStream */
function serializeScalarKind(s: BinaryStream, v: ScalarKind) {
  switch (v) {
    case 'abstract-float':
      s.writeU8(SerializedScalarKind.AbstractFloat);
      return;
    case 'f64':
      s.writeU8(SerializedScalarKind.F64);
      return;
    case 'f32':
      s.writeU8(SerializedScalarKind.F32);
      return;
    case 'f16':
      s.writeU8(SerializedScalarKind.F16);
      return;
    case 'u32':
      s.writeU8(SerializedScalarKind.U32);
      return;
    case 'u16':
      s.writeU8(SerializedScalarKind.U16);
      return;
    case 'u8':
      s.writeU8(SerializedScalarKind.U8);
      return;
    case 'abstract-int':
      s.writeU8(SerializedScalarKind.AbstractInt);
      return;
    case 'i32':
      s.writeU8(SerializedScalarKind.I32);
      return;
    case 'i16':
      s.writeU8(SerializedScalarKind.I16);
      return;
    case 'i8':
      s.writeU8(SerializedScalarKind.I8);
      return;
    case 'bool':
      s.writeU8(SerializedScalarKind.Bool);
      return;
  }
  unreachable(`Do not know what to write scalar kind = ${v}`);
}

/** deserializeScalarKind() deserializes a ScalarKind from a BinaryStream */
function deserializeScalarKind(s: BinaryStream): ScalarKind {
  const kind = s.readU8();
  switch (kind) {
    case SerializedScalarKind.AbstractFloat:
      return 'abstract-float';
    case SerializedScalarKind.F64:
      return 'f64';
    case SerializedScalarKind.F32:
      return 'f32';
    case SerializedScalarKind.F16:
      return 'f16';
    case SerializedScalarKind.U32:
      return 'u32';
    case SerializedScalarKind.U16:
      return 'u16';
    case SerializedScalarKind.U8:
      return 'u8';
    case SerializedScalarKind.AbstractInt:
      return 'abstract-int';
    case SerializedScalarKind.I32:
      return 'i32';
    case SerializedScalarKind.I16:
      return 'i16';
    case SerializedScalarKind.I8:
      return 'i8';
    case SerializedScalarKind.Bool:
      return 'bool';
    default:
      unreachable(`invalid serialized ScalarKind: ${kind}`);
  }
}

enum SerializedValueKind {
  Scalar,
  Vector,
  Matrix,
}

/** serializeValue() serializes a Value to a BinaryStream */
export function serializeValue(s: BinaryStream, v: Value) {
  const serializeScalar = (scalar: ScalarValue, kind: ScalarKind) => {
    switch (typeof scalar.value) {
      case 'number':
        switch (kind) {
          case 'abstract-float':
            s.writeF64(scalar.value);
            return;
          case 'f64':
            s.writeF64(scalar.value);
            return;
          case 'f32':
            s.writeF32(scalar.value);
            return;
          case 'f16':
            s.writeF16(scalar.value);
            return;
          case 'u32':
            s.writeU32(scalar.value);
            return;
          case 'u16':
            s.writeU16(scalar.value);
            return;
          case 'u8':
            s.writeU8(scalar.value);
            return;
          case 'i32':
            s.writeI32(scalar.value);
            return;
          case 'i16':
            s.writeI16(scalar.value);
            return;
          case 'i8':
            s.writeI8(scalar.value);
            return;
        }
        break;
      case 'bigint':
        switch (kind) {
          case 'abstract-int':
            s.writeI64(scalar.value);
            return;
        }
        break;
      case 'boolean':
        switch (kind) {
          case 'bool':
            s.writeBool(scalar.value);
            return;
        }
        break;
    }
  };

  if (isScalarValue(v)) {
    s.writeU8(SerializedValueKind.Scalar);
    serializeScalarKind(s, v.type.kind);
    serializeScalar(v, v.type.kind);
    return;
  }
  if (v instanceof VectorValue) {
    s.writeU8(SerializedValueKind.Vector);
    serializeScalarKind(s, v.type.elementType.kind);
    s.writeU8(v.type.width);
    for (const element of v.elements) {
      serializeScalar(element, v.type.elementType.kind);
    }
    return;
  }
  if (v instanceof MatrixValue) {
    s.writeU8(SerializedValueKind.Matrix);
    serializeScalarKind(s, v.type.elementType.kind);
    s.writeU8(v.type.cols);
    s.writeU8(v.type.rows);
    for (const column of v.elements) {
      for (const element of column) {
        serializeScalar(element, v.type.elementType.kind);
      }
    }
    return;
  }

  unreachable(`unhandled value type: ${v}`);
}

/** deserializeValue() deserializes a Value from a BinaryStream */
export function deserializeValue(s: BinaryStream): Value {
  const deserializeScalar = (kind: ScalarKind) => {
    switch (kind) {
      case 'abstract-float':
        return abstractFloat(s.readF64());
      case 'f64':
        return f64(s.readF64());
      case 'f32':
        return f32(s.readF32());
      case 'f16':
        return f16(s.readF16());
      case 'u32':
        return u32(s.readU32());
      case 'u16':
        return u16(s.readU16());
      case 'u8':
        return u8(s.readU8());
      case 'abstract-int':
        return abstractInt(s.readI64());
      case 'i32':
        return i32(s.readI32());
      case 'i16':
        return i16(s.readI16());
      case 'i8':
        return i8(s.readI8());
      case 'bool':
        return bool(s.readBool());
    }
  };
  const valueKind = s.readU8();
  const scalarKind = deserializeScalarKind(s);
  switch (valueKind) {
    case SerializedValueKind.Scalar:
      return deserializeScalar(scalarKind);
    case SerializedValueKind.Vector: {
      const width = s.readU8();
      const scalars = new Array<ScalarValue>(width);
      for (let i = 0; i < width; i++) {
        scalars[i] = deserializeScalar(scalarKind);
      }
      return new VectorValue(scalars);
    }
    case SerializedValueKind.Matrix: {
      const numCols = s.readU8();
      const numRows = s.readU8();
      const columns = new Array<ScalarValue[]>(numCols);
      for (let c = 0; c < numCols; c++) {
        columns[c] = new Array<ScalarValue>(numRows);
        for (let i = 0; i < numRows; i++) {
          columns[c][i] = deserializeScalar(scalarKind);
        }
      }
      return new MatrixValue(columns);
    }
    default:
      unreachable(`invalid serialized value kind: ${valueKind}`);
  }
}

/** @returns if the Value is a float scalar type */
export function isFloatValue(v: Value): boolean {
  return isFloatType(v.type);
}

/**
 * @returns if `ty` is an abstract numeric type.
 * @note this does not consider composite types.
 * Use elementType() if you want to test the element type.
 */
export function isAbstractType(ty: Type): boolean {
  if (ty instanceof ScalarType) {
    return ty.kind === 'abstract-float' || ty.kind === 'abstract-int';
  }
  return false;
}

/**
 * @returns if `ty` is a floating point type.
 * @note this does not consider composite types.
 * Use elementType() if you want to test the element type.
 */
export function isFloatType(ty: Type): boolean {
  if (ty instanceof ScalarType) {
    return (
      ty.kind === 'abstract-float' || ty.kind === 'f64' || ty.kind === 'f32' || ty.kind === 'f16'
    );
  }
  return false;
}

/**
 * @returns if `ty` is an unsigned type.
 */
export function isUnsignedType(ty: Type): boolean {
  if (ty instanceof ScalarType) {
    return ty.kind === 'u8' || ty.kind === 'u16' || ty.kind === 'u32';
  } else {
    return isUnsignedType(ty.elementType);
  }
}

/** @returns true if an argument of type 'src' can be used for a parameter of type 'dst' */
export function isConvertible(src: Type, dst: Type) {
  if (src === dst) {
    return true;
  }

  const widthOf = (ty: Type) => {
    return ty instanceof VectorType ? ty.width : 1;
  };

  if (widthOf(src) !== widthOf(dst)) {
    return false;
  }

  const elSrc = scalarTypeOf(src);
  const elDst = scalarTypeOf(dst);

  switch (elSrc.kind) {
    case 'abstract-float':
      switch (elDst.kind) {
        case 'abstract-float':
        case 'f16':
        case 'f32':
        case 'f64':
          return true;
        default:
          return false;
      }
    case 'abstract-int':
      switch (elDst.kind) {
        case 'abstract-int':
        case 'abstract-float':
        case 'f16':
        case 'f32':
        case 'f64':
        case 'u16':
        case 'u32':
        case 'u8':
        case 'i16':
        case 'i32':
        case 'i8':
          return true;
        default:
          return false;
      }
    default:
      return false;
  }
}

/// All floating-point scalar types
const kFloatScalars = [Type.abstractFloat, Type.f32, Type.f16] as const;

/// All floating-point vec2 types
const kFloatVec2 = [Type.vec2af, Type.vec2f, Type.vec2h] as const;

/// All floating-point vec3 types
const kFloatVec3 = [Type.vec3af, Type.vec3f, Type.vec3h] as const;

/// All floating-point vec4 types
const kFloatVec4 = [Type.vec4af, Type.vec4f, Type.vec4h] as const;

export const kConcreteF32ScalarsAndVectors = [
  Type.f32,
  Type.vec2f,
  Type.vec3f,
  Type.vec4f,
] as const;

/// All f16 floating-point scalar and vector types
export const kConcreteF16ScalarsAndVectors = [
  Type.f16,
  Type.vec2h,
  Type.vec3h,
  Type.vec4h,
] as const;

/// All floating-point vector types
export const kFloatVectors = [...kFloatVec2, ...kFloatVec3, ...kFloatVec4] as const;

/// All floating-point scalar and vector types
export const kFloatScalarsAndVectors = [...kFloatScalars, ...kFloatVectors] as const;

// Abstract and concrete integer types are not grouped into an 'all' type,
// because for many validation tests there is a valid conversion of
// AbstractInt -> AbstractFloat, but not one for the concrete integers. Thus, an
// AbstractInt literal will be a potentially valid input, whereas the concrete
// integers will not be. For many tests the pattern is to have separate fixtures
// for the things that might be valid and those that are never valid.

/// All signed integer vector types
export const kConcreteSignedIntegerVectors = [Type.vec2i, Type.vec3i, Type.vec4i] as const;

/// All unsigned integer vector types
export const kConcreteUnsignedIntegerVectors = [Type.vec2u, Type.vec3u, Type.vec4u] as const;

/// All concrete integer vector types
export const kConcreteIntegerVectors = [
  ...kConcreteSignedIntegerVectors,
  ...kConcreteUnsignedIntegerVectors,
] as const;

/// All signed integer scalar and vector types
export const kConcreteSignedIntegerScalarsAndVectors = [
  Type.i32,
  ...kConcreteSignedIntegerVectors,
] as const;

/// All unsigned integer scalar and vector types
export const kConcreteUnsignedIntegerScalarsAndVectors = [
  Type.u32,
  ...kConcreteUnsignedIntegerVectors,
] as const;

/// All concrete integer scalar and vector types
export const kConcreteIntegerScalarsAndVectors = [
  ...kConcreteSignedIntegerScalarsAndVectors,
  ...kConcreteUnsignedIntegerScalarsAndVectors,
] as const;

/// All types which are convertable to floating-point scalar types.
export const kConvertableToFloatScalar = [Type.abstractInt, ...kFloatScalars] as const;

/// All types which are convertable to floating-point vector 2 types.
export const kConvertableToFloatVec2 = [Type.vec2ai, ...kFloatVec2] as const;

/// All types which are convertable to floating-point vector 3 types.
export const kConvertableToFloatVec3 = [Type.vec3ai, ...kFloatVec3] as const;

/// All types which are convertable to floating-point vector 4 types.
export const kConvertableToFloatVec4 = [Type.vec4ai, ...kFloatVec4] as const;

/// All the types which are convertable to floating-point vector types.
export const kConvertableToFloatVectors = [
  Type.vec2ai,
  Type.vec3ai,
  Type.vec4ai,
  ...kFloatVectors,
] as const;

/// All types which are convertable to floating-point scalar or vector types.
export const kConvertableToFloatScalarsAndVectors = [
  Type.abstractInt,
  ...kFloatScalars,
  ...kConvertableToFloatVectors,
] as const;

/// All the numeric scalar and vector types.
export const kAllNumericScalarsAndVectors = [
  ...kConvertableToFloatScalarsAndVectors,
  ...kConcreteIntegerScalarsAndVectors,
] as const;

<<<<<<< HEAD
/// All boolean types.
export const kAllBooleansAndVectors = [Type.bool, Type.vec2b, Type.vec3b, Type.vec4b] as const;
=======
/// All the concrete integer and floating point scalars and vectors.
export const kConcreteNumericScalarsAndVectors = [
  ...kConcreteIntegerScalarsAndVectors,
  ...kConcreteF16ScalarsAndVectors,
  ...kConcreteF32ScalarsAndVectors,
] as const;
>>>>>>> 6303cafe

/// All the scalar and vector types.
export const kAllScalarsAndVectors = [
  ...kAllBooleansAndVectors,
  ...kAllNumericScalarsAndVectors,
] as const;<|MERGE_RESOLUTION|>--- conflicted
+++ resolved
@@ -2434,17 +2434,15 @@
   ...kConcreteIntegerScalarsAndVectors,
 ] as const;
 
-<<<<<<< HEAD
-/// All boolean types.
-export const kAllBooleansAndVectors = [Type.bool, Type.vec2b, Type.vec3b, Type.vec4b] as const;
-=======
 /// All the concrete integer and floating point scalars and vectors.
 export const kConcreteNumericScalarsAndVectors = [
   ...kConcreteIntegerScalarsAndVectors,
   ...kConcreteF16ScalarsAndVectors,
   ...kConcreteF32ScalarsAndVectors,
 ] as const;
->>>>>>> 6303cafe
+
+/// All boolean types.
+export const kAllBooleansAndVectors = [Type.bool, Type.vec2b, Type.vec3b, Type.vec4b] as const;
 
 /// All the scalar and vector types.
 export const kAllScalarsAndVectors = [
