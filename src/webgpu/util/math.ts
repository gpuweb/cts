import { assert } from '../../common/util/util.js';
import { Float16Array } from '../../external/petamoriken/float16/float16.js';

import { kBit, kValue } from './constants.js';
import { f32, floatBitsToNumber, i32, kFloat16Format, kFloat32Format, u32 } from './conversion.js';

/**
 * A multiple of 8 guaranteed to be way too large to allocate (just under 8 pebibytes).
 * This is a "safe" integer (ULP <= 1.0) very close to MAX_SAFE_INTEGER.
 *
 * Note: allocations of this size are likely to exceed limitations other than just the system's
 * physical memory, so test cases are also needed to try to trigger "true" OOM.
 */
export const kMaxSafeMultipleOf8 = Number.MAX_SAFE_INTEGER - 7;

/** Round `n` up to the next multiple of `alignment` (inclusive). */
// MAINTENANCE_TODO: Rename to `roundUp`
export function align(n: number, alignment: number): number {
  assert(Number.isInteger(n) && n >= 0, 'n must be a non-negative integer');
  assert(Number.isInteger(alignment) && alignment > 0, 'alignment must be a positive integer');
  return Math.ceil(n / alignment) * alignment;
}

/** Round `n` down to the next multiple of `alignment` (inclusive). */
export function roundDown(n: number, alignment: number): number {
  assert(Number.isInteger(n) && n >= 0, 'n must be a non-negative integer');
  assert(Number.isInteger(alignment) && alignment > 0, 'alignment must be a positive integer');
  return Math.floor(n / alignment) * alignment;
}

/** Clamp a number to the provided range. */
export function clamp(n: number, { min, max }: { min: number; max: number }): number {
  assert(max >= min);
  return Math.min(Math.max(n, min), max);
}

/** @returns 0 if |val| is a subnormal f32 number, otherwise returns |val| */
export function flushSubnormalNumberF32(val: number): number {
  return isSubnormalNumberF32(val) ? 0 : val;
}

<<<<<<< HEAD
/** @returns 0 if |val| is a subnormal f32 number, otherwise returns |val| */
export function flushSubnormalScalarF32(val: Scalar): Scalar {
  return isSubnormalScalarF32(val) ? f32(0) : val;
}

/**
 * @returns true if |val| is a subnormal f32 number, otherwise returns false
 * 0 is considered a non-subnormal number by this function.
 */
export function isSubnormalScalarF32(val: Scalar): boolean {
  if (val.type.kind !== 'f32') {
    return false;
  }

  if (val === f32(0)) {
    return false;
  }

  const u32_val = new Uint32Array(new Float32Array([val.value.valueOf() as number]).buffer)[0];
  return (u32_val & 0x7f800000) === 0;
}

/** @returns if number is within subnormal range of f32 */
=======
/** U/** @returns if number is within subnormal range of f32 */
>>>>>>> fe5f6e45
export function isSubnormalNumberF32(n: number): boolean {
  return n > kValue.f32.negative.max && n < kValue.f32.positive.min;
}

/** @returns if number is in the finite range of f32 */
export function isFiniteF32(n: number) {
  return n >= kValue.f32.negative.min && n <= kValue.f32.positive.max;
}

/** @returns 0 if |val| is a subnormal f16 number, otherwise returns |val| */
export function flushSubnormalNumberF16(val: number): number {
  return isSubnormalNumberF16(val) ? 0 : val;
}

/** @returns if number is within subnormal range of f16 */
export function isSubnormalNumberF16(n: number): boolean {
  return n > kValue.f16.negative.max && n < kValue.f16.positive.min;
}

/** @returns if number is in the finite range of f16 */
export function isFiniteF16(n: number) {
  return n >= kValue.f16.negative.min && n <= kValue.f16.positive.max;
}

/** Should FTZ occur during calculations or not */
export type FlushMode = 'flush' | 'no-flush';

/** Should nextAfter calculate towards positive infinity or negative infinity */
export type NextDirection = 'positive' | 'negative';

/**
 * Once-allocated ArrayBuffer/views to avoid overhead of allocation when
 * converting between numeric formats
 *
 * Usage of a once-allocated pattern like this makes nextAfterF32 non-reentrant,
 * so cannot call itself directly or indirectly.
 */
const nextAfterF32Data = new ArrayBuffer(4);
const nextAfterF32Hex = new Uint32Array(nextAfterF32Data);
const nextAfterF32Float = new Float32Array(nextAfterF32Data);

/**
 * @returns the next f32 value after |val|, towards +inf or -inf as specified by |dir|.

 * If |mode| is 'flush', all subnormal values will be flushed to 0,
 * before processing and for -/+0 the nextAfterF32 will be the closest normal in
 * the correct direction.

 * If |mode| is 'no-flush', the next subnormal will be calculated when appropriate,
 * and for -/+0 the nextAfterF32 will be the closest subnormal in the correct
 * direction.
 *
 * val needs to be in [min f32, max f32]
 */
export function nextAfterF32(val: number, dir: NextDirection, mode: FlushMode): number {
  if (Number.isNaN(val)) {
    return val;
  }

  if (val === Number.POSITIVE_INFINITY) {
    return kValue.f32.infinity.positive;
  }

  if (val === Number.NEGATIVE_INFINITY) {
    return kValue.f32.infinity.negative;
  }

  assert(
    val <= kValue.f32.positive.max && val >= kValue.f32.negative.min,
    `${val} is not in the range of f32`
  );

  val = mode === 'flush' ? flushSubnormalNumberF32(val) : val;

  // -/+0 === 0 returns true
  if (val === 0) {
    if (dir === 'positive') {
      return mode === 'flush' ? kValue.f32.positive.min : kValue.f32.subnormal.positive.min;
    } else {
      return mode === 'flush' ? kValue.f32.negative.max : kValue.f32.subnormal.negative.max;
    }
  }

  nextAfterF32Float[0] = val; // This quantizes from number (f64) to f32
  if (
    (dir === 'positive' && nextAfterF32Float[0] <= val) ||
    (dir === 'negative' && nextAfterF32Float[0] >= val)
  ) {
    // val is either f32 precise or quantizing rounded in the opposite direction
    // from what is needed, so need to calculate the value in the correct
    // direction.
    const is_positive = (nextAfterF32Hex[0] & 0x80000000) === 0;
    if (is_positive === (dir === 'positive')) {
      nextAfterF32Hex[0] += 1;
    } else {
      nextAfterF32Hex[0] -= 1;
    }
  }

  // Checking for overflow
  if ((nextAfterF32Hex[0] & 0x7f800000) === 0x7f800000) {
    if (dir === 'positive') {
      return kValue.f32.infinity.positive;
    } else {
      return kValue.f32.infinity.negative;
    }
  }

  return mode === 'flush' ? flushSubnormalNumberF32(nextAfterF32Float[0]) : nextAfterF32Float[0];
}

/**
 * Once-allocated ArrayBuffer/views to avoid overhead of allocation when
 * converting between numeric formats
 *
 * Usage of a once-allocated pattern like this makes nextAfterF16 non-reentrant,
 * so cannot call itself directly or indirectly.
 */
const nextAfterF16Data = new ArrayBuffer(2);
const nextAfterF16Hex = new Uint16Array(nextAfterF16Data);
const nextAfterF16Float = new Float16Array(nextAfterF16Data);

/**
 * @returns the next f16 value after |val|, towards +inf or -inf as specified by |dir|.

 * If |mode| is 'flush', all subnormal values will be flushed to 0,
 * before processing and for -/+0 the nextAfterF16 will be the closest normal in
 * the correct direction.

 * If |mode| is 'no-flush', the next subnormal will be calculated when appropriate,
 * and for -/+0 the nextAfterF16 will be the closest subnormal in the correct
 * direction.
 *
 * val needs to be in [min f16, max f16]
 */
export function nextAfterF16(val: number, dir: NextDirection, mode: FlushMode): number {
  if (Number.isNaN(val)) {
    return val;
  }

  if (val === Number.POSITIVE_INFINITY) {
    return kValue.f16.infinity.positive;
  }

  if (val === Number.NEGATIVE_INFINITY) {
    return kValue.f16.infinity.negative;
  }

  assert(
    val <= kValue.f16.positive.max && val >= kValue.f16.negative.min,
    `${val} is not in the range of f16`
  );

  val = mode === 'flush' ? flushSubnormalNumberF16(val) : val;

  // -/+0 === 0 returns true
  if (val === 0) {
    if (dir === 'positive') {
      return mode === 'flush' ? kValue.f16.positive.min : kValue.f16.subnormal.positive.min;
    } else {
      return mode === 'flush' ? kValue.f16.negative.max : kValue.f16.subnormal.negative.max;
    }
  }

  nextAfterF16Float[0] = val; // This quantizes from number (f64) to f16
  if (
    (dir === 'positive' && nextAfterF16Float[0] <= val) ||
    (dir === 'negative' && nextAfterF16Float[0] >= val)
  ) {
    // val is either f16 precise or quantizing rounded in the opposite direction
    // from what is needed, so need to calculate the value in the correct
    // direction.
    const is_positive = (nextAfterF16Hex[0] & 0x8000) === 0;
    if (is_positive === (dir === 'positive')) {
      nextAfterF16Hex[0] += 1;
    } else {
      nextAfterF16Hex[0] -= 1;
    }
  }

  // Checking for overflow
  if ((nextAfterF16Hex[0] & 0x7c00) === 0x7c00) {
    if (dir === 'positive') {
      return kValue.f16.infinity.positive;
    } else {
      return kValue.f16.infinity.negative;
    }
  }

  return mode === 'flush' ? flushSubnormalNumberF16(nextAfterF16Float[0]) : nextAfterF16Float[0];
}

/**
 * @returns ulp(x), the unit of least precision for a specific number as a 32-bit float
 *
 * ulp(x) is the distance between the two floating point numbers nearest x.
 * This value is also called unit of last place, ULP, and 1 ULP.
 * See the WGSL spec and http://www.ens-lyon.fr/LIP/Pub/Rapports/RR/RR2005/RR2005-09.pdf
 * for a more detailed/nuanced discussion of the definition of ulp(x).
 *
 * @param target number to calculate ULP for
 * @param mode should FTZ occuring during calculation or not
 */
export function oneULPF32(target: number, mode: FlushMode = 'flush'): number {
  if (Number.isNaN(target)) {
    return Number.NaN;
  }

  target = mode === 'flush' ? flushSubnormalNumberF32(target) : target;

  // For values at the edge of the range or beyond ulp(x) is defined as the distance between the two nearest
  // f32 representable numbers to the appropriate edge.
  if (target === Number.POSITIVE_INFINITY || target >= kValue.f32.positive.max) {
    return kValue.f32.positive.max - kValue.f32.positive.nearest_max;
  } else if (target === Number.NEGATIVE_INFINITY || target <= kValue.f32.negative.min) {
    return kValue.f32.negative.nearest_min - kValue.f32.negative.min;
  }

  // ulp(x) is min(after - before), where
  //     before <= x <= after
  //     before =/= after
  //     before and after are f32 representable
  const before = nextAfterF32(target, 'negative', mode);
  const after = nextAfterF32(target, 'positive', mode);
  const converted: number = new Float32Array([target])[0];
  if (converted === target) {
    // |target| is f32 representable, so either before or after will be x
    return Math.min(target - before, after - target);
  } else {
    // |target| is not f32 representable so taking distance of neighbouring f32s.
    return after - before;
  }
}

/**
 * Calculate the valid roundings when quantizing to 32-bit floats
 *
 * TS/JS's number type is internally a f64, so quantization needs to occur when
 * converting to f32 for WGSL. WGSL does not specify a specific rounding mode,
 * so if a number is not precisely representable in 32-bits, but in the
 * range, there are two possible valid quantizations. If it is precisely
 * representable, there is only one valid quantization. This function calculates
 * the valid roundings and returns them in an array.
 *
 * This function does not consider flushing mode, so subnormals are maintained.
 * The caller is responsible to flushing before and after as appropriate.
 *
 * Out of range values return the appropriate infinity and edge value.
 *
 * @param n number to be quantized
 * @returns all of the acceptable roundings for quantizing to 32-bits in
 *          ascending order.
 */
export function correctlyRoundedF32(n: number): number[] {
  assert(!Number.isNaN(n), `correctlyRoundedF32 not defined for NaN`);
  // Above f32 range
  if (n === Number.POSITIVE_INFINITY || n > kValue.f32.positive.max) {
    return [kValue.f32.positive.max, Number.POSITIVE_INFINITY];
  }

  // Below f32 range
  if (n === Number.NEGATIVE_INFINITY || n < kValue.f32.negative.min) {
    return [Number.NEGATIVE_INFINITY, kValue.f32.negative.min];
  }

  const n_32 = new Float32Array([n])[0];
  const converted: number = n_32;
  if (n === converted) {
    // n is precisely expressible as a f32, so should not be rounded
    return [n];
  }

  if (converted > n) {
    // n_32 rounded towards +inf, so is after n
    const other = nextAfterF32(n_32, 'negative', 'no-flush');
    return [other, converted];
  } else {
    // n_32 rounded towards -inf, so is before n
    const other = nextAfterF32(n_32, 'positive', 'no-flush');
    return [converted, other];
  }
}

/**
 * Calculate the valid roundings when quantizing to 16-bit floats
 *
 * TS/JS's number type is internally a f64, so quantization needs to occur when
 * converting to f16 for WGSL. WGSL does not specify a specific rounding mode,
 * so if a number is not precisely representable in 16-bits, but in the
 * range, there are two possible valid quantizations. If it is precisely
 * representable, there is only one valid quantization. This function calculates
 * the valid roundings and returns them in an array.
 *
 * This function does not consider flushing mode, so subnormals are maintained.
 * The caller is responsible to flushing before and after as appropriate.
 *
 * Out of range values return the appropriate infinity and edge value.
 *
 * @param n number to be quantized
 * @returns all of the acceptable roundings for quantizing to 16-bits in
 *          ascending order.
 */
export function correctlyRoundedF16(n: number): number[] {
  assert(!Number.isNaN(n), `correctlyRoundedF16 not defined for NaN`);
  // Above f16 range
  if (n === Number.POSITIVE_INFINITY || n > kValue.f16.positive.max) {
    return [kValue.f16.positive.max, Number.POSITIVE_INFINITY];
  }

  // Below f16 range
  if (n === Number.NEGATIVE_INFINITY || n < kValue.f16.negative.min) {
    return [Number.NEGATIVE_INFINITY, kValue.f16.negative.min];
  }

  const n_16 = new Float16Array([n])[0];
  const converted: number = n_16;
  if (n === converted) {
    // n is precisely expressible as a f16, so should not be rounded
    return [n];
  }

  if (converted > n) {
    // n_16 rounded towards +inf, so is after n
    const other = nextAfterF16(n_16, 'negative', 'no-flush');
    return [other, converted];
  } else {
    // n_16 rounded towards -inf, so is before n
    const other = nextAfterF16(n_16, 'positive', 'no-flush');
    return [converted, other];
  }
}

/**
 * Once-allocated ArrayBuffer/views to avoid overhead of allocation in frexp
 *
 * This makes frexp non-reentrant due to shared state between calls.
 */
const frexpData = new ArrayBuffer(4);
const frexpDataU32 = new Uint32Array(frexpData);
const frexpDataF32 = new Float32Array(frexpData);

/**
 * Calculates WGSL frexp
 *
 * Splits val into a fraction and an exponent so that
 * val = fraction * 2 ^ exponent.
 * The fraction is 0.0 or its magnitude is in the range [0.5, 1.0).
 *
 * Inspired by golang's implementation of frexp.
 *
 * This code is non-reentrant due to the use of a non-local data buffer and
 * views.
 *
 * @param val the f32 to split
 * @returns the results of splitting val
 */
export function frexp(val: number): { fract: number; exp: number } {
  frexpDataF32[0] = val;
  // Do not directly use val after this point, so that changes are reflected in
  // both the f32 and u32 views.

  // Handles 0 and -0
  if (frexpDataF32[0] === 0) {
    return { fract: frexpDataF32[0], exp: 0 };
  }

  // Covers NaNs, OOB and Infinities
  if (!isFiniteF32(frexpDataF32[0])) {
    return { fract: frexpDataF32[0], exp: 0 };
  }

  // Normalize if subnormal
  let exp = 0;
  if (isSubnormalNumberF32(frexpDataF32[0])) {
    frexpDataF32[0] = frexpDataF32[0] * (1 << 23);
    exp = -23;
  }
  exp += ((frexpDataU32[0] >> 23) & 0xff) - 126; // shift & mask, minus the bias + 1

  frexpDataU32[0] &= 0x807fffff; // mask the exponent bits
  frexpDataU32[0] |= 0x3f000000; // extract the mantissa bits
  const fract = frexpDataF32[0]; // Convert from bits to number
  return { fract, exp };
}

/**
 * Calculates the linear interpolation between two values of a given fractional.
 *
 * If |t| is 0, |a| is returned, if |t| is 1, |b| is returned, otherwise
 * interpolation/extrapolation equivalent to a + t(b - a) is performed.
 *
 * Numerical stable version is adapted from http://www.open-std.org/jtc1/sc22/wg21/docs/papers/2018/p0811r2.html
 */
export function lerp(a: number, b: number, t: number): number {
  if (!Number.isFinite(a) || !Number.isFinite(b)) {
    return Number.NaN;
  }

  if ((a <= 0.0 && b >= 0.0) || (a >= 0.0 && b <= 0.0)) {
    return t * b + (1 - t) * a;
  }

  if (t === 1.0) {
    return b;
  }

  const x = a + t * (b - a);
  return t > 1.0 === b > a ? Math.max(b, x) : Math.min(b, x);
}

/** @returns a linear increasing range of numbers. */
export function linearRange(a: number, b: number, num_steps: number): Array<number> {
  if (num_steps <= 0) {
    return Array<number>();
  }

  // Avoid division by 0
  if (num_steps === 1) {
    return [a];
  }

  return Array.from(Array(num_steps).keys()).map(i => lerp(a, b, i / (num_steps - 1)));
}

/**
 * @returns a non-linear increasing range of numbers, with a bias towards the beginning.
 *
 * Generates a linear range on [0,1] with |num_steps|, then squares all the values to make the curve be quadratic,
 * thus biasing towards 0, but remaining on the [0, 1] range.
 * This biased range is then scaled to the desired range using lerp.
 * Different curves could be generated by changing c, where greater values of c will bias more towards 0.
 */
export function biasedRange(a: number, b: number, num_steps: number): Array<number> {
  const c = 2;
  if (num_steps <= 0) {
    return Array<number>();
  }

  // Avoid division by 0
  if (num_steps === 1) {
    return [a];
  }

  return Array.from(Array(num_steps).keys()).map(i => lerp(a, b, Math.pow(i / (num_steps - 1), c)));
}

/**
 * @returns an ascending sorted array of numbers spread over the entire range of 32-bit floats
 *
 * Numbers are divided into 4 regions: negative normals, negative subnormals, positive subnormals & positive normals.
 * Zero is included.
 *
 * Numbers are generated via taking a linear spread of the bit field representations of the values in each region. This
 * means that number of precise f32 values between each returned value in a region should be about the same. This allows
 * for a wide range of magnitudes to be generated, instead of being extremely biased towards the edges of the f32 range.
 *
 * This function is intended to provide dense coverage of the f32 range, for a minimal list of values to use to cover
 * f32 behaviour, use sparseF32Range instead.
 *
 * @param counts structure param with 4 entries indicating the number of entries to be generated each region, entries
 *               must be 0 or greater.
 */
export function fullF32Range(
  counts: {
    neg_norm?: number;
    neg_sub?: number;
    pos_sub: number;
    pos_norm: number;
  } = { pos_sub: 10, pos_norm: 50 }
): Array<number> {
  counts.neg_norm = counts.neg_norm === undefined ? counts.pos_norm : counts.neg_norm;
  counts.neg_sub = counts.neg_sub === undefined ? counts.pos_sub : counts.neg_sub;

  // Generating bit fields first and then converting to f32, so that the spread across the possible f32 values is more
  // even. Generating against the bounds of f32 values directly results in the values being extremely biased towards the
  // extremes, since they are so much larger.
  const bit_fields = [
    ...linearRange(kBit.f32.negative.min, kBit.f32.negative.max, counts.neg_norm),
    ...linearRange(
      kBit.f32.subnormal.negative.min,
      kBit.f32.subnormal.negative.max,
      counts.neg_sub
    ),
    0,
    ...linearRange(
      kBit.f32.subnormal.positive.min,
      kBit.f32.subnormal.positive.max,
      counts.pos_sub
    ),
    ...linearRange(kBit.f32.positive.min, kBit.f32.positive.max, counts.pos_norm),
  ].map(Math.trunc);
  return bit_fields.map(hexToF32);
}

/**
 * @returns an ascending sorted array of numbers.
 *
 * The numbers returned are based on the `full32Range` as described above. The difference comes depending
 * on the `source` parameter. If the `source` is `const` then the numbers will be restricted to be
 * in the range `[low, high]`. This allows filtering out a set of `f32` values which are invalid for
 * const-evaluation but are needed to test the non-const implementation.
 *
 * @param source the input source for the test. If the `source` is `const` then the return will be filtered
 * @param low the lowest f32 value to permit when filtered
 * @param high the highest f32 value to permit when filtered
 */
export function sourceFilteredF32Range(source: String, low: number, high: number): Array<number> {
  return fullF32Range().filter(x => source !== 'const' || (x >= low && x <= high));
}

/**
 * @returns an ascending sorted array of numbers spread over the entire range of 16-bit floats
 *
 * Numbers are divided into 4 regions: negative normals, negative subnormals, positive subnormals & positive normals.
 * Zero is included.
 *
 * Numbers are generated via taking a linear spread of the bit field representations of the values in each region. This
 * means that number of precise f16 values between each returned value in a region should be about the same. This allows
 * for a wide range of magnitudes to be generated, instead of being extremely biased towards the edges of the f16 range.
 *
 * This function is intended to provide dense coverage of the f16 range, for a minimal list of values to use to cover
 * f16 behaviour, use sparseF16Range instead.
 *
 * @param counts structure param with 4 entries indicating the number of entries to be generated each region, entries
 *               must be 0 or greater.
 */
export function fullF16Range(
  counts: {
    neg_norm?: number;
    neg_sub?: number;
    pos_sub: number;
    pos_norm: number;
  } = { pos_sub: 10, pos_norm: 50 }
): Array<number> {
  counts.neg_norm = counts.neg_norm === undefined ? counts.pos_norm : counts.neg_norm;
  counts.neg_sub = counts.neg_sub === undefined ? counts.pos_sub : counts.neg_sub;

  // Generating bit fields first and then converting to f16, so that the spread across the possible f16 values is more
  // even. Generating against the bounds of f16 values directly results in the values being extremely biased towards the
  // extremes, since they are so much larger.
  const bit_fields = [
    ...linearRange(kBit.f16.negative.min, kBit.f16.negative.max, counts.neg_norm),
    ...linearRange(
      kBit.f16.subnormal.negative.min,
      kBit.f16.subnormal.negative.max,
      counts.neg_sub
    ),
    0,
    ...linearRange(
      kBit.f16.subnormal.positive.min,
      kBit.f16.subnormal.positive.max,
      counts.pos_sub
    ),
    ...linearRange(kBit.f16.positive.min, kBit.f16.positive.max, counts.pos_norm),
  ].map(Math.trunc);
  return bit_fields.map(hexToF16);
}

/** Short list of i32 values of interest to test against */
const kInterestingI32Values: number[] = [
  kValue.i32.negative.max,
  kValue.i32.negative.max / 2,
  -1,
  0,
  1,
  kValue.i32.positive.max / 2,
  kValue.i32.positive.max,
];

/** @returns minimal i32 values that cover the entire range of i32 behaviours
 *
 * This is used instead of fullI32Range when the number of test cases being
 * generated is a super linear function of the length of i32 values which is
 * leading to time outs.
 */
export function sparseI32Range(): number[] {
  return kInterestingI32Values;
}

const kVectorI32Values = {
  2: kInterestingI32Values.flatMap(f => [
    [f, 1],
    [1, f],
    [f, -1],
    [-1, f],
  ]),
  3: kInterestingI32Values.flatMap(f => [
    [f, 1, 2],
    [1, f, 2],
    [1, 2, f],
    [f, -1, -2],
    [-1, f, -2],
    [-1, -2, f],
  ]),
  4: kInterestingI32Values.flatMap(f => [
    [f, 1, 2, 3],
    [1, f, 2, 3],
    [1, 2, f, 3],
    [1, 2, 3, f],
    [f, -1, -2, -3],
    [-1, f, -2, -3],
    [-1, -2, f, -3],
    [-1, -2, -3, f],
  ]),
};

/**
 * Returns set of vectors, indexed by dimension containing interesting i32
 * values.
 *
 * The tests do not do the simple option for coverage of computing the cartesian
 * product of all of the interesting i32 values N times for vecN tests,
 * because that creates a huge number of tests for vec3 and vec4, leading to
 * time outs.
 *
 * Instead they insert the interesting i32 values into each location of the
 * vector to get a spread of testing over the entire range. This reduces the
 * number of cases being run substantially, but maintains coverage.
 */
export function vectorI32Range(dim: number): number[][] {
  assert(dim === 2 || dim === 3 || dim === 4, 'vectorI32Range only accepts dimensions 2, 3, and 4');
  return kVectorI32Values[dim];
}

/**
 * @returns an ascending sorted array of numbers spread over the entire range of 32-bit signed ints
 *
 * Numbers are divided into 2 regions: negatives, and positives, with their spreads biased towards 0
 * Zero is included in range.
 *
 * @param counts structure param with 2 entries indicating the number of entries to be generated each region, values must be 0 or greater.
 */
export function fullI32Range(
  counts: {
    negative?: number;
    positive: number;
  } = { positive: 50 }
): Array<number> {
  counts.negative = counts.negative === undefined ? counts.positive : counts.negative;
  return [
    ...biasedRange(kValue.i32.negative.min, -1, counts.negative),
    0,
    ...biasedRange(1, kValue.i32.positive.max, counts.positive),
  ].map(Math.trunc);
}

/** Short list of u32 values of interest to test against */
const kInterestingU32Values: number[] = [0, 1, kValue.u32.max / 2, kValue.u32.max];

/** @returns minimal u32 values that cover the entire range of u32 behaviours
 *
 * This is used instead of fullU32Range when the number of test cases being
 * generated is a super linear function of the length of u32 values which is
 * leading to time outs.
 */
export function sparseU32Range(): number[] {
  return kInterestingU32Values;
}

const kVectorU32Values = {
  2: kInterestingU32Values.flatMap(f => [
    [f, 1],
    [1, f],
  ]),
  3: kInterestingU32Values.flatMap(f => [
    [f, 1, 2],
    [1, f, 2],
    [1, 2, f],
  ]),
  4: kInterestingU32Values.flatMap(f => [
    [f, 1, 2, 3],
    [1, f, 2, 3],
    [1, 2, f, 3],
    [1, 2, 3, f],
  ]),
};

/**
 * Returns set of vectors, indexed by dimension containing interesting u32
 * values.
 *
 * The tests do not do the simple option for coverage of computing the cartesian
 * product of all of the interesting u32 values N times for vecN tests,
 * because that creates a huge number of tests for vec3 and vec4, leading to
 * time outs.
 *
 * Instead they insert the interesting u32 values into each location of the
 * vector to get a spread of testing over the entire range. This reduces the
 * number of cases being run substantially, but maintains coverage.
 */
export function vectorU32Range(dim: number): number[][] {
  assert(dim === 2 || dim === 3 || dim === 4, 'vectorU32Range only accepts dimensions 2, 3, and 4');
  return kVectorU32Values[dim];
}

/**
 * @returns an ascending sorted array of numbers spread over the entire range of 32-bit unsigned ints
 *
 * Numbers are biased towards 0, and 0 is included in the range.
 *
 * @param count number of entries to include in the range, in addition to 0, must be greater than 0, defaults to 50
 */
export function fullU32Range(count: number = 50): Array<number> {
  return [0, ...biasedRange(1, kValue.u32.max, count)].map(Math.trunc);
}

/** Short list of f32 values of interest to test against */
const kInterestingF32Values: number[] = [
  kValue.f32.negative.min,
  -10.0,
  -1.0,
  kValue.f32.negative.max,
  kValue.f32.subnormal.negative.min,
  kValue.f32.subnormal.negative.max,
  0.0,
  kValue.f32.subnormal.positive.min,
  kValue.f32.subnormal.positive.max,
  kValue.f32.positive.min,
  1.0,
  10.0,
  kValue.f32.positive.max,
];

/** @returns minimal f32 values that cover the entire range of f32 behaviours
 *
 * Has specially selected values that cover edge cases, normals, and subnormals.
 * This is used instead of fullF32Range when the number of test cases being
 * generated is a super linear function of the length of f32 values which is
 * leading to time outs.
 *
 * These values have been chosen to attempt to test the widest range of f32
 * behaviours in the lowest number of entries, so may potentially miss function
 * specific values of interest. If there are known values of interest they
 * should be appended to this list in the test generation code.
 */
export function sparseF32Range(): number[] {
  return kInterestingF32Values;
}

const kVectorF32Values = {
  2: sparseF32Range().flatMap(f => [
    [f, 1.0],
    [1.0, f],
    [f, -1.0],
    [-1.0, f],
  ]),
  3: sparseF32Range().flatMap(f => [
    [f, 1.0, 2.0],
    [1.0, f, 2.0],
    [1.0, 2.0, f],
    [f, -1.0, -2.0],
    [-1.0, f, -2.0],
    [-1.0, -2.0, f],
  ]),
  4: sparseF32Range().flatMap(f => [
    [f, 1.0, 2.0, 3.0],
    [1.0, f, 2.0, 3.0],
    [1.0, 2.0, f, 3.0],
    [1.0, 2.0, 3.0, f],
    [f, -1.0, -2.0, -3.0],
    [-1.0, f, -2.0, -3.0],
    [-1.0, -2.0, f, -3.0],
    [-1.0, -2.0, -3.0, f],
  ]),
};

/**
 * Returns set of vectors, indexed by dimension containing interesting float
 * values.
 *
 * The tests do not do the simple option for coverage of computing the cartesian
 * product of all of the interesting float values N times for vecN tests,
 * because that creates a huge number of tests for vec3 and vec4, leading to
 * time outs.
 *
 * Instead they insert the interesting f32 values into each location of the
 * vector to get a spread of testing over the entire range. This reduces the
 * number of cases being run substantially, but maintains coverage.
 */
export function vectorF32Range(dim: number): number[][] {
  assert(dim === 2 || dim === 3 || dim === 4, 'vectorF32Range only accepts dimensions 2, 3, and 4');
  return kVectorF32Values[dim];
}

const kSparseVectorF32Values = {
  2: sparseF32Range().map((f, idx) => [idx % 2 === 0 ? f : idx, idx % 2 === 1 ? f : -idx]),
  3: sparseF32Range().map((f, idx) => [
    idx % 3 === 0 ? f : idx,
    idx % 3 === 1 ? f : -idx,
    idx % 3 === 2 ? f : idx,
  ]),
  4: sparseF32Range().map((f, idx) => [
    idx % 4 === 0 ? f : idx,
    idx % 4 === 1 ? f : -idx,
    idx % 4 === 2 ? f : idx,
    idx % 4 === 3 ? f : -idx,
  ]),
};

/**
 * Minimal set of vectors, indexed by dimension, that contain interesting float
 * values.
 *
 * This is an even more stripped down version of `vectorF32Range` for when
 * pairs of vectors are being tested.
 * All of the interesting floats from sparseF32 are guaranteed to be tested, but
 * not in every position.
 */
export function sparseVectorF32Range(dim: number): number[][] {
  assert(
    dim === 2 || dim === 3 || dim === 4,
    'sparseVectorF32Range only accepts dimensions 2, 3, and 4'
  );
  return kSparseVectorF32Values[dim];
}

const kSparseMatrixF32Values = {
  2: {
    2: kInterestingF32Values.map((f, idx) => [
      [idx % 4 === 0 ? f : idx, idx % 4 === 1 ? f : -idx],
      [idx % 4 === 2 ? f : -idx, idx % 4 === 3 ? f : idx],
    ]),
    3: kInterestingF32Values.map((f, idx) => [
      [idx % 6 === 0 ? f : idx, idx % 6 === 1 ? f : -idx, idx % 6 === 2 ? f : idx],
      [idx % 6 === 3 ? f : -idx, idx % 6 === 4 ? f : idx, idx % 6 === 5 ? f : -idx],
    ]),
    4: kInterestingF32Values.map((f, idx) => [
      [
        idx % 8 === 0 ? f : idx,
        idx % 8 === 1 ? f : -idx,
        idx % 8 === 2 ? f : idx,
        idx % 8 === 3 ? f : -idx,
      ],
      [
        idx % 8 === 4 ? f : -idx,
        idx % 8 === 5 ? f : idx,
        idx % 8 === 6 ? f : -idx,
        idx % 8 === 7 ? f : idx,
      ],
    ]),
  },
  3: {
    2: kInterestingF32Values.map((f, idx) => [
      [idx % 6 === 0 ? f : idx, idx % 6 === 1 ? f : -idx],
      [idx % 6 === 2 ? f : -idx, idx % 6 === 3 ? f : idx],
      [idx % 6 === 4 ? f : idx, idx % 6 === 5 ? f : -idx],
    ]),
    3: kInterestingF32Values.map((f, idx) => [
      [idx % 9 === 0 ? f : idx, idx % 9 === 1 ? f : -idx, idx % 9 === 2 ? f : idx],
      [idx % 9 === 3 ? f : -idx, idx % 9 === 4 ? f : idx, idx % 9 === 5 ? f : -idx],
      [idx % 9 === 6 ? f : idx, idx % 9 === 7 ? f : -idx, idx % 9 === 8 ? f : idx],
    ]),
    4: kInterestingF32Values.map((f, idx) => [
      [
        idx % 12 === 0 ? f : idx,
        idx % 12 === 1 ? f : -idx,
        idx % 12 === 2 ? f : idx,
        idx % 12 === 3 ? f : -idx,
      ],
      [
        idx % 12 === 4 ? f : -idx,
        idx % 12 === 5 ? f : idx,
        idx % 12 === 6 ? f : -idx,
        idx % 12 === 7 ? f : idx,
      ],
      [
        idx % 12 === 8 ? f : idx,
        idx % 12 === 9 ? f : -idx,
        idx % 12 === 10 ? f : idx,
        idx % 12 === 11 ? f : -idx,
      ],
    ]),
  },
  4: {
    2: kInterestingF32Values.map((f, idx) => [
      [idx % 8 === 0 ? f : idx, idx % 8 === 1 ? f : -idx],
      [idx % 8 === 2 ? f : -idx, idx % 8 === 3 ? f : idx],
      [idx % 8 === 4 ? f : idx, idx % 8 === 5 ? f : -idx],
      [idx % 8 === 6 ? f : -idx, idx % 8 === 7 ? f : idx],
    ]),
    3: kInterestingF32Values.map((f, idx) => [
      [idx % 12 === 0 ? f : idx, idx % 12 === 1 ? f : -idx, idx % 12 === 2 ? f : idx],
      [idx % 12 === 3 ? f : -idx, idx % 12 === 4 ? f : idx, idx % 12 === 5 ? f : -idx],
      [idx % 12 === 6 ? f : idx, idx % 12 === 7 ? f : -idx, idx % 12 === 8 ? f : idx],
      [idx % 12 === 9 ? f : -idx, idx % 12 === 10 ? f : idx, idx % 12 === 11 ? f : -idx],
    ]),
    4: kInterestingF32Values.map((f, idx) => [
      [
        idx % 16 === 0 ? f : idx,
        idx % 16 === 1 ? f : -idx,
        idx % 16 === 2 ? f : idx,
        idx % 16 === 3 ? f : -idx,
      ],
      [
        idx % 16 === 4 ? f : -idx,
        idx % 16 === 5 ? f : idx,
        idx % 16 === 6 ? f : -idx,
        idx % 16 === 7 ? f : idx,
      ],
      [
        idx % 16 === 8 ? f : idx,
        idx % 16 === 9 ? f : -idx,
        idx % 16 === 10 ? f : idx,
        idx % 16 === 11 ? f : -idx,
      ],
      [
        idx % 16 === 12 ? f : -idx,
        idx % 16 === 13 ? f : idx,
        idx % 16 === 14 ? f : -idx,
        idx % 16 === 15 ? f : idx,
      ],
    ]),
  },
};

/**
 * Returns a minimal set of matrices, indexed by dimension containing interesting
 * float values.
 *
 * This is the matrix analogue of `sparseVectorF32Range`, so it is producing a
 * minimal coverage set of matrices that test all of the interesting f32 values.
 * There is not a more expansive set of matrices, since matrices are even more
 * expensive than vectors for increasing runtime with coverage.
 *
 * All of the interesting floats from sparseF32 are guaranteed to be tested, but
 * not in every position.
 */
export function sparseMatrixF32Range(c: number, r: number): number[][][] {
  assert(
    c === 2 || c === 3 || c === 4,
    'sparseMatrixF32Range only accepts column counts of 2, 3, and 4'
  );
  assert(
    r === 2 || r === 3 || r === 4,
    'sparseMatrixF32Range only accepts row counts of 2, 3, and 4'
  );
  return kSparseMatrixF32Values[c][r];
}

/**
 * @returns the result matrix in Array<Array<number>> type.
 *
 * Matrix multiplication. A is m x n and B is n x p. Returns
 * m x p result.
 */
// A is m x n. B is n x p. product is m x p.
export function multiplyMatrices(
  A: Array<Array<number>>,
  B: Array<Array<number>>
): Array<Array<number>> {
  assert(A.length > 0 && B.length > 0 && B[0].length > 0 && A[0].length === B.length);
  const product = new Array<Array<number>>(A.length);
  for (let i = 0; i < product.length; ++i) {
    product[i] = new Array<number>(B[0].length).fill(0);
  }

  for (let m = 0; m < A.length; ++m) {
    for (let p = 0; p < B[0].length; ++p) {
      for (let n = 0; n < B.length; ++n) {
        product[m][p] += A[m][n] * B[n][p];
      }
    }
  }

  return product;
}

/** Sign-extend the `bits`-bit number `n` to a 32-bit signed integer. */
export function signExtend(n: number, bits: number): number {
  const shift = 32 - bits;
  return (n << shift) >> shift;
}

export interface QuantizeFunc {
  (num: number): number;
}

/** @returns the closest 32-bit floating point value to the input */
export function quantizeToF32(num: number): number {
  return f32(num).value as number;
}

/** @returns the closest 32-bit signed integer value to the input */
export function quantizeToI32(num: number): number {
  return i32(num).value as number;
}

/** @returns the closest 32-bit signed integer value to the input */
export function quantizeToU32(num: number): number {
  return u32(num).value as number;
}

/** @returns whether the number is an integer and a power of two */
export function isPowerOfTwo(n: number): boolean {
  if (!Number.isInteger(n)) {
    return false;
  }
  return n !== 0 && (n & (n - 1)) === 0;
}

/** @returns the Greatest Common Divisor (GCD) of the inputs */
export function gcd(a: number, b: number): number {
  assert(Number.isInteger(a) && a > 0);
  assert(Number.isInteger(b) && b > 0);

  while (b !== 0) {
    const bTemp = b;
    b = a % b;
    a = bTemp;
  }

  return a;
}

/** @returns the Least Common Multiplier (LCM) of the inputs */
export function lcm(a: number, b: number): number {
  return (a * b) / gcd(a, b);
}

/** Converts a 32-bit hex value to a 32-bit float value */
export function hexToF32(hex: number): number {
  return floatBitsToNumber(hex, kFloat32Format);
}

/** Converts a 16-bit hex value to a 16-bit float value */
export function hexToF16(hex: number): number {
  return floatBitsToNumber(hex, kFloat16Format);
}

/** Converts 64-bit hex value to a 64-bit float value */
export function hexToF64(hex: bigint): number {
  return new Float64Array(new BigInt64Array([hex]).buffer)[0];
}

/** @returns the cross of an array with the intermediate result of cartesianProduct
 *
 * @param elements array of values to cross with the intermediate result of
 *                 cartesianProduct
 * @param intermediate arrays of values representing the partial result of
 *                     cartesianProduct
 */
function cartesianProductImpl<T>(elements: T[], intermediate: T[][]): T[][] {
  const result: T[][] = [];
  elements.forEach((e: T) => {
    if (intermediate.length > 0) {
      intermediate.forEach((i: T[]) => {
        result.push([...i, e]);
      });
    } else {
      result.push([e]);
    }
  });
  return result;
}

/** @returns the cartesian product (NxMx...) of a set of arrays
 *
 * This is implemented by calculating the cross of a single input against an
 * intermediate result for each input to build up the final array of arrays.
 *
 * There are examples of doing this more succinctly using map & reduce online,
 * but they are a bit more opaque to read.
 *
 * @param inputs arrays of numbers to calculate cartesian product over
 */
export function cartesianProduct<T>(...inputs: T[][]): T[][] {
  let result: T[][] = [];
  inputs.forEach((i: T[]) => {
    result = cartesianProductImpl<T>(i, result);
  });

  return result;
}

/** @returns all of the permutations of an array
 *
 * Recursively calculates all of the permutations, does not cull duplicate
 * entries.
 *
 * Only feasible for inputs of lengths 5 or so, since the number of permutations
 * is (input.length)!, so will cause the stack to explode for longer inputs.
 *
 * This code could be made iterative using something like
 * Steinhaus–Johnson–Trotter and additionally turned into a generator to reduce
 * the stack size, but there is still a fundamental combinatorial explosion
 * here that will affect runtime.
 *
 * @param input the array to get permutations of
 */
export function calculatePermutations<T>(input: T[]): T[][] {
  if (input.length === 0) {
    return [];
  }

  if (input.length === 1) {
    return [input];
  }

  if (input.length === 2) {
    return [input, [input[1], input[0]]];
  }

  const result: T[][] = [];
  input.forEach((head, idx) => {
    const tail = input.slice(0, idx).concat(input.slice(idx + 1));
    const permutations = calculatePermutations(tail);
    permutations.forEach(p => {
      result.push([head, ...p]);
    });
  });

  return result;
}

/**
 * Convert an Array of Arrays to linear array
 *
 * Caller is responsible to retaining the dimensions of the array for later
 * unflattening
 *
 * @param m Matrix to convert
 */
export function flatten2DArray<T>(m: T[][]): T[] {
  const c = m.length;
  const r = m[0].length;
  assert(
    m.every(c => c.length === r),
    `Unexpectedly received jagged array to flatten`
  );
  const result: T[] = Array<T>(c * r);
  for (let i = 0; i < c; i++) {
    for (let j = 0; j < r; j++) {
      result[j + i * r] = m[i][j];
    }
  }
  return result;
}

/**
 * Convert linear array to an Array of Arrays
 * @param n an array to convert
 * @param c number of elements in the array containing arrays
 * @param r number of elements in the arrays that are contained
 */
export function unflatten2DArray<T>(n: T[], c: number, r: number): T[][] {
  assert(
    c > 0 && Number.isInteger(c) && r > 0 && Number.isInteger(r),
    `columns (${c}) and rows (${r}) need to be positive integers`
  );
  assert(n.length === c * r, `m.length(${n.length}) should equal c * r (${c * r})`);
  const result: T[][] = [...Array(c)].map(_ => [...Array(r)]);
  for (let i = 0; i < c; i++) {
    for (let j = 0; j < r; j++) {
      result[i][j] = n[j + i * r];
    }
  }
  return result;
}

/**
 * Performs a .map over a matrix and return the result
 * The shape of the input and output matrices will be the same
 *
 * @param m input matrix of type T
 * @param op operation that converts an element of type T to one of type S
 * @returns a matrix with elements of type S that are calculated by applying op element by element
 */
export function map2DArray<T, S>(m: T[][], op: (input: T) => S): S[][] {
  const c = m.length;
  const r = m[0].length;
  assert(
    m.every(c => c.length === r),
    `Unexpectedly received jagged array to map`
  );
  const result: S[][] = [...Array(c)].map(_ => [...Array(r)]);
  for (let i = 0; i < c; i++) {
    for (let j = 0; j < r; j++) {
      result[i][j] = op(m[i][j]);
    }
  }
  return result;
}<|MERGE_RESOLUTION|>--- conflicted
+++ resolved
@@ -39,33 +39,7 @@
   return isSubnormalNumberF32(val) ? 0 : val;
 }
 
-<<<<<<< HEAD
-/** @returns 0 if |val| is a subnormal f32 number, otherwise returns |val| */
-export function flushSubnormalScalarF32(val: Scalar): Scalar {
-  return isSubnormalScalarF32(val) ? f32(0) : val;
-}
-
-/**
- * @returns true if |val| is a subnormal f32 number, otherwise returns false
- * 0 is considered a non-subnormal number by this function.
- */
-export function isSubnormalScalarF32(val: Scalar): boolean {
-  if (val.type.kind !== 'f32') {
-    return false;
-  }
-
-  if (val === f32(0)) {
-    return false;
-  }
-
-  const u32_val = new Uint32Array(new Float32Array([val.value.valueOf() as number]).buffer)[0];
-  return (u32_val & 0x7f800000) === 0;
-}
-
 /** @returns if number is within subnormal range of f32 */
-=======
-/** U/** @returns if number is within subnormal range of f32 */
->>>>>>> fe5f6e45
 export function isSubnormalNumberF32(n: number): boolean {
   return n > kValue.f32.negative.max && n < kValue.f32.positive.min;
 }
