--- conflicted
+++ resolved
@@ -321,19 +321,18 @@
   return product;
 }
 
-<<<<<<< HEAD
-/** @returns the closest 32-bit floating point value to the input */
-export function quantizeToF32(num: number): number {
-  return f32(num).value as number;
-}
-
-/** @returns the closest 32-bit signed integer value to the input */
-export function quantizeToI32(num: number): number {
-  return i32(num).value as number;
-=======
 /** Sign-extend the `bits`-bit number `n` to a 32-bit signed integer. */
 export function signExtend(n: number, bits: number): number {
   const shift = 32 - bits;
   return (n << shift) >> shift;
->>>>>>> 020bf12e
+}
+
+/** @returns the closest 32-bit floating point value to the input */
+export function quantizeToF32(num: number): number {
+  return f32(num).value as number;
+}
+
+/** @returns the closest 32-bit signed integer value to the input */
+export function quantizeToI32(num: number): number {
+  return i32(num).value as number;
 }