--- conflicted
+++ resolved
@@ -5257,16 +5257,8 @@
     this
   );
   public readonly negationInterval = this.negationIntervalImpl.bind(this);
-<<<<<<< HEAD
-  public readonly normalizeInterval = this.unimplementedVectorToVector.bind(
-    this,
-    'normalizeInterval'
-  );
+  public readonly normalizeInterval = this.normalizeIntervalImpl.bind(this);
   public readonly powInterval = this.powIntervalImpl.bind(this);
-=======
-  public readonly normalizeInterval = this.normalizeIntervalImpl.bind(this);
-  public readonly powInterval = this.unimplementedScalarPairToInterval.bind(this, 'powInterval');
->>>>>>> 7b1b8e8b
   public readonly quantizeToF16Interval = this.quantizeToF16IntervalNotAvailable.bind(this);
   public readonly radiansInterval = this.radiansIntervalImpl.bind(this);
   public readonly reflectInterval = this.unimplementedVectorPairToVector.bind(
