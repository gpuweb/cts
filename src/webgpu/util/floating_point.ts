import { assert, unreachable } from '../../common/util/util.js';
import { Float16Array } from '../../external/petamoriken/float16/float16.js';
import { Case, IntervalFilter } from '../shader/execution/expression/expression.js';

import { anyOf } from './compare.js';
import { kValue } from './constants.js';
import {
  abstractFloat,
  f16,
  f32,
  isFloatType,
  reinterpretF16AsU16,
  reinterpretF32AsU32,
  reinterpretF64AsU32s,
  reinterpretU16AsF16,
  reinterpretU32AsF32,
  reinterpretU32sAsF64,
  Scalar,
  ScalarType,
  toMatrix,
  toVector,
  u32,
} from './conversion.js';
import {
  calculatePermutations,
  cartesianProduct,
  correctlyRoundedF16,
  correctlyRoundedF32,
  correctlyRoundedF64,
  flatten2DArray,
  FlushMode,
  flushSubnormalNumberF16,
  flushSubnormalNumberF32,
  flushSubnormalNumberF64,
  isFiniteF16,
  isFiniteF32,
  isSubnormalNumberF16,
  isSubnormalNumberF32,
  isSubnormalNumberF64,
  map2DArray,
  oneULPF16,
  oneULPF32,
  oneULPF64,
  quantizeToF32,
  quantizeToF16,
  unflatten2DArray,
} from './math.js';

/** Indicate the kind of WGSL floating point numbers being operated on */
export type FPKind = 'f32' | 'f16' | 'abstract';

// Containers

/**
 * Representation of bounds for an interval as an array with either one or two
 * elements. Single element indicates that the interval is a single point. For
 * two elements, the first is the lower bound of the interval and the second is
 * the upper bound.
 */
export type IntervalBounds = [number] | [number, number];

/** Represents a closed interval of floating point numbers */
export class FPInterval {
  public readonly kind: FPKind;
  public readonly begin: number;
  public readonly end: number;

  /**
   * Constructor
   *
   * `FPTraits.toInterval` is the preferred way to create FPIntervals
   *
   * @param kind the floating point number type this is an interval for
   * @param bounds beginning and end of the interval
   */
  public constructor(kind: FPKind, ...bounds: IntervalBounds) {
    this.kind = kind;

    const [begin, end] = bounds.length === 2 ? bounds : [bounds[0], bounds[0]];
    assert(!Number.isNaN(begin) && !Number.isNaN(end), `bounds need to be non-NaN`);
    assert(begin <= end, `bounds[0] (${begin}) must be less than or equal to bounds[1]  (${end})`);

    this.begin = begin;
    this.end = end;
  }

  /** @returns the floating point traits for this interval */
  public traits(): FPTraits {
    return FP[this.kind];
  }

  /** @returns begin and end if non-point interval, otherwise just begin */
  public bounds(): IntervalBounds {
    return this.isPoint() ? [this.begin] : [this.begin, this.end];
  }

  /** @returns if a point or interval is completely contained by this interval */
  public contains(n: number | FPInterval): boolean {
    if (Number.isNaN(n)) {
      // Being the 'any' interval indicates that accuracy is not defined for this
      // test, so the test is just checking that this input doesn't cause the
      // implementation to misbehave, so NaN is accepted.
      return this.begin === Number.NEGATIVE_INFINITY && this.end === Number.POSITIVE_INFINITY;
    }

    if (n instanceof FPInterval) {
      return this.begin <= n.begin && this.end >= n.end;
    }
    return this.begin <= n && this.end >= n;
  }

  /** @returns if any values in the interval may be flushed to zero, this
   *           includes any subnormals and zero itself.
   */
  public containsZeroOrSubnormals(): boolean {
    return !(
      this.end < this.traits().constants().negative.subnormal.min ||
      this.begin > this.traits().constants().positive.subnormal.max
    );
  }

  /** @returns if this interval contains a single point */
  public isPoint(): boolean {
    return this.begin === this.end;
  }

  /** @returns if this interval only contains finite values */
  public isFinite(): boolean {
    return this.traits().isFinite(this.begin) && this.traits().isFinite(this.end);
  }

  /** @returns a string representation for logging purposes */
  public toString(): string {
    return `{ '${this.kind}', [${this.bounds().map(this.traits().scalarBuilder)}] }`;
  }
}

/**
 * SerializedFPInterval holds the serialized form of a FPInterval.
 * This form can be safely encoded to JSON.
 */
export type SerializedFPInterval =
  | { kind: 'f32'; unbounded: false; begin: number; end: number }
  | { kind: 'f32'; unbounded: true }
  | { kind: 'f16'; unbounded: false; begin: number; end: number }
  | { kind: 'f16'; unbounded: true }
  | { kind: 'abstract'; unbounded: false; begin: [number, number]; end: [number, number] }
  | { kind: 'abstract'; unbounded: true };

/** serializeFPInterval() converts a FPInterval to a SerializedFPInterval */
export function serializeFPInterval(i: FPInterval): SerializedFPInterval {
  const traits = FP[i.kind];
  switch (i.kind) {
    case 'abstract': {
      if (i === traits.constants().unboundedInterval) {
        return { kind: 'abstract', unbounded: true };
      } else {
        return {
          kind: 'abstract',
          unbounded: false,
          begin: reinterpretF64AsU32s(i.begin),
          end: reinterpretF64AsU32s(i.end),
        };
      }
    }
    case 'f32': {
      if (i === traits.constants().unboundedInterval) {
        return { kind: 'f32', unbounded: true };
      } else {
        return {
          kind: 'f32',
          unbounded: false,
          begin: reinterpretF32AsU32(i.begin),
          end: reinterpretF32AsU32(i.end),
        };
      }
    }
    case 'f16': {
      if (i === traits.constants().unboundedInterval) {
        return { kind: 'f16', unbounded: true };
      } else {
        return {
          kind: 'f16',
          unbounded: false,
          begin: reinterpretF16AsU16(i.begin),
          end: reinterpretF16AsU16(i.end),
        };
      }
    }
  }
  unreachable(`Unable to serialize FPInterval ${i}`);
}

/** serializeFPInterval() converts a SerializedFPInterval to a FPInterval */
export function deserializeFPInterval(data: SerializedFPInterval): FPInterval {
  const kind = data.kind;
  const traits = FP[kind];
  if (data.unbounded) {
    return traits.constants().unboundedInterval;
  }
  switch (kind) {
    case 'abstract': {
      return traits.toInterval([reinterpretU32sAsF64(data.begin), reinterpretU32sAsF64(data.end)]);
    }
    case 'f32': {
      return traits.toInterval([reinterpretU32AsF32(data.begin), reinterpretU32AsF32(data.end)]);
    }
    case 'f16': {
      return traits.toInterval([reinterpretU16AsF16(data.begin), reinterpretU16AsF16(data.end)]);
    }
  }
  unreachable(`Unable to deserialize data ${data}`);
}

/**
 * Representation of a vec2/3/4 of floating point intervals as an array of
 * FPIntervals.
 */
export type FPVector =
  | [FPInterval, FPInterval]
  | [FPInterval, FPInterval, FPInterval]
  | [FPInterval, FPInterval, FPInterval, FPInterval];

/** Shorthand for an Array of Arrays that contains a column-major matrix */
type Array2D<T> = T[][];

/**
 * Representation of a matCxR of floating point intervals as an array of arrays
 * of FPIntervals. This maps onto the WGSL concept of matrix. Internally
 */
export type FPMatrix =
  | [[FPInterval, FPInterval], [FPInterval, FPInterval]]
  | [[FPInterval, FPInterval], [FPInterval, FPInterval], [FPInterval, FPInterval]]
  | [
      [FPInterval, FPInterval],
      [FPInterval, FPInterval],
      [FPInterval, FPInterval],
      [FPInterval, FPInterval]
    ]
  | [[FPInterval, FPInterval, FPInterval], [FPInterval, FPInterval, FPInterval]]
  | [
      [FPInterval, FPInterval, FPInterval],
      [FPInterval, FPInterval, FPInterval],
      [FPInterval, FPInterval, FPInterval]
    ]
  | [
      [FPInterval, FPInterval, FPInterval],
      [FPInterval, FPInterval, FPInterval],
      [FPInterval, FPInterval, FPInterval],
      [FPInterval, FPInterval, FPInterval]
    ]
  | [
      [FPInterval, FPInterval, FPInterval, FPInterval],
      [FPInterval, FPInterval, FPInterval, FPInterval]
    ]
  | [
      [FPInterval, FPInterval, FPInterval, FPInterval],
      [FPInterval, FPInterval, FPInterval, FPInterval],
      [FPInterval, FPInterval, FPInterval, FPInterval]
    ]
  | [
      [FPInterval, FPInterval, FPInterval, FPInterval],
      [FPInterval, FPInterval, FPInterval, FPInterval],
      [FPInterval, FPInterval, FPInterval, FPInterval],
      [FPInterval, FPInterval, FPInterval, FPInterval]
    ];

// Utilities

/** @returns input with an appended 0, if inputs contains non-zero subnormals */
// When f16 traits is defined, this can be replaced with something like
// `FP.f16..addFlushIfNeeded`
function addFlushedIfNeededF16(values: number[]): number[] {
  return values.some(v => v !== 0 && isSubnormalNumberF16(v)) ? values.concat(0) : values;
}

// Operations

/**
 * A function that converts a point to an acceptance interval.
 * This is the public facing API for builtin implementations that is called
 * from tests.
 */
export interface ScalarToInterval {
  (x: number): FPInterval;
}

/** Operation used to implement a ScalarToInterval */
interface ScalarToIntervalOp {
  /** @returns acceptance interval for a function at point x */
  impl: ScalarToInterval;

  /**
   * Calculates where in the domain defined by x the min/max extrema of impl
   * occur and returns a span of those points to be used as the domain instead.
   *
   * Used by this.runScalarToIntervalOp before invoking impl.
   * If not defined, the bounds of the existing domain are assumed to be the
   * extrema.
   *
   * This is only implemented for operations that meet all the following
   * criteria:
   *   a) non-monotonic
   *   b) used in inherited accuracy calculations
   *   c) need to take in an interval for b)
   *      i.e. fooInterval takes in x: number | FPInterval, not x: number
   */
  extrema?: (x: FPInterval) => FPInterval;
}

/**
 * A function that converts a pair of points to an acceptance interval.
 * This is the public facing API for builtin implementations that is called
 * from tests.
 */
export interface ScalarPairToInterval {
  (x: number, y: number): FPInterval;
}

/** Operation used to implement a ScalarPairToInterval */
interface ScalarPairToIntervalOp {
  /** @returns acceptance interval for a function at point (x, y) */
  impl: ScalarPairToInterval;
  /**
   * Calculates where in domain defined by x & y the min/max extrema of impl
   * occur and returns spans of those points to be used as the domain instead.
   *
   * Used by runScalarPairToIntervalOp before invoking impl.
   * If not defined, the bounds of the existing domain are assumed to be the
   * extrema.
   *
   * This is only implemented for functions that meet all of the following
   * criteria:
   *   a) non-monotonic
   *   b) used in inherited accuracy calculations
   *   c) need to take in an interval for b)
   */
  extrema?: (x: FPInterval, y: FPInterval) => [FPInterval, FPInterval];
}

/** Domain for a ScalarPairToInterval implementation */
interface ScalarPairToIntervalDomain {
  // Arrays to support discrete valid domain intervals
  x: FPInterval[];
  y: FPInterval[];
}

/**
 * A function that converts a triplet of points to an acceptance interval.
 * This is the public facing API for builtin implementations that is called
 * from tests.
 */
export interface ScalarTripleToInterval {
  (x: number, y: number, z: number): FPInterval;
}

/** Operation used to implement a ScalarTripleToInterval */
interface ScalarTripleToIntervalOp {
  // Re-using the *Op interface pattern for symmetry with the other operations.
  /** @returns acceptance interval for a function at point (x, y, z) */
  impl: ScalarTripleToInterval;
}

// Currently ScalarToVector is not integrated with the rest of the floating point
// framework, because the only builtins that use it are actually
// u32 -> [f32, f32, f32, f32] functions, so the whole rounding and interval
// process doesn't get applied to the inputs.
// They do use the framework internally by invoking divisionInterval on segments
// of the input.
/**
 * A function that converts a point to a vector of acceptance intervals.
 * This is the public facing API for builtin implementations that is called
 * from tests.
 */
export interface ScalarToVector {
  (n: number): FPVector;
}

/**
 * A function that converts a vector to an acceptance interval.
 * This is the public facing API for builtin implementations that is called
 * from tests.
 */
export interface VectorToInterval {
  (x: number[]): FPInterval;
}

/** Operation used to implement a VectorToInterval */
interface VectorToIntervalOp {
  // Re-using the *Op interface pattern for symmetry with the other operations.
  /** @returns acceptance interval for a function on vector x */
  impl: VectorToInterval;
}

/**
 * A function that converts a pair of vectors to an acceptance interval.
 * This is the public facing API for builtin implementations that is called
 * from tests.
 */
export interface VectorPairToInterval {
  (x: number[], y: number[]): FPInterval;
}

/** Operation used to implement a VectorPairToInterval */
interface VectorPairToIntervalOp {
  // Re-using the *Op interface pattern for symmetry with the other operations.
  /** @returns acceptance interval for a function on vectors (x, y) */
  impl: VectorPairToInterval;
}

/**
 * A function that converts a vector to a vector of acceptance intervals.
 * This is the public facing API for builtin implementations that is called
 * from tests.
 */
export interface VectorToVector {
  (x: number[]): FPVector;
}

/** Operation used to implement a VectorToVector */
interface VectorToVectorOp {
  // Re-using the *Op interface pattern for symmetry with the other operations.
  /** @returns a vector of acceptance intervals for a function on vector x */
  impl: VectorToVector;
}

/**
 * A function that converts a pair of vectors to a vector of acceptance
 * intervals.
 * This is the public facing API for builtin implementations that is called
 * from tests.
 */
export interface VectorPairToVector {
  (x: number[], y: number[]): FPVector;
}

/** Operation used to implement a VectorPairToVector */
interface VectorPairToVectorOp {
  // Re-using the *Op interface pattern for symmetry with the other operations.
  /** @returns a vector of acceptance intervals for a function on vectors (x, y) */
  impl: VectorPairToVector;
}

/**
 * A function that converts a vector and a scalar to a vector of acceptance
 * intervals.
 * This is the public facing API for builtin implementations that is called
 * from tests.
 */
export interface VectorScalarToVector {
  (x: number[], y: number): FPVector;
}

/**
 * A function that converts a scalar and a vector  to a vector of acceptance
 * intervals.
 * This is the public facing API for builtin implementations that is called
 * from tests.
 */
export interface ScalarVectorToVector {
  (x: number, y: number[]): FPVector;
}

/**
 * A function that converts a matrix to an acceptance interval.
 * This is the public facing API for builtin implementations that is called
 * from tests.
 */
export interface MatrixToScalar {
  (m: Array2D<number>): FPInterval;
}

/** Operation used to implement a MatrixToMatrix */
interface MatrixToMatrixOp {
  // Re-using the *Op interface pattern for symmetry with the other operations.
  /** @returns a matrix of acceptance intervals for a function on matrix x */
  impl: MatrixToMatrix;
}

/**
 * A function that converts a matrix to a matrix of acceptance intervals.
 * This is the public facing API for builtin implementations that is called
 * from tests.
 */
export interface MatrixToMatrix {
  (m: Array2D<number>): FPMatrix;
}

/**
 * A function that converts a pair of matrices to a matrix of acceptance
 * intervals.
 * This is the public facing API for builtin implementations that is called
 * from tests.
 */
export interface MatrixPairToMatrix {
  (x: Array2D<number>, y: Array2D<number>): FPMatrix;
}

/**
 * A function that converts a matrix and a scalar to a matrix of acceptance
 * intervals.
 * This is the public facing API for builtin implementations that is called
 * from tests.
 */
export interface MatrixScalarToMatrix {
  (x: Array2D<number>, y: number): FPMatrix;
}

/**
 * A function that converts a scalar and a matrix to a matrix of acceptance
 * intervals.
 * This is the public facing API for builtin implementations that is called
 * from tests.
 */
export interface ScalarMatrixToMatrix {
  (x: number, y: Array2D<number>): FPMatrix;
}

/**
 * A function that converts a matrix and a vector to a vector of acceptance
 * intervals.
 * This is the public facing API for builtin implementations that is called
 * from tests.
 */
export interface MatrixVectorToVector {
  (x: Array2D<number>, y: number[]): FPVector;
}

/**
 * A function that converts a vector and a matrix to a vector of acceptance
 * intervals.
 * This is the public facing API for builtin implementations that is called
 * from tests.
 */
export interface VectorMatrixToVector {
  (x: number[], y: Array2D<number>): FPVector;
}

// Traits

/**
 * Typed structure containing all the limits/constants defined for each
 * WGSL floating point kind
 */
interface FPConstants {
  positive: {
    min: number;
    max: number;
    infinity: number;
    nearest_max: number;
    less_than_one: number;
    subnormal: {
      min: number;
      max: number;
    };
    pi: {
      whole: number;
      three_quarters: number;
      half: number;
      third: number;
      quarter: number;
      sixth: number;
    };
    e: number;
  };
  negative: {
    min: number;
    max: number;
    infinity: number;
    nearest_min: number;
    less_than_one: number;
    subnormal: {
      min: number;
      max: number;
    };
    pi: {
      whole: number;
      three_quarters: number;
      half: number;
      third: number;
      quarter: number;
      sixth: number;
    };
  };
  unboundedInterval: FPInterval;
  zeroInterval: FPInterval;
  negPiToPiInterval: FPInterval;
  greaterThanZeroInterval: FPInterval;
  zeroVector: {
    2: FPVector;
    3: FPVector;
    4: FPVector;
  };
  unboundedVector: {
    2: FPVector;
    3: FPVector;
    4: FPVector;
  };
  unboundedMatrix: {
    2: {
      2: FPMatrix;
      3: FPMatrix;
      4: FPMatrix;
    };
    3: {
      2: FPMatrix;
      3: FPMatrix;
      4: FPMatrix;
    };
    4: {
      2: FPMatrix;
      3: FPMatrix;
      4: FPMatrix;
    };
  };
}

/** A representation of an FPInterval for a case param */
export type FPIntervalParam = {
  kind: FPKind;
  interval: number | IntervalBounds;
};

/** Abstract base class for all floating-point traits */
export abstract class FPTraits {
  public readonly kind: FPKind;
  protected constructor(k: FPKind) {
    this.kind = k;
  }

  public abstract constants(): FPConstants;

  // Utilities - Implemented
  /** @returns an interval containing the point or the original interval */
  public toInterval(n: number | IntervalBounds | FPInterval): FPInterval {
    if (n instanceof FPInterval) {
      if (n.kind === this.kind) {
        return n;
      }
      return new FPInterval(this.kind, ...n.bounds());
    }

    if (n instanceof Array) {
      return new FPInterval(this.kind, ...n);
    }

    return new FPInterval(this.kind, n, n);
  }

  /**
   * Makes a param that can be turned into an interval
   */
  public toParam(n: number | IntervalBounds): FPIntervalParam {
    return {
      kind: this.kind,
      interval: n,
    };
  }

  /**
   * Converts p into an FPInterval if it is an FPIntervalPAram
   */
  public fromParam(
    p: number | IntervalBounds | FPIntervalParam
  ): number | IntervalBounds | FPInterval {
    const param = p as FPIntervalParam;
    if (param.interval && param.kind) {
      assert(param.kind === this.kind);
      return this.toInterval(param.interval);
    }
    return p as number | IntervalBounds;
  }

  /**
   * @returns an interval with the tightest bounds that includes all provided
   *          intervals
   */
  public spanIntervals(...intervals: FPInterval[]): FPInterval {
    assert(intervals.length > 0, `span of an empty list of FPIntervals is not allowed`);
    assert(
      intervals.every(i => i.kind === this.kind),
      `span is only defined for intervals with the same kind`
    );
    let begin = Number.POSITIVE_INFINITY;
    let end = Number.NEGATIVE_INFINITY;
    intervals.forEach(i => {
      begin = Math.min(i.begin, begin);
      end = Math.max(i.end, end);
    });
    return this.toInterval([begin, end]);
  }

  /** Narrow an array of values to FPVector if possible */
  public isVector(v: (number | IntervalBounds | FPInterval)[]): v is FPVector {
    if (v.every(e => e instanceof FPInterval && e.kind === this.kind)) {
      return v.length === 2 || v.length === 3 || v.length === 4;
    }
    return false;
  }

  /** @returns an FPVector representation of an array of values if possible */
  public toVector(v: (number | IntervalBounds | FPInterval)[]): FPVector {
    if (this.isVector(v)) {
      return v;
    }

    const f = v.map(e => this.toInterval(e));
    // The return of the map above is a FPInterval[], which needs to be narrowed
    // to FPVector, since FPVector is defined as fixed length tuples.
    if (this.isVector(f)) {
      return f;
    }
    unreachable(`Cannot convert [${v}] to FPVector`);
  }

  /**
   * @returns a FPVector where each element is the span for corresponding
   *          elements at the same index in the input vectors
   */
  public spanVectors(...vectors: FPVector[]): FPVector {
    assert(
      vectors.every(e => this.isVector(e)),
      'Vector span is not defined for vectors of differing floating point kinds'
    );

    const vector_length = vectors[0].length;
    assert(
      vectors.every(e => e.length === vector_length),
      `Vector span is not defined for vectors of differing lengths`
    );

    const result: FPInterval[] = new Array<FPInterval>(vector_length);

    for (let i = 0; i < vector_length; i++) {
      result[i] = this.spanIntervals(...vectors.map(v => v[i]));
    }
    return this.toVector(result);
  }

  /** Narrow an array of an array of values to FPMatrix if possible */
  public isMatrix(m: Array2D<number | IntervalBounds | FPInterval> | FPVector[]): m is FPMatrix {
    if (!m.every(c => c.every(e => e instanceof FPInterval && e.kind === this.kind))) {
      return false;
    }
    // At this point m guaranteed to be a FPInterval[][], but maybe typed as a
    // FPVector[].
    // Coercing the type since FPVector[] is functionally equivalent to
    // FPInterval[][] for .length and .every, but they are type compatible,
    // since tuples are not equivalent to arrays, so TS considers c in .every to
    // be unresolvable below, even though our usage is safe.
    m = m as FPInterval[][];

    if (m.length > 4 || m.length < 2) {
      return false;
    }

    const num_rows = m[0].length;
    if (num_rows > 4 || num_rows < 2) {
      return false;
    }

    return m.every(c => c.length === num_rows);
  }

  /** @returns an FPMatrix representation of an array of an array of values if possible */
  public toMatrix(m: Array2D<number | IntervalBounds | FPInterval> | FPVector[]): FPMatrix {
    if (this.isMatrix(m)) {
      return m;
    }

    const result = map2DArray(m, this.toInterval.bind(this));

    // The return of the map above is a FPInterval[][], which needs to be
    // narrowed to FPMatrix, since FPMatrix is defined as fixed length tuples.
    if (this.isMatrix(result)) {
      return result;
    }
    unreachable(`Cannot convert ${m} to FPMatrix`);
  }

  /**
   * @returns a FPMatrix where each element is the span for corresponding
   *          elements at the same index in the input matrices
   */
  public spanMatrices(...matrices: FPMatrix[]): FPMatrix {
    // Coercing the type of matrices, since tuples are not generally compatible
    // with Arrays, but they are functionally equivalent for the usages in this
    // function.
    const ms = matrices as Array2D<FPInterval>[];
    const num_cols = ms[0].length;
    const num_rows = ms[0][0].length;
    assert(
      ms.every(m => m.length === num_cols && m.every(r => r.length === num_rows)),
      `Matrix span is not defined for Matrices of differing dimensions`
    );

    const result: Array2D<FPInterval> = [...Array(num_cols)].map(_ => [...Array(num_rows)]);
    for (let i = 0; i < num_cols; i++) {
      for (let j = 0; j < num_rows; j++) {
        result[i][j] = this.spanIntervals(...ms.map(m => m[i][j]));
      }
    }

    return this.toMatrix(result);
  }

  /** @returns input with an appended 0, if inputs contains non-zero subnormals */
  public addFlushedIfNeeded(values: number[]): number[] {
    const subnormals = values.filter(this.isSubnormal);
    const needs_zero = subnormals.length > 0 && subnormals.every(s => s !== 0);
    return needs_zero ? values.concat(0) : values;
  }

  /**
   * Restrict the inputs to an ScalarToInterval operation
   *
   * Only used for operations that have tighter domain requirements than 'must
   * be finite'.
   *
   * @param domain interval to restrict inputs to
   * @param impl operation implementation to run if input is within the required domain
   * @returns a ScalarToInterval that calls impl if domain contains the input,
   *          otherwise it returns an unbounded interval */
  protected limitScalarToIntervalDomain(
    domain: FPInterval,
    impl: ScalarToInterval
  ): ScalarToInterval {
    return (n: number): FPInterval => {
      return domain.contains(n) ? impl(n) : this.constants().unboundedInterval;
    };
  }

  /**
   * Restrict the inputs to a ScalarPairToInterval
   *
   * Only used for operations that have tighter domain requirements than 'must be
   * finite'.
   *
   * @param domain set of intervals to restrict inputs to
   * @param impl operation implementation to run if input is within the required domain
   * @returns a ScalarPairToInterval that calls impl if domain contains the input,
   *          otherwise it returns an unbounded interval */
  protected limitScalarPairToIntervalDomain(
    domain: ScalarPairToIntervalDomain,
    impl: ScalarPairToInterval
  ): ScalarPairToInterval {
    return (x: number, y: number): FPInterval => {
      if (!domain.x.some(d => d.contains(x)) || !domain.y.some(d => d.contains(y))) {
        return this.constants().unboundedInterval;
      }

      return impl(x, y);
    };
  }

  /** Stub for scalar to interval generator */
  protected unimplementedScalarToInterval(name: string, _x: number | FPInterval): FPInterval {
    unreachable(`'${name}' is not yet implemented for '${this.kind}'`);
  }

  /** Stub for scalar pair to interval generator */
  protected unimplementedScalarPairToInterval(
    name: string,
    _x: number | FPInterval,
    _y: number | FPInterval
  ): FPInterval {
    unreachable(`'${name}' is yet implemented for '${this.kind}'`);
  }

  /** Stub for scalar triple to interval generator */
  protected unimplementedScalarTripleToInterval(
    name: string,
    _x: number | FPInterval,
    _y: number | FPInterval,
    _z: number | FPInterval
  ): FPInterval {
    unreachable(`'${name}' is not yet implemented for '${this.kind}'`);
  }

  /** Stub for scalar to vector generator */
  protected unimplementedScalarToVector(name: string, _x: number | FPInterval): FPVector {
    unreachable(`'${name}' is not yet implemented for '${this.kind}'`);
  }

  /** Stub for vector to interval generator */
  protected unimplementedVectorToInterval(name: string, _x: (number | FPInterval)[]): FPInterval {
    unreachable(`'${name}' is not yet implemented for '${this.kind}'`);
  }

  /** Stub for vector pair to interval generator */
  protected unimplementedVectorPairToInterval(
    name: string,
    _x: (number | FPInterval)[],
    _y: (number | FPInterval)[]
  ): FPInterval {
    unreachable(`'${name}' is not yet implemented for '${this.kind}'`);
  }

  /** Stub for vector to vector generator */
  protected unimplementedVectorToVector(name: string, _x: (number | FPInterval)[]): FPVector {
    unreachable(`'${name}' is not yet implemented for '${this.kind}'`);
  }

  /** Stub for vector pair to vector generator */
  protected unimplementedVectorPairToVector(
    name: string,
    _x: (number | FPInterval)[],
    _y: (number | FPInterval)[]
  ): FPVector {
    unreachable(`'${name}' is not yet implemented for '${this.kind}'`);
  }

  /** Stub for vector-scalar to vector generator */
  protected unimplementedVectorScalarToVector(
    name: string,
    _x: (number | FPInterval)[],
    _y: number | FPInterval
  ): FPVector {
    unreachable(`'${name}' is not yet implemented for '${this.kind}'`);
  }

  /** Stub for scalar-vector to vector generator */
  protected unimplementedScalarVectorToVector(
    name: string,
    _x: number | FPInterval,
    _y: (number | FPInterval)[]
  ): FPVector {
    unreachable(`'${name}' is not yet implemented for '${this.kind}'`);
  }

  /** Stub for matrix to interval generator */
  protected unimplementedMatrixToInterval(name: string, _x: Array2D<number>): FPInterval {
    unreachable(`'${name}' is not yet implemented for '${this.kind}'`);
  }

  /** Stub for matrix to matirx generator */
  protected unimplementedMatrixToMatrix(name: string, _x: Array2D<number>): FPMatrix {
    unreachable(`'${name}' is not yet implemented for '${this.kind}'`);
  }

  /** Stub for matrix pair to matrix generator */
  protected unimplementedMatrixPairToMatrix(
    name: string,
    _x: Array2D<number>,
    _y: Array2D<number>
  ): FPMatrix {
    unreachable(`'${name}' is not yet implemented for '${this.kind}'`);
  }

  /** Stub for matrix-scalar to matrix generator  */
  protected unimplementedMatrixScalarToMatrix(
    name: string,
    _x: Array2D<number>,
    _y: number | FPInterval
  ): FPMatrix {
    unreachable(`'${name}' is not yet implemented for '${this.kind}'`);
  }

  /** Stub for scalar-matrix to matrix generator  */
  protected unimplementedScalarMatrixToMatrix(
    name: string,
    _x: number | FPInterval,
    _y: Array2D<number>
  ): FPMatrix {
    unreachable(`'${name}' is not yet implemented for '${this.kind}'`);
  }

  /** Stub for matrix-vector to vector generator  */
  protected unimplementedMatrixVectorToVector(
    name: string,
    _x: Array2D<number>,
    _y: (number | FPInterval)[]
  ): FPVector {
    unreachable(`'${name}' is not yet implemented for '${this.kind}'`);
  }

  /** Stub for vector-matrix to vector generator  */
  protected unimplementedVectorMatrixToVector(
    name: string,
    _x: (number | FPInterval)[],
    _y: Array2D<number>
  ): FPVector {
    unreachable(`'${name}' is not yet implemented for '${this.kind}'`);
  }

  /** Stub for distance generator */
  protected unimplementedDistance(_x: number | number[], _y: number | number[]): FPInterval {
    unreachable(`'distance' is not yet implemented for '${this.kind}'`);
  }

  /** Stub for faceForward */
  protected unimplementedFaceForward(
    _x: number[],
    _y: number[],
    _z: number[]
  ): (FPVector | undefined)[] {
    unreachable(`'faceForward' is not yet implemented for '${this.kind}'`);
  }

  /** Stub for length generator */
  protected unimplementedLength(_x: number | FPInterval | number[] | FPVector): FPInterval {
    unreachable(`'length' is not yet implemented for '${this.kind}'`);
  }

  /** Stub for modf generator */
  protected unimplementedModf(_x: number): { fract: FPInterval; whole: FPInterval } {
    unreachable(`'modf' is not yet implemented for '${this.kind}'`);
  }

  /** Stub for refract generator */
  protected unimplementedRefract(_i: number[], _s: number[], _r: number): FPVector {
    unreachable(`'refract' is not yet implemented for '${this.kind}'`);
  }

  /** Version of absoluteErrorInterval that always returns the unboundedInterval */
  protected unboundedAbsoluteErrorInterval(_n: number, _error_range: number): FPInterval {
    return this.constants().unboundedInterval;
  }

  /** Version of ulpInterval that always returns the unboundedInterval */
  protected unboundedUlpInterval(_n: number, _numULP: number): FPInterval {
    return this.constants().unboundedInterval;
  }

  // Utilities - Defined by subclass
  /**
   * @returns the nearest precise value to the input. Rounding should be IEEE
   *          'roundTiesToEven'.
   */
  public abstract readonly quantize: (n: number) => number;
  /** @returns all valid roundings of input */
  public abstract readonly correctlyRounded: (n: number) => number[];
  /** @returns true if input is considered finite, otherwise false */
  public abstract readonly isFinite: (n: number) => boolean;
  /** @returns true if input is considered subnormal, otherwise false */
  public abstract readonly isSubnormal: (n: number) => boolean;
  /** @returns 0 if the provided number is subnormal, otherwise returns the proved number */
  public abstract readonly flushSubnormal: (n: number) => number;
  /** @returns 1 * ULP: (number) */
  public abstract readonly oneULP: (target: number, mode?: FlushMode) => number;
  /** @returns a builder for converting numbers to Scalars */
  public abstract readonly scalarBuilder: (n: number) => Scalar;

  // Framework - Cases

  /**
   * @returns a Case for the param and the interval generator provided.
   * The Case will use an interval comparator for matching results.
   * @param param the param to pass in
   * @param filter what interval filtering to apply
   * @param ops callbacks that implement generating an acceptance interval
   */
  private makeScalarToIntervalCase(
    param: number,
    filter: IntervalFilter,
    ...ops: ScalarToInterval[]
  ): Case | undefined {
    param = this.quantize(param);

    const intervals = ops.map(o => o(param));
    if (filter === 'finite' && intervals.some(i => !i.isFinite())) {
      return undefined;
    }
    return { input: [this.scalarBuilder(param)], expected: anyOf(...intervals) };
  }

  /**
   * @returns an array of Cases for operations over a range of inputs
   * @param params array of inputs to try
   * @param filter what interval filtering to apply
   * @param ops callbacks that implement generating an acceptance interval
   */
  public generateScalarToIntervalCases(
    params: number[],
    filter: IntervalFilter,
    ...ops: ScalarToInterval[]
  ): Case[] {
    return params.reduce((cases, e) => {
      const c = this.makeScalarToIntervalCase(e, filter, ...ops);
      if (c !== undefined) {
        cases.push(c);
      }
      return cases;
    }, new Array<Case>());
  }

  /**
   * @returns a Case for the params and the interval generator provided.
   * The Case will use an interval comparator for matching results.
   * @param param0 the first param to pass in
   * @param param1 the second param to pass in
   * @param filter what interval filtering to apply
   * @param ops callbacks that implement generating an acceptance interval
   */
  private makeScalarPairToIntervalCase(
    param0: number,
    param1: number,
    filter: IntervalFilter,
    ...ops: ScalarPairToInterval[]
  ): Case | undefined {
    param0 = this.quantize(param0);
    param1 = this.quantize(param1);

    const intervals = ops.map(o => o(param0, param1));
    if (filter === 'finite' && intervals.some(i => !i.isFinite())) {
      return undefined;
    }
    return {
      input: [this.scalarBuilder(param0), this.scalarBuilder(param1)],
      expected: anyOf(...intervals),
    };
  }

  /**
   * @returns an array of Cases for operations over a range of inputs
   * @param param0s array of inputs to try for the first input
   * @param param1s array of inputs to try for the second input
   * @param filter what interval filtering to apply
   * @param ops callbacks that implement generating an acceptance interval
   */
  public generateScalarPairToIntervalCases(
    param0s: number[],
    param1s: number[],
    filter: IntervalFilter,
    ...ops: ScalarPairToInterval[]
  ): Case[] {
    return cartesianProduct(param0s, param1s).reduce((cases, e) => {
      const c = this.makeScalarPairToIntervalCase(e[0], e[1], filter, ...ops);
      if (c !== undefined) {
        cases.push(c);
      }
      return cases;
    }, new Array<Case>());
  }

  /**
   * @returns a Case for the params and the interval generator provided.
   * The Case will use an interval comparator for matching results.
   * @param param0 the first param to pass in
   * @param param1 the second param to pass in
   * @param param2 the third param to pass in
   * @param filter what interval filtering to apply
   * @param ops callbacks that implement generating an acceptance interval
   */
  public makeScalarTripleToIntervalCase(
    param0: number,
    param1: number,
    param2: number,
    filter: IntervalFilter,
    ...ops: ScalarTripleToInterval[]
  ): Case | undefined {
    param0 = this.quantize(param0);
    param1 = this.quantize(param1);
    param2 = this.quantize(param2);

    const intervals = ops.map(o => o(param0, param1, param2));
    if (filter === 'finite' && intervals.some(i => !i.isFinite())) {
      return undefined;
    }
    return {
      input: [this.scalarBuilder(param0), this.scalarBuilder(param1), this.scalarBuilder(param2)],
      expected: anyOf(...intervals),
    };
  }

  /**
   * @returns an array of Cases for operations over a range of inputs
   * @param param0s array of inputs to try for the first input
   * @param param1s array of inputs to try for the second input
   * @param param2s array of inputs to try for the third input
   * @param filter what interval filtering to apply
   * @param ops callbacks that implement generating an acceptance interval
   */
  public generateScalarTripleToIntervalCases(
    param0s: number[],
    param1s: number[],
    param2s: number[],
    filter: IntervalFilter,
    ...ops: ScalarTripleToInterval[]
  ): Case[] {
    return cartesianProduct(param0s, param1s, param2s).reduce((cases, e) => {
      const c = this.makeScalarTripleToIntervalCase(e[0], e[1], e[2], filter, ...ops);
      if (c !== undefined) {
        cases.push(c);
      }
      return cases;
    }, new Array<Case>());
  }

  /**
   * @returns a Case for the params and the interval generator provided.
   * The Case will use an interval comparator for matching results.
   * @param param the param to pass in
   * @param filter what interval filtering to apply
   * @param ops callbacks that implement generating an acceptance interval
   */
  private makeVectorToIntervalCase(
    param: number[],
    filter: IntervalFilter,
    ...ops: VectorToInterval[]
  ): Case | undefined {
    param = param.map(this.quantize);

    const intervals = ops.map(o => o(param));
    if (filter === 'finite' && intervals.some(i => !i.isFinite())) {
      return undefined;
    }
    return {
      input: [toVector(param, this.scalarBuilder)],
      expected: anyOf(...intervals),
    };
  }

  /**
   * @returns an array of Cases for operations over a range of inputs
   * @param params array of inputs to try
   * @param filter what interval filtering to apply
   * @param ops callbacks that implement generating an acceptance interval
   */
  public generateVectorToIntervalCases(
    params: number[][],
    filter: IntervalFilter,
    ...ops: VectorToInterval[]
  ): Case[] {
    return params.reduce((cases, e) => {
      const c = this.makeVectorToIntervalCase(e, filter, ...ops);
      if (c !== undefined) {
        cases.push(c);
      }
      return cases;
    }, new Array<Case>());
  }

  /**
   * @returns a Case for the params and the interval generator provided.
   * The Case will use an interval comparator for matching results.
   * @param param0 the first param to pass in
   * @param param1 the second param to pass in
   * @param filter what interval filtering to apply
   * @param ops callbacks that implement generating an acceptance interval
   */
  private makeVectorPairToIntervalCase(
    param0: number[],
    param1: number[],
    filter: IntervalFilter,
    ...ops: VectorPairToInterval[]
  ): Case | undefined {
    param0 = param0.map(this.quantize);
    param1 = param1.map(this.quantize);

    const intervals = ops.map(o => o(param0, param1));
    if (filter === 'finite' && intervals.some(i => !i.isFinite())) {
      return undefined;
    }
    return {
      input: [toVector(param0, this.scalarBuilder), toVector(param1, this.scalarBuilder)],
      expected: anyOf(...intervals),
    };
  }

  /**
   * @returns an array of Cases for operations over a range of inputs
   * @param param0s array of inputs to try for the first input
   * @param param1s array of inputs to try for the second input
   * @param filter what interval filtering to apply
   * @param ops callbacks that implement generating an acceptance interval
   */
  public generateVectorPairToIntervalCases(
    param0s: number[][],
    param1s: number[][],
    filter: IntervalFilter,
    ...ops: VectorPairToInterval[]
  ): Case[] {
    return cartesianProduct(param0s, param1s).reduce((cases, e) => {
      const c = this.makeVectorPairToIntervalCase(e[0], e[1], filter, ...ops);
      if (c !== undefined) {
        cases.push(c);
      }
      return cases;
    }, new Array<Case>());
  }

  /**
   * @returns a Case for the param and vector of intervals generator provided
   * @param param the param to pass in
   * @param filter what interval filtering to apply
   * @param ops callbacks that implement generating a vector of acceptance
   *            intervals.
   */
  private makeVectorToVectorCase(
    param: number[],
    filter: IntervalFilter,
    ...ops: VectorToVector[]
  ): Case | undefined {
    param = param.map(this.quantize);

    const vectors = ops.map(o => o(param));
    if (filter === 'finite' && vectors.some(v => v.some(e => !e.isFinite()))) {
      return undefined;
    }
    return {
      input: [toVector(param, this.scalarBuilder)],
      expected: anyOf(...vectors),
    };
  }

  /**
   * @returns an array of Cases for operations over a range of inputs
   * @param params array of inputs to try
   * @param filter what interval filtering to apply
   * @param ops callbacks that implement generating a vector of acceptance
   *            intervals.
   */
  public generateVectorToVectorCases(
    params: number[][],
    filter: IntervalFilter,
    ...ops: VectorToVector[]
  ): Case[] {
    return params.reduce((cases, e) => {
      const c = this.makeVectorToVectorCase(e, filter, ...ops);
      if (c !== undefined) {
        cases.push(c);
      }
      return cases;
    }, new Array<Case>());
  }

  /**
   * @returns a Case for the params and the interval vector generator provided.
   * The Case will use an interval comparator for matching results.
   * @param scalar the scalar param to pass in
   * @param vector the vector param to pass in
   * @param filter what interval filtering to apply
   * @param ops callbacks that implement generating a vector of acceptance intervals
   */
  private makeScalarVectorToVectorCase(
    scalar: number,
    vector: number[],
    filter: IntervalFilter,
    ...ops: ScalarVectorToVector[]
  ): Case | undefined {
    scalar = this.quantize(scalar);
    vector = vector.map(this.quantize);

    const results = ops.map(o => o(scalar, vector));
    if (filter === 'finite' && results.some(r => r.some(e => !e.isFinite()))) {
      return undefined;
    }
    return {
      input: [this.scalarBuilder(scalar), toVector(vector, this.scalarBuilder)],
      expected: anyOf(...results),
    };
  }

  /**
   * @returns an array of Cases for operations over a range of inputs
   * @param scalars array of scalar inputs to try
   * @param vectors array of vector inputs to try
   * @param filter what interval filtering to apply
   * @param ops callbacks that implement generating a vector of acceptance intervals
   */
  public generateScalarVectorToVectorCases(
    scalars: number[],
    vectors: number[][],
    filter: IntervalFilter,
    ...ops: ScalarVectorToVector[]
  ): Case[] {
    // Cannot use cartesianProduct here, due to heterogeneous types
    const cases: Case[] = [];
    scalars.forEach(scalar => {
      vectors.forEach(vector => {
        const c = this.makeScalarVectorToVectorCase(scalar, vector, filter, ...ops);
        if (c !== undefined) {
          cases.push(c);
        }
      });
    });
    return cases;
  }

  /**
   * @returns a Case for the params and the interval vector generator provided.
   * The Case will use an interval comparator for matching results.
   * @param vector the vector param to pass in
   * @param scalar the scalar param to pass in
   * @param filter what interval filtering to apply
   * @param ops callbacks that implement generating a vector of acceptance intervals
   */
  private makeVectorScalarToVectorCase(
    vector: number[],
    scalar: number,
    filter: IntervalFilter,
    ...ops: VectorScalarToVector[]
  ): Case | undefined {
    vector = vector.map(this.quantize);
    scalar = this.quantize(scalar);

    const results = ops.map(o => o(vector, scalar));
    if (filter === 'finite' && results.some(r => r.some(e => !e.isFinite()))) {
      return undefined;
    }
    return {
      input: [toVector(vector, this.scalarBuilder), this.scalarBuilder(scalar)],
      expected: anyOf(...results),
    };
  }

  /**
   * @returns an array of Cases for operations over a range of inputs
   * @param vectors array of vector inputs to try
   * @param scalars array of scalar inputs to try
   * @param filter what interval filtering to apply
   * @param ops callbacks that implement generating a vector of acceptance intervals
   */
  public generateVectorScalarToVectorCases(
    vectors: number[][],
    scalars: number[],
    filter: IntervalFilter,
    ...ops: VectorScalarToVector[]
  ): Case[] {
    // Cannot use cartesianProduct here, due to heterogeneous types
    const cases: Case[] = [];
    vectors.forEach(vector => {
      scalars.forEach(scalar => {
        const c = this.makeVectorScalarToVectorCase(vector, scalar, filter, ...ops);
        if (c !== undefined) {
          cases.push(c);
        }
      });
    });
    return cases;
  }

  /**
   * @returns a Case for the param and vector of intervals generator provided
   * @param param0 the first param to pass in
   * @param param1 the second param to pass in
   * @param filter what interval filtering to apply
   * @param ops callbacks that implement generating a vector of acceptance
   *            intervals.
   */
  private makeVectorPairToVectorCase(
    param0: number[],
    param1: number[],
    filter: IntervalFilter,
    ...ops: VectorPairToVector[]
  ): Case | undefined {
    param0 = param0.map(this.quantize);
    param1 = param1.map(this.quantize);
    const vectors = ops.map(o => o(param0, param1));
    if (filter === 'finite' && vectors.some(v => v.some(e => !e.isFinite()))) {
      return undefined;
    }
    return {
      input: [toVector(param0, this.scalarBuilder), toVector(param1, this.scalarBuilder)],
      expected: anyOf(...vectors),
    };
  }

  /**
   * @returns an array of Cases for operations over a range of inputs
   * @param param0s array of inputs to try for the first input
   * @param param1s array of inputs to try for the second input
   * @param filter what interval filtering to apply
   * @param ops callbacks that implement generating a vector of acceptance
   *            intervals.
   */
  public generateVectorPairToVectorCases(
    param0s: number[][],
    param1s: number[][],
    filter: IntervalFilter,
    ...ops: VectorPairToVector[]
  ): Case[] {
    return cartesianProduct(param0s, param1s).reduce((cases, e) => {
      const c = this.makeVectorPairToVectorCase(e[0], e[1], filter, ...ops);
      if (c !== undefined) {
        cases.push(c);
      }
      return cases;
    }, new Array<Case>());
  }

  /**
   * @returns a Case for the param and an array of interval generators provided
   * @param param the param to pass in
   * @param filter what interval filtering to apply
   * @param ops callbacks that implement generating an acceptance interval
   */
  private makeMatrixToScalarCase(
    param: number[][],
    filter: IntervalFilter,
    ...ops: MatrixToScalar[]
  ): Case | undefined {
    param = map2DArray(param, this.quantize);

    const results = ops.map(o => o(param));
    if (filter === 'finite' && results.some(e => !e.isFinite())) {
      return undefined;
    }

    return {
      input: [toMatrix(param, this.scalarBuilder)],
      expected: anyOf(...results),
    };
  }

  /**
   * @returns an array of Cases for operations over a range of inputs
   * @param params array of inputs to try
   * @param filter what interval filtering to apply
   * @param ops callbacks that implement generating an acceptance interval
   */
  public generateMatrixToScalarCases(
    params: number[][][],
    filter: IntervalFilter,
    ...ops: MatrixToScalar[]
  ): Case[] {
    return params.reduce((cases, e) => {
      const c = this.makeMatrixToScalarCase(e, filter, ...ops);
      if (c !== undefined) {
        cases.push(c);
      }
      return cases;
    }, new Array<Case>());
  }

  /**
   * @returns a Case for the param and an array of interval generators provided
   * @param param the param to pass in
   * @param filter what interval filtering to apply
   * @param ops callbacks that implement generating a matrix of acceptance
   *            intervals
   */
  private makeMatrixToMatrixCase(
    param: number[][],
    filter: IntervalFilter,
    ...ops: MatrixToMatrix[]
  ): Case | undefined {
    param = map2DArray(param, this.quantize);

    const results = ops.map(o => o(param));
    if (filter === 'finite' && results.some(m => m.some(c => c.some(r => !r.isFinite())))) {
      return undefined;
    }

    return {
      input: [toMatrix(param, this.scalarBuilder)],
      expected: anyOf(...results),
    };
  }

  /**
   * @returns an array of Cases for operations over a range of inputs
   * @param params array of inputs to try
   * @param filter what interval filtering to apply
   * @param ops callbacks that implement generating a matrix of acceptance
   *            intervals
   */
  public generateMatrixToMatrixCases(
    params: number[][][],
    filter: IntervalFilter,
    ...ops: MatrixToMatrix[]
  ): Case[] {
    return params.reduce((cases, e) => {
      const c = this.makeMatrixToMatrixCase(e, filter, ...ops);
      if (c !== undefined) {
        cases.push(c);
      }
      return cases;
    }, new Array<Case>());
  }

  /**
   * @returns a Case for the params and matrix of intervals generator provided
   * @param param0 the first param to pass in
   * @param param1 the second param to pass in
   * @param filter what interval filtering to apply
   * @param ops callbacks that implement generating a matrix of acceptance
   *            intervals
   */
  private makeMatrixPairToMatrixCase(
    param0: number[][],
    param1: number[][],
    filter: IntervalFilter,
    ...ops: MatrixPairToMatrix[]
  ): Case | undefined {
    param0 = map2DArray(param0, this.quantize);
    param1 = map2DArray(param1, this.quantize);

    const results = ops.map(o => o(param0, param1));
    if (filter === 'finite' && results.some(m => m.some(c => c.some(r => !r.isFinite())))) {
      return undefined;
    }
    return {
      input: [toMatrix(param0, this.scalarBuilder), toMatrix(param1, this.scalarBuilder)],
      expected: anyOf(...results),
    };
  }

  /**
   * @returns an array of Cases for operations over a range of inputs
   * @param param0s array of inputs to try for the first input
   * @param param1s array of inputs to try for the second input
   * @param filter what interval filtering to apply
   * @param ops callbacks that implement generating a matrix of acceptance
   *            intervals
   */
  public generateMatrixPairToMatrixCases(
    param0s: number[][][],
    param1s: number[][][],
    filter: IntervalFilter,
    ...ops: MatrixPairToMatrix[]
  ): Case[] {
    return cartesianProduct(param0s, param1s).reduce((cases, e) => {
      const c = this.makeMatrixPairToMatrixCase(e[0], e[1], filter, ...ops);
      if (c !== undefined) {
        cases.push(c);
      }
      return cases;
    }, new Array<Case>());
  }

  /**
   * @returns a Case for the params and matrix of intervals generator provided
   * @param mat the matrix param to pass in
   * @param scalar the scalar to pass in
   * @param filter what interval filtering to apply
   * @param ops callbacks that implement generating a matrix of acceptance
   *            intervals
   */
  private makeMatrixScalarToMatrixCase(
    mat: number[][],
    scalar: number,
    filter: IntervalFilter,
    ...ops: MatrixScalarToMatrix[]
  ): Case | undefined {
    mat = map2DArray(mat, this.quantize);
    scalar = this.quantize(scalar);

    const results = ops.map(o => o(mat, scalar));
    if (filter === 'finite' && results.some(m => m.some(c => c.some(r => !r.isFinite())))) {
      return undefined;
    }
    return {
      input: [toMatrix(mat, this.scalarBuilder), this.scalarBuilder(scalar)],
      expected: anyOf(...results),
    };
  }

  /**
   * @returns an array of Cases for operations over a range of inputs
   * @param mats array of inputs to try for the matrix input
   * @param scalars array of inputs to try for the scalar input
   * @param filter what interval filtering to apply
   * @param ops callbacks that implement generating a matrix of acceptance
   *            intervals
   */
  public generateMatrixScalarToMatrixCases(
    mats: number[][][],
    scalars: number[],
    filter: IntervalFilter,
    ...ops: MatrixScalarToMatrix[]
  ): Case[] {
    // Cannot use cartesianProduct here, due to heterogeneous types
    const cases: Case[] = [];
    mats.forEach(mat => {
      scalars.forEach(scalar => {
        const c = this.makeMatrixScalarToMatrixCase(mat, scalar, filter, ...ops);
        if (c !== undefined) {
          cases.push(c);
        }
      });
    });
    return cases;
  }

  /**
   * @returns a Case for the params and matrix of intervals generator provided
   * @param scalar the scalar to pass in
   * @param mat the matrix param to pass in
   * @param filter what interval filtering to apply
   * @param ops callbacks that implement generating a matrix of acceptance
   *            intervals
   */
  private makeScalarMatrixToMatrixCase(
    scalar: number,
    mat: number[][],
    filter: IntervalFilter,
    ...ops: ScalarMatrixToMatrix[]
  ): Case | undefined {
    scalar = this.quantize(scalar);
    mat = map2DArray(mat, this.quantize);

    const results = ops.map(o => o(scalar, mat));
    if (filter === 'finite' && results.some(m => m.some(c => c.some(r => !r.isFinite())))) {
      return undefined;
    }
    return {
      input: [this.scalarBuilder(scalar), toMatrix(mat, this.scalarBuilder)],
      expected: anyOf(...results),
    };
  }

  /**
   * @returns an array of Cases for operations over a range of inputs
   * @param scalars array of inputs to try for the scalar input
   * @param mats array of inputs to try for the matrix input
   * @param filter what interval filtering to apply
   * @param ops callbacks that implement generating a matrix of acceptance
   *            intervals
   */
  public generateScalarMatrixToMatrixCases(
    scalars: number[],
    mats: number[][][],
    filter: IntervalFilter,
    ...ops: ScalarMatrixToMatrix[]
  ): Case[] {
    // Cannot use cartesianProduct here, due to heterogeneous types
    const cases: Case[] = [];
    mats.forEach(mat => {
      scalars.forEach(scalar => {
        const c = this.makeScalarMatrixToMatrixCase(scalar, mat, filter, ...ops);
        if (c !== undefined) {
          cases.push(c);
        }
      });
    });
    return cases;
  }

  /**
   * @returns a Case for the params and the vector of intervals generator provided
   * @param mat the matrix param to pass in
   * @param vec the vector to pass in
   * @param filter what interval filtering to apply
   * @param ops callbacks that implement generating a vector of acceptance
   *            intervals
   */
  private makeMatrixVectorToVectorCase(
    mat: number[][],
    vec: number[],
    filter: IntervalFilter,
    ...ops: MatrixVectorToVector[]
  ): Case | undefined {
    mat = map2DArray(mat, this.quantize);
    vec = vec.map(this.quantize);

    const results = ops.map(o => o(mat, vec));
    if (filter === 'finite' && results.some(v => v.some(e => !e.isFinite()))) {
      return undefined;
    }
    return {
      input: [toMatrix(mat, this.scalarBuilder), toVector(vec, this.scalarBuilder)],
      expected: anyOf(...results),
    };
  }

  /**
   * @returns an array of Cases for operations over a range of inputs
   * @param mats array of inputs to try for the matrix input
   * @param vecs array of inputs to try for the vector input
   * @param filter what interval filtering to apply
   * @param ops callbacks that implement generating a vector of acceptance
   *            intervals
   */
  public generateMatrixVectorToVectorCases(
    mats: number[][][],
    vecs: number[][],
    filter: IntervalFilter,
    ...ops: MatrixVectorToVector[]
  ): Case[] {
    // Cannot use cartesianProduct here, due to heterogeneous types
    const cases: Case[] = [];
    mats.forEach(mat => {
      vecs.forEach(vec => {
        const c = this.makeMatrixVectorToVectorCase(mat, vec, filter, ...ops);
        if (c !== undefined) {
          cases.push(c);
        }
      });
    });
    return cases;
  }

  /**
   * @returns a Case for the params and the vector of intervals generator provided
   * @param vec the vector to pass in
   * @param mat the matrix param to pass in
   * @param filter what interval filtering to apply
   * @param ops callbacks that implement generating a vector of acceptance
   *            intervals
   */
  private makeVectorMatrixToVectorCase(
    vec: number[],
    mat: number[][],
    filter: IntervalFilter,
    ...ops: VectorMatrixToVector[]
  ): Case | undefined {
    vec = vec.map(this.quantize);
    mat = map2DArray(mat, this.quantize);

    const results = ops.map(o => o(vec, mat));
    if (filter === 'finite' && results.some(v => v.some(e => !e.isFinite()))) {
      return undefined;
    }
    return {
      input: [toVector(vec, this.scalarBuilder), toMatrix(mat, this.scalarBuilder)],
      expected: anyOf(...results),
    };
  }

  /**
   * @returns an array of Cases for operations over a range of inputs
   * @param vecs array of inputs to try for the vector input
   * @param mats array of inputs to try for the matrix input
   * @param filter what interval filtering to apply
   * @param ops callbacks that implement generating a vector of acceptance
   *            intervals
   */
  public generateVectorMatrixToVectorCases(
    vecs: number[][],
    mats: number[][][],
    filter: IntervalFilter,
    ...ops: VectorMatrixToVector[]
  ): Case[] {
    // Cannot use cartesianProduct here, due to heterogeneous types
    const cases: Case[] = [];
    vecs.forEach(vec => {
      mats.forEach(mat => {
        const c = this.makeVectorMatrixToVectorCase(vec, mat, filter, ...ops);
        if (c !== undefined) {
          cases.push(c);
        }
      });
    });
    return cases;
  }

  // Framework - Intervals

  /**
   * Converts a point to an acceptance interval, using a specific function
   *
   * This handles correctly rounding and flushing inputs as needed.
   * Duplicate inputs are pruned before invoking op.impl.
   * op.extrema is invoked before this point in the call stack.
   * op.domain is tested before this point in the call stack.
   *
   * @param n value to flush & round then invoke op.impl on
   * @param op operation defining the function being run
   * @returns a span over all the outputs of op.impl
   */
  private roundAndFlushScalarToInterval(n: number, op: ScalarToIntervalOp) {
    assert(!Number.isNaN(n), `flush not defined for NaN`);
    const values = this.correctlyRounded(n);
    const inputs = this.addFlushedIfNeeded(values);
    const results = new Set<FPInterval>(inputs.map(op.impl));
    return this.spanIntervals(...results);
  }

  /**
   * Converts a pair to an acceptance interval, using a specific function
   *
   * This handles correctly rounding and flushing inputs as needed.
   * Duplicate inputs are pruned before invoking op.impl.
   * All unique combinations of x & y are run.
   * op.extrema is invoked before this point in the call stack.
   * op.domain is tested before this point in the call stack.
   *
   * @param x first param to flush & round then invoke op.impl on
   * @param y second param to flush & round then invoke op.impl on
   * @param op operation defining the function being run
   * @returns a span over all the outputs of op.impl
   */
  private roundAndFlushScalarPairToInterval(
    x: number,
    y: number,
    op: ScalarPairToIntervalOp
  ): FPInterval {
    assert(!Number.isNaN(x), `flush not defined for NaN`);
    assert(!Number.isNaN(y), `flush not defined for NaN`);
    const x_values = this.correctlyRounded(x);
    const y_values = this.correctlyRounded(y);
    const x_inputs = this.addFlushedIfNeeded(x_values);
    const y_inputs = this.addFlushedIfNeeded(y_values);
    const intervals = new Set<FPInterval>();
    x_inputs.forEach(inner_x => {
      y_inputs.forEach(inner_y => {
        intervals.add(op.impl(inner_x, inner_y));
      });
    });
    return this.spanIntervals(...intervals);
  }

  /**
   * Converts a triplet to an acceptance interval, using a specific function
   *
   * This handles correctly rounding and flushing inputs as needed.
   * Duplicate inputs are pruned before invoking op.impl.
   * All unique combinations of x, y & z are run.
   *
   * @param x first param to flush & round then invoke op.impl on
   * @param y second param to flush & round then invoke op.impl on
   * @param z third param to flush & round then invoke op.impl on
   * @param op operation defining the function being run
   * @returns a span over all the outputs of op.impl
   */
  private roundAndFlushScalarTripleToInterval(
    x: number,
    y: number,
    z: number,
    op: ScalarTripleToIntervalOp
  ): FPInterval {
    assert(!Number.isNaN(x), `flush not defined for NaN`);
    assert(!Number.isNaN(y), `flush not defined for NaN`);
    assert(!Number.isNaN(z), `flush not defined for NaN`);
    const x_values = this.correctlyRounded(x);
    const y_values = this.correctlyRounded(y);
    const z_values = this.correctlyRounded(z);
    const x_inputs = this.addFlushedIfNeeded(x_values);
    const y_inputs = this.addFlushedIfNeeded(y_values);
    const z_inputs = this.addFlushedIfNeeded(z_values);
    const intervals = new Set<FPInterval>();
    // prettier-ignore
    x_inputs.forEach(inner_x => {
      y_inputs.forEach(inner_y => {
        z_inputs.forEach(inner_z => {
          intervals.add(op.impl(inner_x, inner_y, inner_z));
        });
      });
    });

    return this.spanIntervals(...intervals);
  }

  /**
   * Converts a vector to an acceptance interval using a specific function
   *
   * This handles correctly rounding and flushing inputs as needed.
   * Duplicate inputs are pruned before invoking op.impl.
   *
   * @param x param to flush & round then invoke op.impl on
   * @param op operation defining the function being run
   * @returns a span over all the outputs of op.impl
   */
  private roundAndFlushVectorToInterval(x: number[], op: VectorToIntervalOp): FPInterval {
    assert(
      x.every(e => !Number.isNaN(e)),
      `flush not defined for NaN`
    );

    const x_rounded: number[][] = x.map(this.correctlyRounded);
    const x_flushed: number[][] = x_rounded.map(this.addFlushedIfNeeded.bind(this));
    const x_inputs = cartesianProduct<number>(...x_flushed);

    const intervals = new Set<FPInterval>();
    x_inputs.forEach(inner_x => {
      intervals.add(op.impl(inner_x));
    });
    return this.spanIntervals(...intervals);
  }

  /**
   * Converts a pair of vectors to an acceptance interval using a specific
   * function
   *
   * This handles correctly rounding and flushing inputs as needed.
   * Duplicate inputs are pruned before invoking op.impl.
   * All unique combinations of x & y are run.
   *
   * @param x first param to flush & round then invoke op.impl on
   * @param y second param to flush & round then invoke op.impl on
   * @param op operation defining the function being run
   * @returns a span over all the outputs of op.impl
   */
  private roundAndFlushVectorPairToInterval(
    x: number[],
    y: number[],
    op: VectorPairToIntervalOp
  ): FPInterval {
    assert(
      x.every(e => !Number.isNaN(e)),
      `flush not defined for NaN`
    );
    assert(
      y.every(e => !Number.isNaN(e)),
      `flush not defined for NaN`
    );

    const x_rounded: number[][] = x.map(this.correctlyRounded);
    const y_rounded: number[][] = y.map(this.correctlyRounded);
    const x_flushed: number[][] = x_rounded.map(this.addFlushedIfNeeded.bind(this));
    const y_flushed: number[][] = y_rounded.map(this.addFlushedIfNeeded.bind(this));
    const x_inputs = cartesianProduct<number>(...x_flushed);
    const y_inputs = cartesianProduct<number>(...y_flushed);

    const intervals = new Set<FPInterval>();
    x_inputs.forEach(inner_x => {
      y_inputs.forEach(inner_y => {
        intervals.add(op.impl(inner_x, inner_y));
      });
    });
    return this.spanIntervals(...intervals);
  }

  /**
   * Converts a vector to a vector of acceptance intervals using a specific
   * function
   *
   * This handles correctly rounding and flushing inputs as needed.
   * Duplicate inputs are pruned before invoking op.impl.
   *
   * @param x param to flush & round then invoke op.impl on
   * @param op operation defining the function being run
   * @returns a vector of spans for each outputs of op.impl
   */
  private roundAndFlushVectorToVector(x: number[], op: VectorToVectorOp): FPVector {
    assert(
      x.every(e => !Number.isNaN(e)),
      `flush not defined for NaN`
    );

    const x_rounded: number[][] = x.map(this.correctlyRounded);
    const x_flushed: number[][] = x_rounded.map(this.addFlushedIfNeeded.bind(this));
    const x_inputs = cartesianProduct<number>(...x_flushed);

    const interval_vectors = new Set<FPVector>();
    x_inputs.forEach(inner_x => {
      interval_vectors.add(op.impl(inner_x));
    });

    return this.spanVectors(...interval_vectors);
  }

  /**
   * Converts a pair of vectors to a vector of acceptance intervals using a
   * specific function
   *
   * This handles correctly rounding and flushing inputs as needed.
   * Duplicate inputs are pruned before invoking op.impl.
   *
   * @param x first param to flush & round then invoke op.impl on
   * @param y second param to flush & round then invoke op.impl on
   * @param op operation defining the function being run
   * @returns a vector of spans for each output of op.impl
   */
  private roundAndFlushVectorPairToVector(
    x: number[],
    y: number[],
    op: VectorPairToVectorOp
  ): FPVector {
    assert(
      x.every(e => !Number.isNaN(e)),
      `flush not defined for NaN`
    );
    assert(
      y.every(e => !Number.isNaN(e)),
      `flush not defined for NaN`
    );

    const x_rounded: number[][] = x.map(this.correctlyRounded);
    const y_rounded: number[][] = y.map(this.correctlyRounded);
    const x_flushed: number[][] = x_rounded.map(this.addFlushedIfNeeded.bind(this));
    const y_flushed: number[][] = y_rounded.map(this.addFlushedIfNeeded.bind(this));
    const x_inputs = cartesianProduct<number>(...x_flushed);
    const y_inputs = cartesianProduct<number>(...y_flushed);

    const interval_vectors = new Set<FPVector>();
    x_inputs.forEach(inner_x => {
      y_inputs.forEach(inner_y => {
        interval_vectors.add(op.impl(inner_x, inner_y));
      });
    });

    return this.spanVectors(...interval_vectors);
  }

  /**
   * Converts a matrix to a matrix of acceptance intervals using a specific
   * function
   *
   * This handles correctly rounding and flushing inputs as needed.
   * Duplicate inputs are pruned before invoking op.impl.
   *
   * @param m param to flush & round then invoke op.impl on
   * @param op operation defining the function being run
   * @returns a matrix of spans for each outputs of op.impl
   */
  private roundAndFlushMatrixToMatrix(m: Array2D<number>, op: MatrixToMatrixOp): FPMatrix {
    const num_cols = m.length;
    const num_rows = m[0].length;
    assert(
      m.every(c => c.every(r => !Number.isNaN(r))),
      `flush not defined for NaN`
    );

    const m_flat = flatten2DArray(m);
    const m_rounded: number[][] = m_flat.map(this.correctlyRounded);
    const m_flushed: number[][] = m_rounded.map(this.addFlushedIfNeeded.bind(this));
    const m_options: number[][] = cartesianProduct<number>(...m_flushed);
    const m_inputs: Array2D<number>[] = m_options.map(e => unflatten2DArray(e, num_cols, num_rows));

    const interval_matrices = new Set<FPMatrix>();
    m_inputs.forEach(inner_m => {
      interval_matrices.add(op.impl(inner_m));
    });

    return this.spanMatrices(...interval_matrices);
  }

  /**
   * Calculate the acceptance interval for a unary function over an interval
   *
   * If the interval is actually a point, this just decays to
   * roundAndFlushScalarToInterval.
   *
   * The provided domain interval may be adjusted if the operation defines an
   * extrema function.
   *
   * @param x input domain interval
   * @param op operation defining the function being run
   * @returns a span over all the outputs of op.impl
   */
  protected runScalarToIntervalOp(x: FPInterval, op: ScalarToIntervalOp): FPInterval {
    if (!x.isFinite()) {
      return this.constants().unboundedInterval;
    }

    if (op.extrema !== undefined) {
      x = op.extrema(x);
    }

    const result = this.spanIntervals(
      ...x.bounds().map(b => this.roundAndFlushScalarToInterval(b, op))
    );
    return result.isFinite() ? result : this.constants().unboundedInterval;
  }

  /**
   * Calculate the acceptance interval for a binary function over an interval
   *
   * The provided domain intervals may be adjusted if the operation defines an
   * extrema function.
   *
   * @param x first input domain interval
   * @param y second input domain interval
   * @param op operation defining the function being run
   * @returns a span over all the outputs of op.impl
   */
  protected runScalarPairToIntervalOp(
    x: FPInterval,
    y: FPInterval,
    op: ScalarPairToIntervalOp
  ): FPInterval {
    if (!x.isFinite() || !y.isFinite()) {
      return this.constants().unboundedInterval;
    }

    if (op.extrema !== undefined) {
      [x, y] = op.extrema(x, y);
    }

    const outputs = new Set<FPInterval>();
    x.bounds().forEach(inner_x => {
      y.bounds().forEach(inner_y => {
        outputs.add(this.roundAndFlushScalarPairToInterval(inner_x, inner_y, op));
      });
    });

    const result = this.spanIntervals(...outputs);
    return result.isFinite() ? result : this.constants().unboundedInterval;
  }

  /**
   * Calculate the acceptance interval for a ternary function over an interval
   *
   * @param x first input domain interval
   * @param y second input domain interval
   * @param z third input domain interval
   * @param op operation defining the function being run
   * @returns a span over all the outputs of op.impl
   */
  protected runScalarTripleToIntervalOp(
    x: FPInterval,
    y: FPInterval,
    z: FPInterval,
    op: ScalarTripleToIntervalOp
  ): FPInterval {
    if (!x.isFinite() || !y.isFinite() || !z.isFinite()) {
      return this.constants().unboundedInterval;
    }

    const outputs = new Set<FPInterval>();
    x.bounds().forEach(inner_x => {
      y.bounds().forEach(inner_y => {
        z.bounds().forEach(inner_z => {
          outputs.add(this.roundAndFlushScalarTripleToInterval(inner_x, inner_y, inner_z, op));
        });
      });
    });

    const result = this.spanIntervals(...outputs);
    return result.isFinite() ? result : this.constants().unboundedInterval;
  }

  /**
   * Calculate the acceptance interval for a vector function over given
   * intervals
   *
   * @param x input domain intervals vector
   * @param op operation defining the function being run
   * @returns a span over all the outputs of op.impl
   */
  protected runVectorToIntervalOp(x: FPVector, op: VectorToIntervalOp): FPInterval {
    if (x.some(e => !e.isFinite())) {
      return this.constants().unboundedInterval;
    }

    const x_values = cartesianProduct<number>(...x.map(e => e.bounds()));

    const outputs = new Set<FPInterval>();
    x_values.forEach(inner_x => {
      outputs.add(this.roundAndFlushVectorToInterval(inner_x, op));
    });

    const result = this.spanIntervals(...outputs);
    return result.isFinite() ? result : this.constants().unboundedInterval;
  }

  /**
   * Calculate the acceptance interval for a vector pair function over given
   * intervals
   *
   * @param x first input domain intervals vector
   * @param y second input domain intervals vector
   * @param op operation defining the function being run
   * @returns a span over all the outputs of op.impl
   */
  protected runVectorPairToIntervalOp(
    x: FPVector,
    y: FPVector,
    op: VectorPairToIntervalOp
  ): FPInterval {
    if (x.some(e => !e.isFinite()) || y.some(e => !e.isFinite())) {
      return this.constants().unboundedInterval;
    }

    const x_values = cartesianProduct<number>(...x.map(e => e.bounds()));
    const y_values = cartesianProduct<number>(...y.map(e => e.bounds()));

    const outputs = new Set<FPInterval>();
    x_values.forEach(inner_x => {
      y_values.forEach(inner_y => {
        outputs.add(this.roundAndFlushVectorPairToInterval(inner_x, inner_y, op));
      });
    });

    const result = this.spanIntervals(...outputs);
    return result.isFinite() ? result : this.constants().unboundedInterval;
  }

  /**
   * Calculate the vector of acceptance intervals for a pair of vector function
   * over given intervals
   *
   * @param x input domain intervals vector
   * @param op operation defining the function being run
   * @returns a vector of spans over all the outputs of op.impl
   */
  protected runVectorToVectorOp(x: FPVector, op: VectorToVectorOp): FPVector {
    if (x.some(e => !e.isFinite())) {
      return this.constants().unboundedVector[x.length];
    }

    const x_values = cartesianProduct<number>(...x.map(e => e.bounds()));

    const outputs = new Set<FPVector>();
    x_values.forEach(inner_x => {
      outputs.add(this.roundAndFlushVectorToVector(inner_x, op));
    });

    const result = this.spanVectors(...outputs);
    return result.every(e => e.isFinite())
      ? result
      : this.constants().unboundedVector[result.length];
  }

  /**
   * Calculate the vector of acceptance intervals by running a scalar operation
   * component-wise over a vector.
   *
   * This is used for situations where a component-wise operation, like vector
   * negation, is needed as part of an inherited accuracy, but the top-level
   * operation test don't require an explicit vector definition of the function,
   * due to the generated 'vectorize' tests being sufficient.
   *
   * @param x input domain intervals vector
   * @param op scalar operation to be run component-wise
   * @returns a vector of intervals with the outputs of op.impl
   */
  protected runScalarToIntervalOpComponentWise(x: FPVector, op: ScalarToIntervalOp): FPVector {
    return this.toVector(x.map(e => this.runScalarToIntervalOp(e, op)));
  }

  /**
   * Calculate the vector of acceptance intervals for a vector function over
   * given intervals
   *
   * @param x first input domain intervals vector
   * @param y second input domain intervals vector
   * @param op operation defining the function being run
   * @returns a vector of spans over all the outputs of op.impl
   */
  protected runVectorPairToVectorOp(x: FPVector, y: FPVector, op: VectorPairToVectorOp): FPVector {
    if (x.some(e => !e.isFinite()) || y.some(e => !e.isFinite())) {
      return this.constants().unboundedVector[x.length];
    }

    const x_values = cartesianProduct<number>(...x.map(e => e.bounds()));
    const y_values = cartesianProduct<number>(...y.map(e => e.bounds()));

    const outputs = new Set<FPVector>();
    x_values.forEach(inner_x => {
      y_values.forEach(inner_y => {
        outputs.add(this.roundAndFlushVectorPairToVector(inner_x, inner_y, op));
      });
    });

    const result = this.spanVectors(...outputs);
    return result.every(e => e.isFinite())
      ? result
      : this.constants().unboundedVector[result.length];
  }

  /**
   * Calculate the vector of acceptance intervals by running a scalar operation
   * component-wise over a pair of vectors.
   *
   * This is used for situations where a component-wise operation, like vector
   * subtraction, is needed as part of an inherited accuracy, but the top-level
   * operation test don't require an explicit vector definition of the function,
   * due to the generated 'vectorize' tests being sufficient.
   *
   * @param x first input domain intervals vector
   * @param y second input domain intervals vector
   * @param op scalar operation to be run component-wise
   * @returns a vector of intervals with the outputs of op.impl
   */
  protected runScalarPairToIntervalOpVectorComponentWise(
    x: FPVector,
    y: FPVector,
    op: ScalarPairToIntervalOp
  ): FPVector {
    assert(
      x.length === y.length,
      `runScalarPairToIntervalOpVectorComponentWise requires vectors of the same dimensions`
    );

    return this.toVector(
      x.map((i, idx) => {
        return this.runScalarPairToIntervalOp(i, y[idx], op);
      })
    );
  }

  /**
   * Calculate the matrix of acceptance intervals for a pair of matrix function over
   * given intervals
   *
   * @param m input domain intervals matrix
   * @param op operation defining the function being run
   * @returns a matrix of spans over all the outputs of op.impl
   */
  protected runMatrixToMatrixOp(m: FPMatrix, op: MatrixToMatrixOp): FPMatrix {
    const num_cols = m.length;
    const num_rows = m[0].length;
    if (m.some(c => c.some(r => !r.isFinite()))) {
      return this.constants().unboundedMatrix[num_cols][num_rows];
    }

    const m_flat: FPInterval[] = flatten2DArray(m);
    const m_values: number[][] = cartesianProduct<number>(...m_flat.map(e => e.bounds()));

    const outputs = new Set<FPMatrix>();
    m_values.forEach(inner_m => {
      const unflat_m = unflatten2DArray(inner_m, num_cols, num_rows);
      outputs.add(this.roundAndFlushMatrixToMatrix(unflat_m, op));
    });

    const result = this.spanMatrices(...outputs);
    const result_cols = result.length;
    const result_rows = result[0].length;

    // FPMatrix has to be coerced to FPInterval[][] to use .every. This should
    // always be safe, since FPMatrix are defined as fixed length array of
    // arrays.
    return (result as FPInterval[][]).every(c => c.every(r => r.isFinite()))
      ? result
      : this.constants().unboundedMatrix[result_cols][result_rows];
  }

  /**
   * Calculate the Matrix of acceptance intervals by running a scalar operation
   * component-wise over a pair of matrices.
   *
   * An example of this is performing matrix addition.
   *
   * @param x first input domain intervals matrix
   * @param y second input domain intervals matrix
   * @param op scalar operation to be run component-wise
   * @returns a matrix of intervals with the outputs of op.impl
   */
  protected runScalarPairToIntervalOpMatrixComponentWise(
    x: FPMatrix,
    y: FPMatrix,
    op: ScalarPairToIntervalOp
  ): FPMatrix {
    assert(
      x.length === y.length && x[0].length === y[0].length,
      `runScalarPairToIntervalOpMatrixComponentWise requires matrices of the same dimensions`
    );

    const cols = x.length;
    const rows = x[0].length;
    const flat_x = flatten2DArray(x);
    const flat_y = flatten2DArray(y);

    return this.toMatrix(
      unflatten2DArray(
        flat_x.map((i, idx) => {
          return this.runScalarPairToIntervalOp(i, flat_y[idx], op);
        }),
        cols,
        rows
      )
    );
  }

  // API - Fundamental Error Intervals

  /** @returns a ScalarToIntervalOp for [n - error_range, n + error_range] */
  private AbsoluteErrorIntervalOp(error_range: number): ScalarToIntervalOp {
    const op: ScalarToIntervalOp = {
      impl: (_: number) => {
        return this.constants().unboundedInterval;
      },
    };

    assert(
      error_range >= 0,
      `absoluteErrorInterval must have non-negative error range, get ${error_range}`
    );

    if (this.isFinite(error_range)) {
      op.impl = (n: number) => {
        assert(!Number.isNaN(n), `absolute error not defined for NaN`);
        // Return anyInterval if given center n is infinity.
        if (!this.isFinite(n)) {
          return this.constants().unboundedInterval;
        }
        return this.toInterval([n - error_range, n + error_range]);
      };
    }

    return op;
  }

  protected absoluteErrorIntervalImpl(n: number, error_range: number): FPInterval {
    error_range = Math.abs(error_range);
    return this.runScalarToIntervalOp(
      this.toInterval(n),
      this.AbsoluteErrorIntervalOp(error_range)
    );
  }

  /** @returns an interval of the absolute error around the point */
  public abstract readonly absoluteErrorInterval: (n: number, error_range: number) => FPInterval;

  /**
   * Defines a ScalarToIntervalOp for an interval of the correctly rounded values
   * around the point
   */
  private readonly CorrectlyRoundedIntervalOp: ScalarToIntervalOp = {
    impl: (n: number) => {
      assert(!Number.isNaN(n), `absolute not defined for NaN`);
      return this.toInterval(n);
    },
  };

  protected correctlyRoundedIntervalImpl(n: number | FPInterval): FPInterval {
    return this.runScalarToIntervalOp(this.toInterval(n), this.CorrectlyRoundedIntervalOp);
  }

  /** @returns an interval of the correctly rounded values around the point */
  public abstract readonly correctlyRoundedInterval: (n: number | FPInterval) => FPInterval;

  protected correctlyRoundedMatrixImpl(m: Array2D<number>): FPMatrix {
    return this.toMatrix(map2DArray(m, this.correctlyRoundedInterval));
  }

  /** @returns a matrix of correctly rounded intervals for the provided matrix */
  public abstract readonly correctlyRoundedMatrix: (m: Array2D<number>) => FPMatrix;

  /** @returns a ScalarToIntervalOp for [n - numULP * ULP(n), n + numULP * ULP(n)] */
  private ULPIntervalOp(numULP: number): ScalarToIntervalOp {
    const op: ScalarToIntervalOp = {
      impl: (_: number) => {
        return this.constants().unboundedInterval;
      },
    };

    if (this.isFinite(numULP)) {
      op.impl = (n: number) => {
        assert(!Number.isNaN(n), `ULP error not defined for NaN`);

        const ulp = this.oneULP(n);
        const begin = n - numULP * ulp;
        const end = n + numULP * ulp;

        return this.toInterval([
          Math.min(begin, this.flushSubnormal(begin)),
          Math.max(end, this.flushSubnormal(end)),
        ]);
      };
    }

    return op;
  }

  protected ulpIntervalImpl(n: number, numULP: number): FPInterval {
    numULP = Math.abs(numULP);
    return this.runScalarToIntervalOp(this.toInterval(n), this.ULPIntervalOp(numULP));
  }

  /** @returns an interval of N * ULP around the point */
  public abstract readonly ulpInterval: (n: number, numULP: number) => FPInterval;

  // API - Acceptance Intervals

  private readonly AbsIntervalOp: ScalarToIntervalOp = {
    impl: (n: number) => {
      return this.correctlyRoundedInterval(Math.abs(n));
    },
  };

  protected absIntervalImpl(n: number): FPInterval {
    return this.runScalarToIntervalOp(this.toInterval(n), this.AbsIntervalOp);
  }

  /** Calculate an acceptance interval for abs(n) */
  public abstract readonly absInterval: (n: number) => FPInterval;

  // This op is implemented differently for f32 and f16.
  private readonly AcosIntervalOp: ScalarToIntervalOp = {
    impl: this.limitScalarToIntervalDomain(this.toInterval([-1.0, 1.0]), (n: number) => {
      assert(this.kind === 'f32' || this.kind === 'f16');
      // acos(n) = atan2(sqrt(1.0 - n * n), n) or a polynomial approximation with absolute error
      const y = this.sqrtInterval(this.subtractionInterval(1, this.multiplicationInterval(n, n)));
      const approx_abs_error = this.kind === 'f32' ? 6.77e-5 : 3.91e-3;
      return this.spanIntervals(
        this.atan2Interval(y, n),
        this.absoluteErrorInterval(Math.acos(n), approx_abs_error)
      );
    }),
  };

  protected acosIntervalImpl(n: number): FPInterval {
    return this.runScalarToIntervalOp(this.toInterval(n), this.AcosIntervalOp);
  }

  /** Calculate an acceptance interval for acos(n) */
  public abstract readonly acosInterval: (n: number) => FPInterval;

  private readonly AcoshAlternativeIntervalOp: ScalarToIntervalOp = {
    impl: (x: number): FPInterval => {
      // acosh(x) = log(x + sqrt((x + 1.0f) * (x - 1.0)))
      const inner_value = this.multiplicationInterval(
        this.additionInterval(x, 1.0),
        this.subtractionInterval(x, 1.0)
      );
      const sqrt_value = this.sqrtInterval(inner_value);
      return this.logInterval(this.additionInterval(x, sqrt_value));
    },
  };

  protected acoshAlternativeIntervalImpl(x: number | FPInterval): FPInterval {
    return this.runScalarToIntervalOp(this.toInterval(x), this.AcoshAlternativeIntervalOp);
  }

  /** Calculate an acceptance interval of acosh(x) using log(x + sqrt((x + 1.0f) * (x - 1.0))) */
  public abstract readonly acoshAlternativeInterval: (x: number | FPInterval) => FPInterval;

  private readonly AcoshPrimaryIntervalOp: ScalarToIntervalOp = {
    impl: (x: number): FPInterval => {
      // acosh(x) = log(x + sqrt(x * x - 1.0))
      const inner_value = this.subtractionInterval(this.multiplicationInterval(x, x), 1.0);
      const sqrt_value = this.sqrtInterval(inner_value);
      return this.logInterval(this.additionInterval(x, sqrt_value));
    },
  };

  protected acoshPrimaryIntervalImpl(x: number | FPInterval): FPInterval {
    return this.runScalarToIntervalOp(this.toInterval(x), this.AcoshPrimaryIntervalOp);
  }

  /** Calculate an acceptance interval of acosh(x) using log(x + sqrt(x * x - 1.0)) */
  protected abstract acoshPrimaryInterval: (x: number | FPInterval) => FPInterval;

  /** All acceptance interval functions for acosh(x) */
  public abstract readonly acoshIntervals: ScalarToInterval[];

  private readonly AdditionIntervalOp: ScalarPairToIntervalOp = {
    impl: (x: number, y: number): FPInterval => {
      return this.correctlyRoundedInterval(x + y);
    },
  };

  protected additionIntervalImpl(x: number | FPInterval, y: number | FPInterval): FPInterval {
    return this.runScalarPairToIntervalOp(
      this.toInterval(x),
      this.toInterval(y),
      this.AdditionIntervalOp
    );
  }

  /** Calculate an acceptance interval of x + y, when x and y are both scalars */
  public abstract readonly additionInterval: (
    x: number | FPInterval,
    y: number | FPInterval
  ) => FPInterval;

  protected additionMatrixMatrixIntervalImpl(x: Array2D<number>, y: Array2D<number>): FPMatrix {
    return this.runScalarPairToIntervalOpMatrixComponentWise(
      this.toMatrix(x),
      this.toMatrix(y),
      this.AdditionIntervalOp
    );
  }

  /** Calculate an acceptance interval of x + y, when x and y are matrices */
  public abstract readonly additionMatrixMatrixInterval: (
    x: Array2D<number>,
    y: Array2D<number>
  ) => FPMatrix;

  // This op is implemented differently for f32 and f16.
  private readonly AsinIntervalOp: ScalarToIntervalOp = {
    impl: this.limitScalarToIntervalDomain(this.toInterval([-1.0, 1.0]), (n: number) => {
      assert(this.kind === 'f32' || this.kind === 'f16');
      // asin(n) = atan2(n, sqrt(1.0 - n * n)) or a polynomial approximation with absolute error
      const x = this.sqrtInterval(this.subtractionInterval(1, this.multiplicationInterval(n, n)));
      const approx_abs_error = this.kind === 'f32' ? 6.77e-5 : 3.91e-3;
      return this.spanIntervals(
        this.atan2Interval(n, x),
        this.absoluteErrorInterval(Math.asin(n), approx_abs_error)
      );
    }),
  };

  /** Calculate an acceptance interval for asin(n) */
  protected asinIntervalImpl(n: number): FPInterval {
    return this.runScalarToIntervalOp(this.toInterval(n), this.AsinIntervalOp);
  }

  /** Calculate an acceptance interval for asin(n) */
  public abstract readonly asinInterval: (n: number) => FPInterval;

  private readonly AsinhIntervalOp: ScalarToIntervalOp = {
    impl: (x: number): FPInterval => {
      // asinh(x) = log(x + sqrt(x * x + 1.0))
      const inner_value = this.additionInterval(this.multiplicationInterval(x, x), 1.0);
      const sqrt_value = this.sqrtInterval(inner_value);
      return this.logInterval(this.additionInterval(x, sqrt_value));
    },
  };

  protected asinhIntervalImpl(n: number): FPInterval {
    return this.runScalarToIntervalOp(this.toInterval(n), this.AsinhIntervalOp);
  }

  /** Calculate an acceptance interval of asinh(x) */
  public abstract readonly asinhInterval: (n: number) => FPInterval;

  private readonly AtanIntervalOp: ScalarToIntervalOp = {
    impl: (n: number): FPInterval => {
      assert(this.kind === 'f32' || this.kind === 'f16');
      const ulp_error = this.kind === 'f32' ? 4096 : 5;
      return this.ulpInterval(Math.atan(n), ulp_error);
    },
  };

  /** Calculate an acceptance interval of atan(x) */
  protected atanIntervalImpl(n: number | FPInterval): FPInterval {
    return this.runScalarToIntervalOp(this.toInterval(n), this.AtanIntervalOp);
  }

  /** Calculate an acceptance interval of atan(x) */
  public abstract readonly atanInterval: (n: number | FPInterval) => FPInterval;

  // This op is implemented differently for f32 and f16.
  private Atan2IntervalOpBuilder(): ScalarPairToIntervalOp {
    assert(this.kind === 'f32' || this.kind === 'f16');
    const constants = this.constants();
    // For atan2, the params are labelled (y, x), not (x, y), so domain.x is first parameter (y),
    // and domain.y is the second parameter (x).
    // The first param must be finite and normal.
    const domain_x = [
      this.toInterval([constants.negative.min, constants.negative.max]),
      this.toInterval([constants.positive.min, constants.positive.max]),
    ];
    // inherited from division
    const domain_y =
      this.kind === 'f32'
        ? [this.toInterval([-(2 ** 126), -(2 ** -126)]), this.toInterval([2 ** -126, 2 ** 126])]
        : [this.toInterval([-(2 ** 14), -(2 ** -14)]), this.toInterval([2 ** -14, 2 ** 14])];
    const ulp_error = this.kind === 'f32' ? 4096 : 5;
    return {
      impl: this.limitScalarPairToIntervalDomain(
        {
          x: domain_x,
          y: domain_y,
        },
        (y: number, x: number): FPInterval => {
          // Accurate result in f64
          let atan_yx = Math.atan(y / x);
          // Offset by +/-pi according to the definition. Use pi value in f64 because we are
          // handling accurate result.
          if (x < 0) {
            // x < 0, y > 0, result is atan(y/x) + π
            if (y > 0) {
              atan_yx = atan_yx + kValue.f64.positive.pi.whole;
            } else {
              // x < 0, y < 0, result is atan(y/x) - π
              atan_yx = atan_yx - kValue.f64.positive.pi.whole;
            }
          }

          return this.ulpInterval(atan_yx, ulp_error);
        }
      ),
      extrema: (y: FPInterval, x: FPInterval): [FPInterval, FPInterval] => {
        // There is discontinuity, which generates an unbounded result, at y/x = 0 that will dominate the accuracy
        if (y.contains(0)) {
          if (x.contains(0)) {
            return [this.toInterval(0), this.toInterval(0)];
          }
          return [this.toInterval(0), x];
        }
        return [y, x];
      },
    };
  }

  protected atan2IntervalImpl(y: number | FPInterval, x: number | FPInterval): FPInterval {
    return this.runScalarPairToIntervalOp(
      this.toInterval(y),
      this.toInterval(x),
      this.Atan2IntervalOpBuilder()
    );
  }

  /** Calculate an acceptance interval of atan2(y, x) */
  public abstract readonly atan2Interval: (
    y: number | FPInterval,
    x: number | FPInterval
  ) => FPInterval;

  private readonly AtanhIntervalOp: ScalarToIntervalOp = {
    impl: (n: number) => {
      // atanh(x) = log((1.0 + x) / (1.0 - x)) * 0.5
      const numerator = this.additionInterval(1.0, n);
      const denominator = this.subtractionInterval(1.0, n);
      const log_interval = this.logInterval(this.divisionInterval(numerator, denominator));
      return this.multiplicationInterval(log_interval, 0.5);
    },
  };

  protected atanhIntervalImpl(n: number): FPInterval {
    return this.runScalarToIntervalOp(this.toInterval(n), this.AtanhIntervalOp);
  }

  /** Calculate an acceptance interval of atanh(x) */
  public abstract readonly atanhInterval: (n: number) => FPInterval;

  private readonly CeilIntervalOp: ScalarToIntervalOp = {
    impl: (n: number): FPInterval => {
      return this.correctlyRoundedInterval(Math.ceil(n));
    },
  };

  protected ceilIntervalImpl(n: number): FPInterval {
    return this.runScalarToIntervalOp(this.toInterval(n), this.CeilIntervalOp);
  }

  /** Calculate an acceptance interval of ceil(x) */
  public abstract readonly ceilInterval: (n: number) => FPInterval;

  private readonly ClampMedianIntervalOp: ScalarTripleToIntervalOp = {
    impl: (x: number, y: number, z: number): FPInterval => {
      return this.correctlyRoundedInterval(
        // Default sort is string sort, so have to implement numeric comparison.
        // Cannot use the b-a one-liner, because that assumes no infinities.
        [x, y, z].sort((a, b) => {
          if (a < b) {
            return -1;
          }
          if (a > b) {
            return 1;
          }
          return 0;
        })[1]
      );
    },
  };

  protected clampMedianIntervalImpl(
    x: number | FPInterval,
    y: number | FPInterval,
    z: number | FPInterval
  ): FPInterval {
    return this.runScalarTripleToIntervalOp(
      this.toInterval(x),
      this.toInterval(y),
      this.toInterval(z),
      this.ClampMedianIntervalOp
    );
  }

  /** Calculate an acceptance interval of clamp(x, y, z) via median(x, y, z) */
  public abstract readonly clampMedianInterval: (
    x: number | FPInterval,
    y: number | FPInterval,
    z: number | FPInterval
  ) => FPInterval;

  private readonly ClampMinMaxIntervalOp: ScalarTripleToIntervalOp = {
    impl: (x: number, low: number, high: number): FPInterval => {
      return this.minInterval(this.maxInterval(x, low), high);
    },
  };

  protected clampMinMaxIntervalImpl(
    x: number | FPInterval,
    low: number | FPInterval,
    high: number | FPInterval
  ): FPInterval {
    return this.runScalarTripleToIntervalOp(
      this.toInterval(x),
      this.toInterval(low),
      this.toInterval(high),
      this.ClampMinMaxIntervalOp
    );
  }

  /** Calculate an acceptance interval of clamp(x, high, low) via min(max(x, low), high) */
  public abstract readonly clampMinMaxInterval: (
    x: number | FPInterval,
    low: number | FPInterval,
    high: number | FPInterval
  ) => FPInterval;

  /** All acceptance interval functions for clamp(x, y, z) */
  public abstract readonly clampIntervals: ScalarTripleToInterval[];

  private readonly CosIntervalOp: ScalarToIntervalOp = {
    impl: this.limitScalarToIntervalDomain(
      this.constants().negPiToPiInterval,
      (n: number): FPInterval => {
        assert(this.kind === 'f32' || this.kind === 'f16');
        const abs_error = this.kind === 'f32' ? 2 ** -11 : 2 ** -7;
        return this.absoluteErrorInterval(Math.cos(n), abs_error);
      }
    ),
  };

  protected cosIntervalImpl(n: number): FPInterval {
    return this.runScalarToIntervalOp(this.toInterval(n), this.CosIntervalOp);
  }

  /** Calculate an acceptance interval of cos(x) */
  public abstract readonly cosInterval: (n: number) => FPInterval;

  private readonly CoshIntervalOp: ScalarToIntervalOp = {
    impl: (n: number): FPInterval => {
      // cosh(x) = (exp(x) + exp(-x)) * 0.5
      const minus_n = this.negationInterval(n);
      return this.multiplicationInterval(
        this.additionInterval(this.expInterval(n), this.expInterval(minus_n)),
        0.5
      );
    },
  };

  protected coshIntervalImpl(n: number): FPInterval {
    return this.runScalarToIntervalOp(this.toInterval(n), this.CoshIntervalOp);
  }

  /** Calculate an acceptance interval of cosh(x) */
  public abstract readonly coshInterval: (n: number) => FPInterval;

  private readonly CrossIntervalOp: VectorPairToVectorOp = {
    impl: (x: number[], y: number[]): FPVector => {
      assert(x.length === 3, `CrossIntervalOp received x with ${x.length} instead of 3`);
      assert(y.length === 3, `CrossIntervalOp received y with ${y.length} instead of 3`);

      // cross(x, y) = r, where
      //   r[0] = x[1] * y[2] - x[2] * y[1]
      //   r[1] = x[2] * y[0] - x[0] * y[2]
      //   r[2] = x[0] * y[1] - x[1] * y[0]

      const r0 = this.subtractionInterval(
        this.multiplicationInterval(x[1], y[2]),
        this.multiplicationInterval(x[2], y[1])
      );
      const r1 = this.subtractionInterval(
        this.multiplicationInterval(x[2], y[0]),
        this.multiplicationInterval(x[0], y[2])
      );
      const r2 = this.subtractionInterval(
        this.multiplicationInterval(x[0], y[1]),
        this.multiplicationInterval(x[1], y[0])
      );
      return [r0, r1, r2];
    },
  };

  protected crossIntervalImpl(x: number[], y: number[]): FPVector {
    assert(x.length === 3, `Cross is only defined for vec3`);
    assert(y.length === 3, `Cross is only defined for vec3`);
    return this.runVectorPairToVectorOp(this.toVector(x), this.toVector(y), this.CrossIntervalOp);
  }

  /** Calculate a vector of acceptance intervals for cross(x, y) */
  public abstract readonly crossInterval: (x: number[], y: number[]) => FPVector;

  private readonly DegreesIntervalOp: ScalarToIntervalOp = {
    impl: (n: number): FPInterval => {
      return this.multiplicationInterval(n, 57.295779513082322865);
    },
  };

  protected degreesIntervalImpl(n: number): FPInterval {
    return this.runScalarToIntervalOp(this.toInterval(n), this.DegreesIntervalOp);
  }

  /** Calculate an acceptance interval of degrees(x) */
  public abstract readonly degreesInterval: (n: number) => FPInterval;

  /**
   * Calculate the minor of a NxN matrix.
   *
   * The ijth minor of a square matrix, is the N-1xN-1 matrix created by removing
   * the ith column and jth row from the original matrix.
   */
  private minorNxN(m: Array2D<number>, col: number, row: number): Array2D<number> {
    const dim = m.length;
    assert(m.length === m[0].length, `minorMatrix is only defined for square matrices`);
    assert(col >= 0 && col < dim, `col ${col} needs be in [0, # of columns '${dim}')`);
    assert(row >= 0 && row < dim, `row ${row} needs be in [0, # of rows '${dim}')`);

    const result: Array2D<number> = [...Array(dim - 1)].map(_ => [...Array(dim - 1)]);

    const col_indices: number[] = [...Array(dim).keys()].filter(e => e !== col);
    const row_indices: number[] = [...Array(dim).keys()].filter(e => e !== row);

    col_indices.forEach((c, i) => {
      row_indices.forEach((r, j) => {
        result[i][j] = m[c][r];
      });
    });
    return result;
  }

  /** Calculate an acceptance interval for determinant(m), where m is a 2x2 matrix */
  private determinant2x2Interval(m: Array2D<number>): FPInterval {
    assert(
      m.length === m[0].length && m.length === 2,
      `determinant2x2Interval called on non-2x2 matrix`
    );
    return this.subtractionInterval(
      this.multiplicationInterval(m[0][0], m[1][1]),
      this.multiplicationInterval(m[0][1], m[1][0])
    );
  }

  /** Calculate an acceptance interval for determinant(m), where m is a 3x3 matrix */
  private determinant3x3Interval(m: Array2D<number>): FPInterval {
    assert(
      m.length === m[0].length && m.length === 3,
      `determinant3x3Interval called on non-3x3 matrix`
    );

    // M is a 3x3 matrix
    // det(M) is A + B + C, where A, B, C are three elements in a row/column times
    // their own co-factor.
    // (The co-factor is the determinant of the minor of that position with the
    // appropriate +/-)
    // For simplicity sake A, B, C are calculated as the elements of the first
    // column
    const A = this.multiplicationInterval(
      m[0][0],
      this.determinant2x2Interval(this.minorNxN(m, 0, 0))
    );
    const B = this.multiplicationInterval(
      -m[0][1],
      this.determinant2x2Interval(this.minorNxN(m, 0, 1))
    );
    const C = this.multiplicationInterval(
      m[0][2],
      this.determinant2x2Interval(this.minorNxN(m, 0, 2))
    );

    // Need to calculate permutations, since for fp addition is not associative,
    // so A + B + C is not guaranteed to equal B + C + A, etc.
    const permutations: FPInterval[][] = calculatePermutations([A, B, C]);
    return this.spanIntervals(
      ...permutations.map(p =>
        p.reduce((prev: FPInterval, cur: FPInterval) => this.additionInterval(prev, cur))
      )
    );
  }

  /** Calculate an acceptance interval for determinant(m), where m is a 4x4 matrix */
  private determinant4x4Interval(m: Array2D<number>): FPInterval {
    assert(
      m.length === m[0].length && m.length === 4,
      `determinant3x3Interval called on non-4x4 matrix`
    );

    // M is a 4x4 matrix
    // det(M) is A + B + C + D, where A, B, C, D are four elements in a row/column
    // times their own co-factor.
    // (The co-factor is the determinant of the minor of that position with the
    // appropriate +/-)
    // For simplicity sake A, B, C, D are calculated as the elements of the
    // first column
    const A = this.multiplicationInterval(
      m[0][0],
      this.determinant3x3Interval(this.minorNxN(m, 0, 0))
    );
    const B = this.multiplicationInterval(
      -m[0][1],
      this.determinant3x3Interval(this.minorNxN(m, 0, 1))
    );
    const C = this.multiplicationInterval(
      m[0][2],
      this.determinant3x3Interval(this.minorNxN(m, 0, 2))
    );
    const D = this.multiplicationInterval(
      -m[0][3],
      this.determinant3x3Interval(this.minorNxN(m, 0, 3))
    );

    // Need to calculate permutations, since for fp addition is not associative
    // so A + B + C + D is not guaranteed to equal B + C + A + D, etc.
    const permutations: FPInterval[][] = calculatePermutations([A, B, C, D]);
    return this.spanIntervals(
      ...permutations.map(p =>
        p.reduce((prev: FPInterval, cur: FPInterval) => this.additionInterval(prev, cur))
      )
    );
  }

  /**
   * This code calculates 3x3 and 4x4 determinants using the textbook co-factor
   * method, using the first column for the co-factor selection.
   *
   * For matrices composed of integer elements, e, with |e|^4 < 2**21, this
   * should be fine.
   *
   * For e, where e is subnormal or 4*(e^4) might not be precisely expressible as
   * a f32 values, this approach breaks down, because the rule of all co-factor
   * definitions of determinant being equal doesn't hold in these cases.
   *
   * The general solution for this is to calculate all the permutations of the
   * operations in the worked out formula for determinant.
   * For 3x3 this is tractable, but for 4x4 this works out to ~23! permutations
   * that need to be calculated.
   * Thus, CTS testing and the spec definition of accuracy is restricted to the
   * space that the simple implementation is valid.
   */
  protected determinantIntervalImpl(x: Array2D<number>): FPInterval {
    const dim = x.length;
    assert(
      x[0].length === dim && (dim === 2 || dim === 3 || dim === 4),
      `determinantInterval only defined for 2x2, 3x3 and 4x4 matrices`
    );
    switch (dim) {
      case 2:
        return this.determinant2x2Interval(x);
      case 3:
        return this.determinant3x3Interval(x);
      case 4:
        return this.determinant4x4Interval(x);
    }
    unreachable(
      "determinantInterval called on x, where which has an unexpected dimension of '${dim}'"
    );
  }

  /** Calculate an acceptance interval for determinant(x) */
  public abstract readonly determinantInterval: (x: Array2D<number>) => FPInterval;

  private readonly DistanceIntervalScalarOp: ScalarPairToIntervalOp = {
    impl: (x: number, y: number): FPInterval => {
      return this.lengthInterval(this.subtractionInterval(x, y));
    },
  };

  private readonly DistanceIntervalVectorOp: VectorPairToIntervalOp = {
    impl: (x: number[], y: number[]): FPInterval => {
      return this.lengthInterval(
        this.runScalarPairToIntervalOpVectorComponentWise(
          this.toVector(x),
          this.toVector(y),
          this.SubtractionIntervalOp
        )
      );
    },
  };

  protected distanceIntervalImpl(x: number | number[], y: number | number[]): FPInterval {
    if (x instanceof Array && y instanceof Array) {
      assert(
        x.length === y.length,
        `distanceInterval requires both params to have the same number of elements`
      );
      return this.runVectorPairToIntervalOp(
        this.toVector(x),
        this.toVector(y),
        this.DistanceIntervalVectorOp
      );
    } else if (!(x instanceof Array) && !(y instanceof Array)) {
      return this.runScalarPairToIntervalOp(
        this.toInterval(x),
        this.toInterval(y),
        this.DistanceIntervalScalarOp
      );
    }
    unreachable(
      `distanceInterval requires both params to both the same type, either scalars or vectors`
    );
  }

  /** Calculate an acceptance interval of distance(x, y) */
  public abstract readonly distanceInterval: (
    x: number | number[],
    y: number | number[]
  ) => FPInterval;

  // This op is implemented differently for f32 and f16.
  private DivisionIntervalOpBuilder(): ScalarPairToIntervalOp {
    assert(this.kind === 'f32' || this.kind === 'f16');
    const constants = this.constants();
    const domain_x = [this.toInterval([constants.negative.min, constants.positive.max])];
    const domain_y =
      this.kind === 'f32'
        ? [this.toInterval([-(2 ** 126), -(2 ** -126)]), this.toInterval([2 ** -126, 2 ** 126])]
        : [this.toInterval([-(2 ** 14), -(2 ** -14)]), this.toInterval([2 ** -14, 2 ** 14])];
    return {
      impl: this.limitScalarPairToIntervalDomain(
        {
          x: domain_x,
          y: domain_y,
        },
        (x: number, y: number): FPInterval => {
          if (y === 0) {
            return constants.unboundedInterval;
          }
          return this.ulpInterval(x / y, 2.5);
        }
      ),
      extrema: (x: FPInterval, y: FPInterval): [FPInterval, FPInterval] => {
        // division has a discontinuity at y = 0.
        if (y.contains(0)) {
          y = this.toInterval(0);
        }
        return [x, y];
      },
    };
  }

  protected divisionIntervalImpl(x: number | FPInterval, y: number | FPInterval): FPInterval {
    assert(this.kind === 'f32' || this.kind === 'f16');
    return this.runScalarPairToIntervalOp(
      this.toInterval(x),
      this.toInterval(y),
      this.DivisionIntervalOpBuilder()
    );
  }

  /** Calculate an acceptance interval of x / y */
  public abstract readonly divisionInterval: (
    x: number | FPInterval,
    y: number | FPInterval
  ) => FPInterval;

  private readonly DotIntervalOp: VectorPairToIntervalOp = {
    impl: (x: number[], y: number[]): FPInterval => {
      // dot(x, y) = sum of x[i] * y[i]
      const multiplications = this.runScalarPairToIntervalOpVectorComponentWise(
        this.toVector(x),
        this.toVector(y),
        this.MultiplicationIntervalOp
      );

      // vec2 doesn't require permutations, since a + b = b + a for floats
      if (multiplications.length === 2) {
        return this.additionInterval(multiplications[0], multiplications[1]);
      }

      // The spec does not state the ordering of summation, so all the
      // permutations are calculated and their results spanned, since addition
      // of more than two floats is not transitive, i.e. a + b + c is not
      // guaranteed to equal b + a + c
      const permutations: FPInterval[][] = calculatePermutations(multiplications);
      return this.spanIntervals(
        ...permutations.map(p => p.reduce((prev, cur) => this.additionInterval(prev, cur)))
      );
    },
  };

  protected dotIntervalImpl(x: number[] | FPInterval[], y: number[] | FPInterval[]): FPInterval {
    assert(x.length === y.length, `dot not defined for vectors with different lengths`);
    return this.runVectorPairToIntervalOp(this.toVector(x), this.toVector(y), this.DotIntervalOp);
  }

  /** Calculated the acceptance interval for dot(x, y) */
  public abstract readonly dotInterval: (
    x: number[] | FPInterval[],
    y: number[] | FPInterval[]
  ) => FPInterval;

  private readonly ExpIntervalOp: ScalarToIntervalOp = {
    impl: (n: number): FPInterval => {
      assert(this.kind === 'f32' || this.kind === 'f16');
      const ulp_error = this.kind === 'f32' ? 3 + 2 * Math.abs(n) : 1 + 2 * Math.abs(n);
      return this.ulpInterval(Math.exp(n), ulp_error);
    },
  };

  protected expIntervalImpl(x: number | FPInterval): FPInterval {
    return this.runScalarToIntervalOp(this.toInterval(x), this.ExpIntervalOp);
  }

  /** Calculate an acceptance interval for exp(x) */
  public abstract readonly expInterval: (x: number | FPInterval) => FPInterval;

  private readonly Exp2IntervalOp: ScalarToIntervalOp = {
    impl: (n: number): FPInterval => {
      assert(this.kind === 'f32' || this.kind === 'f16');
      const ulp_error = this.kind === 'f32' ? 3 + 2 * Math.abs(n) : 1 + 2 * Math.abs(n);
      return this.ulpInterval(Math.pow(2, n), ulp_error);
    },
  };

  protected exp2IntervalImpl(x: number | FPInterval): FPInterval {
    return this.runScalarToIntervalOp(this.toInterval(x), this.Exp2IntervalOp);
  }

  /** Calculate an acceptance interval for exp2(x) */
  public abstract readonly exp2Interval: (x: number | FPInterval) => FPInterval;

  /**
   * faceForward(x, y, z) = select(-x, x, dot(z, y) < 0.0)
   *
   * This builtin selects from two discrete results (delta rounding/flushing),
   * so the majority of the framework code is not appropriate, since the
   * framework attempts to span results.
   *
   * Thus, a bespoke implementation is used instead of
   * defining an Op and running that through the framework.
   */
  protected faceForwardIntervalsImpl(
    x: number[],
    y: number[],
    z: number[]
  ): (FPVector | undefined)[] {
    const x_vec = this.toVector(x);
    // Running vector through this.runScalarToIntervalOpComponentWise to make
    // sure that flushing/rounding is handled, since toVector does not perform
    // those operations.
    const positive_x = this.runScalarToIntervalOpComponentWise(x_vec, {
      impl: (i: number): FPInterval => {
        return this.toInterval(i);
      },
    });
    const negative_x = this.runScalarToIntervalOpComponentWise(x_vec, this.NegationIntervalOp);

    const dot_interval = this.dotInterval(z, y);

    const results: (FPVector | undefined)[] = [];

    if (!dot_interval.isFinite()) {
      // dot calculation went out of bounds
      // Inserting undefined in the result, so that the test running framework
      // is aware of this potential OOB.
      // For const-eval tests, it means that the test case should be skipped,
      // since the shader will fail to compile.
      // For non-const-eval the undefined should be stripped out of the possible
      // results.

      results.push(undefined);
    }

    // Because the result of dot can be an interval, it might span across 0, thus
    // it is possible that both -x and x are valid responses.
    if (dot_interval.begin < 0 || dot_interval.end < 0) {
      results.push(positive_x);
    }

    if (dot_interval.begin >= 0 || dot_interval.end >= 0) {
      results.push(negative_x);
    }

    assert(
      results.length > 0 || results.every(r => r === undefined),
      `faceForwardInterval selected neither positive x or negative x for the result, this shouldn't be possible`
    );
    return results;
  }

  /** Calculate the acceptance intervals for faceForward(x, y, z) */
  public abstract readonly faceForwardIntervals: (
    x: number[],
    y: number[],
    z: number[]
  ) => (FPVector | undefined)[];

  private readonly FloorIntervalOp: ScalarToIntervalOp = {
    impl: (n: number): FPInterval => {
      return this.correctlyRoundedInterval(Math.floor(n));
    },
  };

  protected floorIntervalImpl(n: number): FPInterval {
    return this.runScalarToIntervalOp(this.toInterval(n), this.FloorIntervalOp);
  }

  /** Calculate an acceptance interval of floor(x) */
  public abstract readonly floorInterval: (n: number) => FPInterval;

  private readonly FmaIntervalOp: ScalarTripleToIntervalOp = {
    impl: (x: number, y: number, z: number): FPInterval => {
      return this.additionInterval(this.multiplicationInterval(x, y), z);
    },
  };

  protected fmaIntervalImpl(x: number, y: number, z: number): FPInterval {
    return this.runScalarTripleToIntervalOp(
      this.toInterval(x),
      this.toInterval(y),
      this.toInterval(z),
      this.FmaIntervalOp
    );
  }

  /** Calculate an acceptance interval for fma(x, y, z) */
  public abstract readonly fmaInterval: (x: number, y: number, z: number) => FPInterval;

  private readonly FractIntervalOp: ScalarToIntervalOp = {
    impl: (n: number): FPInterval => {
      // fract(x) = x - floor(x) is defined in the spec.
      // For people coming from a non-graphics background this will cause some
      // unintuitive results. For example,
      // fract(-1.1) is not 0.1 or -0.1, but instead 0.9.
      // This is how other shading languages operate and allows for a desirable
      // wrap around in graphics programming.
      const result = this.subtractionInterval(n, this.floorInterval(n));
      assert(
        // negative.subnormal.min instead of 0, because FTZ can occur
        // selectively during the calculation
        this.toInterval([this.constants().negative.subnormal.min, 1.0]).contains(result),
        `fract(${n}) interval [${result}] unexpectedly extends beyond [~0.0, 1.0]`
      );
      if (result.contains(1)) {
        // Very small negative numbers can lead to catastrophic cancellation,
        // thus calculating a fract of 1.0, which is technically not a
        // fractional part, so some implementations clamp the result to next
        // nearest number.
        return this.spanIntervals(result, this.toInterval(this.constants().positive.less_than_one));
      }
      return result;
    },
  };

  protected fractIntervalImpl(n: number): FPInterval {
    return this.runScalarToIntervalOp(this.toInterval(n), this.FractIntervalOp);
  }

  /** Calculate an acceptance interval of fract(x) */
  public abstract readonly fractInterval: (n: number) => FPInterval;

  private readonly InverseSqrtIntervalOp: ScalarToIntervalOp = {
    impl: this.limitScalarToIntervalDomain(
      this.constants().greaterThanZeroInterval,
      (n: number): FPInterval => {
        return this.ulpInterval(1 / Math.sqrt(n), 2);
      }
    ),
  };

  protected inverseSqrtIntervalImpl(n: number | FPInterval): FPInterval {
    return this.runScalarToIntervalOp(this.toInterval(n), this.InverseSqrtIntervalOp);
  }

  /** Calculate an acceptance interval of inverseSqrt(x) */
  public abstract readonly inverseSqrtInterval: (n: number | FPInterval) => FPInterval;

  // This op should be implemented differently for f32 and f16.
  private readonly LdexpIntervalOp: ScalarPairToIntervalOp = {
    impl: this.limitScalarPairToIntervalDomain(
      // Implementing SPIR-V's more restrictive domain until
      // https://github.com/gpuweb/gpuweb/issues/3134 is resolved
      {
        x: [this.toInterval([kValue.f32.negative.min, kValue.f32.positive.max])],
        y: [this.toInterval([-126, 128])],
      },
      (e1: number, e2: number): FPInterval => {
        // Though the spec says the result of ldexp(e1, e2) = e1 * 2 ^ e2, the
        // accuracy is listed as correctly rounded to the true value, so the
        // inheritance framework does not need to be invoked to determine
        // bounds.
        // Instead, the value at a higher precision is calculated and passed to
        // correctlyRoundedInterval.
        const result = e1 * 2 ** e2;
        if (Number.isNaN(result)) {
          // Overflowed TS's number type, so definitely out of bounds for f32
          return this.constants().unboundedInterval;
        }
        return this.correctlyRoundedInterval(result);
      }
    ),
  };

  protected ldexpIntervalImpl(e1: number, e2: number): FPInterval {
    return this.roundAndFlushScalarPairToInterval(e1, e2, this.LdexpIntervalOp);
  }

  /** Calculate an acceptance interval of ldexp(e1, e2) */
  public abstract readonly ldexpInterval: (e1: number, e2: number) => FPInterval;

  private readonly LengthIntervalScalarOp: ScalarToIntervalOp = {
    impl: (n: number): FPInterval => {
      return this.sqrtInterval(this.multiplicationInterval(n, n));
    },
  };

  private readonly LengthIntervalVectorOp: VectorToIntervalOp = {
    impl: (n: number[]): FPInterval => {
      return this.sqrtInterval(this.dotInterval(n, n));
    },
  };

  protected lengthIntervalImpl(n: number | FPInterval | number[] | FPVector): FPInterval {
    if (n instanceof Array) {
      return this.runVectorToIntervalOp(this.toVector(n), this.LengthIntervalVectorOp);
    } else {
      return this.runScalarToIntervalOp(this.toInterval(n), this.LengthIntervalScalarOp);
    }
  }

  /** Calculate an acceptance interval of length(x) */
  public abstract readonly lengthInterval: (
    n: number | FPInterval | number[] | FPVector
  ) => FPInterval;

  private readonly LogIntervalOp: ScalarToIntervalOp = {
    impl: this.limitScalarToIntervalDomain(
      this.constants().greaterThanZeroInterval,
      (n: number): FPInterval => {
        assert(this.kind === 'f32' || this.kind === 'f16');
        const abs_error = this.kind === 'f32' ? 2 ** -21 : 2 ** -7;
        if (n >= 0.5 && n <= 2.0) {
          return this.absoluteErrorInterval(Math.log(n), abs_error);
        }
        return this.ulpInterval(Math.log(n), 3);
      }
    ),
  };

  protected logIntervalImpl(x: number | FPInterval): FPInterval {
    return this.runScalarToIntervalOp(this.toInterval(x), this.LogIntervalOp);
  }

  /** Calculate an acceptance interval of log(x) */
  public abstract readonly logInterval: (x: number | FPInterval) => FPInterval;

  private readonly Log2IntervalOp: ScalarToIntervalOp = {
    impl: this.limitScalarToIntervalDomain(
      this.constants().greaterThanZeroInterval,
      (n: number): FPInterval => {
        assert(this.kind === 'f32' || this.kind === 'f16');
        const abs_error = this.kind === 'f32' ? 2 ** -21 : 2 ** -7;
        if (n >= 0.5 && n <= 2.0) {
          return this.absoluteErrorInterval(Math.log2(n), abs_error);
        }
        return this.ulpInterval(Math.log2(n), 3);
      }
    ),
  };

  protected log2IntervalImpl(x: number | FPInterval): FPInterval {
    return this.runScalarToIntervalOp(this.toInterval(x), this.Log2IntervalOp);
  }

  /** Calculate an acceptance interval of log2(x) */
  public abstract readonly log2Interval: (x: number | FPInterval) => FPInterval;

  private readonly MaxIntervalOp: ScalarPairToIntervalOp = {
    impl: (x: number, y: number): FPInterval => {
      // If both of the inputs are subnormal, then either of the inputs can be returned
      if (this.isSubnormal(x) && this.isSubnormal(y)) {
        return this.correctlyRoundedInterval(
          this.spanIntervals(this.toInterval(x), this.toInterval(y))
        );
      }

      return this.correctlyRoundedInterval(Math.max(x, y));
    },
  };

  protected maxIntervalImpl(x: number | FPInterval, y: number | FPInterval): FPInterval {
    return this.runScalarPairToIntervalOp(
      this.toInterval(x),
      this.toInterval(y),
      this.MaxIntervalOp
    );
  }

  /** Calculate an acceptance interval of max(x, y) */
  public abstract readonly maxInterval: (
    x: number | FPInterval,
    y: number | FPInterval
  ) => FPInterval;

  private readonly MinIntervalOp: ScalarPairToIntervalOp = {
    impl: (x: number, y: number): FPInterval => {
      // If both of the inputs are subnormal, then either of the inputs can be returned
      if (this.isSubnormal(x) && this.isSubnormal(y)) {
        return this.correctlyRoundedInterval(
          this.spanIntervals(this.toInterval(x), this.toInterval(y))
        );
      }

      return this.correctlyRoundedInterval(Math.min(x, y));
    },
  };

  protected minIntervalImpl(x: number | FPInterval, y: number | FPInterval): FPInterval {
    return this.runScalarPairToIntervalOp(
      this.toInterval(x),
      this.toInterval(y),
      this.MinIntervalOp
    );
  }

  /** Calculate an acceptance interval of min(x, y) */
  public abstract readonly minInterval: (
    x: number | FPInterval,
    y: number | FPInterval
  ) => FPInterval;

  private readonly MixImpreciseIntervalOp: ScalarTripleToIntervalOp = {
    impl: (x: number, y: number, z: number): FPInterval => {
      // x + (y - x) * z =
      //  x + t, where t = (y - x) * z
      const t = this.multiplicationInterval(this.subtractionInterval(y, x), z);
      return this.additionInterval(x, t);
    },
  };

  protected mixImpreciseIntervalImpl(x: number, y: number, z: number): FPInterval {
    return this.runScalarTripleToIntervalOp(
      this.toInterval(x),
      this.toInterval(y),
      this.toInterval(z),
      this.MixImpreciseIntervalOp
    );
  }

  /** Calculate an acceptance interval of mix(x, y, z) using x + (y - x) * z */
  public abstract readonly mixImpreciseInterval: (x: number, y: number, z: number) => FPInterval;

  private readonly MixPreciseIntervalOp: ScalarTripleToIntervalOp = {
    impl: (x: number, y: number, z: number): FPInterval => {
      // x * (1.0 - z) + y * z =
      //   t + s, where t = x * (1.0 - z), s = y * z
      const t = this.multiplicationInterval(x, this.subtractionInterval(1.0, z));
      const s = this.multiplicationInterval(y, z);
      return this.additionInterval(t, s);
    },
  };

  protected mixPreciseIntervalImpl(x: number, y: number, z: number): FPInterval {
    return this.runScalarTripleToIntervalOp(
      this.toInterval(x),
      this.toInterval(y),
      this.toInterval(z),
      this.MixPreciseIntervalOp
    );
  }

  /** Calculate an acceptance interval of mix(x, y, z) using x * (1.0 - z) + y * z */
  public abstract readonly mixPreciseInterval: (x: number, y: number, z: number) => FPInterval;

  /** All acceptance interval functions for mix(x, y, z) */
  public abstract readonly mixIntervals: ScalarTripleToInterval[];

  protected modfIntervalImpl(n: number): { fract: FPInterval; whole: FPInterval } {
    const fract = this.correctlyRoundedInterval(n % 1.0);
    const whole = this.correctlyRoundedInterval(n - (n % 1.0));
    return { fract, whole };
  }

  /** Calculate an acceptance interval of modf(x) */
  public abstract readonly modfInterval: (n: number) => { fract: FPInterval; whole: FPInterval };

  private readonly MultiplicationInnerOp = {
    impl: (x: number, y: number): FPInterval => {
      return this.correctlyRoundedInterval(x * y);
    },
  };

  private readonly MultiplicationIntervalOp: ScalarPairToIntervalOp = {
    impl: (x: number, y: number): FPInterval => {
      return this.roundAndFlushScalarPairToInterval(x, y, this.MultiplicationInnerOp);
    },
  };

  protected multiplicationIntervalImpl(x: number | FPInterval, y: number | FPInterval): FPInterval {
    return this.runScalarPairToIntervalOp(
      this.toInterval(x),
      this.toInterval(y),
      this.MultiplicationIntervalOp
    );
  }

  /** Calculate an acceptance interval of x * y */
  public abstract readonly multiplicationInterval: (
    x: number | FPInterval,
    y: number | FPInterval
  ) => FPInterval;

  /**
   * @returns the vector result of multiplying the given vector by the given
   *          scalar
   */
  private multiplyVectorByScalar(v: number[], c: number | FPInterval): FPVector {
    return this.toVector(v.map(x => this.multiplicationInterval(x, c)));
  }

  protected multiplicationMatrixScalarIntervalImpl(mat: Array2D<number>, scalar: number): FPMatrix {
    const cols = mat.length;
    const rows = mat[0].length;
    return this.toMatrix(
      unflatten2DArray(
        flatten2DArray(mat).map(e => this.MultiplicationIntervalOp.impl(e, scalar)),
        cols,
        rows
      )
    );
  }

  /** Calculate an acceptance interval of x * y, when x is a matrix and y is a scalar */
  public abstract readonly multiplicationMatrixScalarInterval: (
    mat: Array2D<number>,
    scalar: number
  ) => FPMatrix;

  protected multiplicationScalarMatrixIntervalImpl(scalar: number, mat: Array2D<number>): FPMatrix {
    return this.multiplicationMatrixScalarIntervalImpl(mat, scalar);
  }

  /** Calculate an acceptance interval of x * y, when x is a scalar and y is a matrix */
  public abstract readonly multiplicationScalarMatrixInterval: (
    scalar: number,
    mat: Array2D<number>
  ) => FPMatrix;

  protected multiplicationMatrixMatrixIntervalImpl(
    mat_x: Array2D<number>,
    mat_y: Array2D<number>
  ): FPMatrix {
    const x_cols = mat_x.length;
    const x_rows = mat_x[0].length;
    const y_cols = mat_y.length;
    const y_rows = mat_y[0].length;
    assert(x_cols === y_rows, `'mat${x_cols}x${x_rows} * mat${y_cols}x${y_rows}' is not defined`);

    const x_transposed = this.transposeInterval(mat_x);

    const result: Array2D<FPInterval> = [...Array(y_cols)].map(_ => [...Array(x_rows)]);
    mat_y.forEach((y, i) => {
      x_transposed.forEach((x, j) => {
        result[i][j] = this.dotInterval(x, y);
      });
    });

    return result as FPMatrix;
  }

  /** Calculate an acceptance interval of x * y, when x is a matrix and y is a matrix */
  public abstract readonly multiplicationMatrixMatrixInterval: (
    mat_x: Array2D<number>,
    mat_y: Array2D<number>
  ) => FPMatrix;

  protected multiplicationMatrixVectorIntervalImpl(x: Array2D<number>, y: number[]): FPVector {
    const cols = x.length;
    const rows = x[0].length;
    assert(y.length === cols, `'mat${cols}x${rows} * vec${y.length}' is not defined`);

    return this.transposeInterval(x).map(e => this.dotInterval(e, y)) as FPVector;
  }

  /** Calculate an acceptance interval of x * y, when x is a matrix and y is a vector */
  public abstract readonly multiplicationMatrixVectorInterval: (
    x: Array2D<number>,
    y: number[]
  ) => FPVector;

  protected multiplicationVectorMatrixIntervalImpl(x: number[], y: Array2D<number>): FPVector {
    const cols = y.length;
    const rows = y[0].length;
    assert(x.length === rows, `'vec${x.length} * mat${cols}x${rows}' is not defined`);

    return y.map(e => this.dotInterval(x, e)) as FPVector;
  }

  /** Calculate an acceptance interval of x * y, when x is a vector and y is a matrix */
  public abstract readonly multiplicationVectorMatrixInterval: (
    x: number[],
    y: Array2D<number>
  ) => FPVector;

  private readonly NegationIntervalOp: ScalarToIntervalOp = {
    impl: (n: number): FPInterval => {
      return this.correctlyRoundedInterval(-n);
    },
  };

  protected negationIntervalImpl(n: number): FPInterval {
    return this.runScalarToIntervalOp(this.toInterval(n), this.NegationIntervalOp);
  }

  /** Calculate an acceptance interval of -x */
  public abstract readonly negationInterval: (n: number) => FPInterval;

  private readonly NormalizeIntervalOp: VectorToVectorOp = {
    impl: (n: number[]): FPVector => {
      const length = this.lengthInterval(n);
      return this.toVector(n.map(e => this.divisionInterval(e, length)));
    },
  };

  protected normalizeIntervalImpl(n: number[]): FPVector {
    return this.runVectorToVectorOp(this.toVector(n), this.NormalizeIntervalOp);
  }

  public abstract readonly normalizeInterval: (n: number[]) => FPVector;

  private readonly PowIntervalOp: ScalarPairToIntervalOp = {
    // pow(x, y) has no explicit domain restrictions, but inherits the x <= 0
    // domain restriction from log2(x). Invoking log2Interval(x) in impl will
    // enforce this, so there is no need to wrap the impl call here.
    impl: (x: number, y: number): FPInterval => {
      return this.exp2Interval(this.multiplicationInterval(y, this.log2Interval(x)));
    },
  };

  protected powIntervalImpl(x: number | FPInterval, y: number | FPInterval): FPInterval {
    return this.runScalarPairToIntervalOp(
      this.toInterval(x),
      this.toInterval(y),
      this.PowIntervalOp
    );
  }

  /** Calculate an acceptance interval of pow(x, y) */
  public abstract readonly powInterval: (
    x: number | FPInterval,
    y: number | FPInterval
  ) => FPInterval;

  private readonly RadiansIntervalOp: ScalarToIntervalOp = {
    impl: (n: number): FPInterval => {
      return this.multiplicationInterval(n, 0.017453292519943295474);
    },
  };

  protected radiansIntervalImpl(n: number): FPInterval {
    return this.runScalarToIntervalOp(this.toInterval(n), this.RadiansIntervalOp);
  }

  /** Calculate an acceptance interval of radians(x) */
  public abstract readonly radiansInterval: (n: number) => FPInterval;

  private readonly ReflectIntervalOp: VectorPairToVectorOp = {
    impl: (x: number[], y: number[]): FPVector => {
      assert(
        x.length === y.length,
        `ReflectIntervalOp received x (${x}) and y (${y}) with different numbers of elements`
      );

      // reflect(x, y) = x - 2.0 * dot(x, y) * y
      //               = x - t * y, t = 2.0 * dot(x, y)
      // x = incident vector
      // y = normal of reflecting surface
      const t = this.multiplicationInterval(2.0, this.dotInterval(x, y));
      const rhs = this.multiplyVectorByScalar(y, t);
      return this.runScalarPairToIntervalOpVectorComponentWise(
        this.toVector(x),
        rhs,
        this.SubtractionIntervalOp
      );
    },
  };

  protected reflectIntervalImpl(x: number[], y: number[]): FPVector {
    assert(
      x.length === y.length,
      `reflect is only defined for vectors with the same number of elements`
    );
    return this.runVectorPairToVectorOp(this.toVector(x), this.toVector(y), this.ReflectIntervalOp);
  }

  /** Calculate an acceptance interval of reflect(x, y) */
  public abstract readonly reflectInterval: (x: number[], y: number[]) => FPVector;

  /**
   * refract is a singular function in the sense that it is the only builtin that
   * takes in (FPVector, FPVector, F32) and returns FPVector and is basically
   * defined in terms of other functions.
   *
   * Instead of implementing all the framework code to integrate it with its
   * own operation type, etc, it instead has a bespoke implementation that is a
   * composition of other builtin functions that use the framework.
   */
  protected refractIntervalImpl(i: number[], s: number[], r: number): FPVector {
    assert(
      i.length === s.length,
      `refract is only defined for vectors with the same number of elements`
    );

    const r_squared = this.multiplicationInterval(r, r);
    const dot = this.dotInterval(s, i);
    const dot_squared = this.multiplicationInterval(dot, dot);
    const one_minus_dot_squared = this.subtractionInterval(1, dot_squared);
    const k = this.subtractionInterval(
      1.0,
      this.multiplicationInterval(r_squared, one_minus_dot_squared)
    );

    if (!k.isFinite() || k.containsZeroOrSubnormals()) {
      // There is a discontinuity at k == 0, due to sqrt(k) being calculated, so exiting early
      return this.constants().unboundedVector[this.toVector(i).length];
    }

    if (k.end < 0.0) {
      // if k is negative, then the zero vector is the valid response
      return this.constants().zeroVector[this.toVector(i).length];
    }

    const dot_times_r = this.multiplicationInterval(dot, r);
    const k_sqrt = this.sqrtInterval(k);
    const t = this.additionInterval(dot_times_r, k_sqrt); // t = r * dot(i, s) + sqrt(k)

    return this.runScalarPairToIntervalOpVectorComponentWise(
      this.multiplyVectorByScalar(i, r),
      this.multiplyVectorByScalar(s, t),
      this.SubtractionIntervalOp
    ); // (i * r) - (s * t)
  }

  /** Calculate acceptance interval vectors of reflect(i, s, r) */
  public abstract readonly refractInterval: (i: number[], s: number[], r: number) => FPVector;

  private readonly RemainderIntervalOp: ScalarPairToIntervalOp = {
    impl: (x: number, y: number): FPInterval => {
      // x % y = x - y * trunc(x/y)
      return this.subtractionInterval(
        x,
        this.multiplicationInterval(y, this.truncInterval(this.divisionInterval(x, y)))
      );
    },
  };

  /** Calculate an acceptance interval for x % y */
  protected remainderIntervalImpl(x: number, y: number): FPInterval {
    return this.runScalarPairToIntervalOp(
      this.toInterval(x),
      this.toInterval(y),
      this.RemainderIntervalOp
    );
  }

  /** Calculate an acceptance interval for x % y */
  public abstract readonly remainderInterval: (x: number, y: number) => FPInterval;

  private readonly RoundIntervalOp: ScalarToIntervalOp = {
    impl: (n: number): FPInterval => {
      const k = Math.floor(n);
      const diff_before = n - k;
      const diff_after = k + 1 - n;
      if (diff_before < diff_after) {
        return this.correctlyRoundedInterval(k);
      } else if (diff_before > diff_after) {
        return this.correctlyRoundedInterval(k + 1);
      }

      // n is in the middle of two integers.
      // The tie breaking rule is 'k if k is even, k + 1 if k is odd'
      if (k % 2 === 0) {
        return this.correctlyRoundedInterval(k);
      }
      return this.correctlyRoundedInterval(k + 1);
    },
  };

  protected roundIntervalImpl(n: number): FPInterval {
    return this.runScalarToIntervalOp(this.toInterval(n), this.RoundIntervalOp);
  }

  /** Calculate an acceptance interval of round(x) */
  public abstract readonly roundInterval: (n: number) => FPInterval;

  /**
   * The definition of saturate does not specify which version of clamp to use.
   * Using min-max here, since it has wider acceptance intervals, that include
   * all of median's.
   */
  protected saturateIntervalImpl(n: number): FPInterval {
    return this.runScalarTripleToIntervalOp(
      this.toInterval(n),
      this.toInterval(0.0),
      this.toInterval(1.0),
      this.ClampMinMaxIntervalOp
    );
  }

  /*** Calculate an acceptance interval of saturate(n) as clamp(n, 0.0, 1.0) */
  public abstract readonly saturateInterval: (n: number) => FPInterval;

  private readonly SignIntervalOp: ScalarToIntervalOp = {
    impl: (n: number): FPInterval => {
      if (n > 0.0) {
        return this.correctlyRoundedInterval(1.0);
      }
      if (n < 0.0) {
        return this.correctlyRoundedInterval(-1.0);
      }

      return this.correctlyRoundedInterval(0.0);
    },
  };

  protected signIntervalImpl(n: number): FPInterval {
    return this.runScalarToIntervalOp(this.toInterval(n), this.SignIntervalOp);
  }

  /** Calculate an acceptance interval of sign(x) */
  public abstract readonly signInterval: (n: number) => FPInterval;

  private readonly SinIntervalOp: ScalarToIntervalOp = {
    impl: this.limitScalarToIntervalDomain(
      this.constants().negPiToPiInterval,
      (n: number): FPInterval => {
        assert(this.kind === 'f32' || this.kind === 'f16');
        const abs_error = this.kind === 'f32' ? 2 ** -11 : 2 ** -7;
        return this.absoluteErrorInterval(Math.sin(n), abs_error);
      }
    ),
  };

  protected sinIntervalImpl(n: number): FPInterval {
    return this.runScalarToIntervalOp(this.toInterval(n), this.SinIntervalOp);
  }

  /** Calculate an acceptance interval of sin(x) */
  public abstract readonly sinInterval: (n: number) => FPInterval;

  private readonly SinhIntervalOp: ScalarToIntervalOp = {
    impl: (n: number): FPInterval => {
      // sinh(x) = (exp(x) - exp(-x)) * 0.5
      const minus_n = this.negationInterval(n);
      return this.multiplicationInterval(
        this.subtractionInterval(this.expInterval(n), this.expInterval(minus_n)),
        0.5
      );
    },
  };

  protected sinhIntervalImpl(n: number): FPInterval {
    return this.runScalarToIntervalOp(this.toInterval(n), this.SinhIntervalOp);
  }

  /** Calculate an acceptance interval of sinh(x) */
  public abstract readonly sinhInterval: (n: number) => FPInterval;

  private readonly SmoothStepOp: ScalarTripleToIntervalOp = {
    impl: (low: number, high: number, x: number): FPInterval => {
      // For clamp(foo, 0.0, 1.0) the different implementations of clamp provide
      // the same value, so arbitrarily picking the minmax version to use.
      // t = clamp((x - low) / (high - low), 0.0, 1.0)
      // prettier-ignore
      const t = this.clampMedianInterval(
        this.divisionInterval(
          this.subtractionInterval(x, low),
          this.subtractionInterval(high, low)),
        0.0,
        1.0);
      // Inherited from t * t * (3.0 - 2.0 * t)
      // prettier-ignore
      return this.multiplicationInterval(
        t,
        this.multiplicationInterval(t,
          this.subtractionInterval(3.0,
            this.multiplicationInterval(2.0, t))));
    },
  };

  protected smoothStepIntervalImpl(low: number, high: number, x: number): FPInterval {
    return this.runScalarTripleToIntervalOp(
      this.toInterval(low),
      this.toInterval(high),
      this.toInterval(x),
      this.SmoothStepOp
    );
  }

  /** Calculate an acceptance interval of smoothStep(low, high, x) */
  public abstract readonly smoothStepInterval: (low: number, high: number, x: number) => FPInterval;

  private readonly SqrtIntervalOp: ScalarToIntervalOp = {
    impl: (n: number): FPInterval => {
      return this.divisionInterval(1.0, this.inverseSqrtInterval(n));
    },
  };

  protected sqrtIntervalImpl(n: number | FPInterval): FPInterval {
    return this.runScalarToIntervalOp(this.toInterval(n), this.SqrtIntervalOp);
  }

  /** Calculate an acceptance interval of sqrt(x) */
  public abstract readonly sqrtInterval: (n: number | FPInterval) => FPInterval;

  private readonly StepIntervalOp: ScalarPairToIntervalOp = {
    impl: (edge: number, x: number): FPInterval => {
      if (edge <= x) {
        return this.correctlyRoundedInterval(1.0);
      }
      return this.correctlyRoundedInterval(0.0);
    },
  };

  protected stepIntervalImpl(edge: number, x: number): FPInterval {
    return this.runScalarPairToIntervalOp(
      this.toInterval(edge),
      this.toInterval(x),
      this.StepIntervalOp
    );
  }

  /**
   * Calculate an acceptance 'interval' for step(edge, x)
   *
   * step only returns two possible values, so its interval requires special
   * interpretation in CTS tests.
   * This interval will be one of four values: [0, 0], [0, 1], [1, 1] & [-∞, +∞].
   * [0, 0] and [1, 1] indicate that the correct answer in point they encapsulate.
   * [0, 1] should not be treated as a span, i.e. 0.1 is acceptable, but instead
   * indicate either 0.0 or 1.0 are acceptable answers.
   * [-∞, +∞] is treated as unbounded interval, since an unbounded or
   * infinite value was passed in.
   */
  public abstract readonly stepInterval: (edge: number, x: number) => FPInterval;

  private readonly SubtractionIntervalOp: ScalarPairToIntervalOp = {
    impl: (x: number, y: number): FPInterval => {
      return this.correctlyRoundedInterval(x - y);
    },
  };

  protected subtractionIntervalImpl(x: number | FPInterval, y: number | FPInterval): FPInterval {
    return this.runScalarPairToIntervalOp(
      this.toInterval(x),
      this.toInterval(y),
      this.SubtractionIntervalOp
    );
  }

  /** Calculate an acceptance interval of x - y */
  public abstract readonly subtractionInterval: (
    x: number | FPInterval,
    y: number | FPInterval
  ) => FPInterval;

  protected subtractionMatrixMatrixIntervalImpl(x: Array2D<number>, y: Array2D<number>): FPMatrix {
    return this.runScalarPairToIntervalOpMatrixComponentWise(
      this.toMatrix(x),
      this.toMatrix(y),
      this.SubtractionIntervalOp
    );
  }

  /** Calculate an acceptance interval of x - y, when x and y are matrices */
  public abstract readonly subtractionMatrixMatrixInterval: (
    x: Array2D<number>,
    y: Array2D<number>
  ) => FPMatrix;

  private readonly TanIntervalOp: ScalarToIntervalOp = {
    impl: (n: number): FPInterval => {
      return this.divisionInterval(this.sinInterval(n), this.cosInterval(n));
    },
  };

  protected tanIntervalImpl(n: number): FPInterval {
    return this.runScalarToIntervalOp(this.toInterval(n), this.TanIntervalOp);
  }

  /** Calculate an acceptance interval of tan(x) */
  public abstract readonly tanInterval: (n: number) => FPInterval;

  private readonly TanhIntervalOp: ScalarToIntervalOp = {
    impl: (n: number): FPInterval => {
      return this.divisionInterval(this.sinhInterval(n), this.coshInterval(n));
    },
  };

  protected tanhIntervalImpl(n: number): FPInterval {
    return this.runScalarToIntervalOp(this.toInterval(n), this.TanhIntervalOp);
  }

  /** Calculate an acceptance interval of tanh(x) */
  public abstract readonly tanhInterval: (n: number) => FPInterval;

  private readonly TransposeIntervalOp: MatrixToMatrixOp = {
    impl: (m: Array2D<number>): FPMatrix => {
      const num_cols = m.length;
      const num_rows = m[0].length;
      const result: Array2D<FPInterval> = [...Array(num_rows)].map(_ => [...Array(num_cols)]);

      for (let i = 0; i < num_cols; i++) {
        for (let j = 0; j < num_rows; j++) {
          result[j][i] = this.correctlyRoundedInterval(m[i][j]);
        }
      }
      return this.toMatrix(result);
    },
  };

  protected transposeIntervalImpl(m: Array2D<number>): FPMatrix {
    return this.runMatrixToMatrixOp(this.toMatrix(m), this.TransposeIntervalOp);
  }

  /** Calculate an acceptance interval of transpose(m) */
  public abstract readonly transposeInterval: (m: Array2D<number>) => FPMatrix;

  private readonly TruncIntervalOp: ScalarToIntervalOp = {
    impl: (n: number): FPInterval => {
      return this.correctlyRoundedInterval(Math.trunc(n));
    },
  };

  protected truncIntervalImpl(n: number | FPInterval): FPInterval {
    return this.runScalarToIntervalOp(this.toInterval(n), this.TruncIntervalOp);
  }

  /** Calculate an acceptance interval of trunc(x) */
  public abstract readonly truncInterval: (n: number | FPInterval) => FPInterval;
}

// Pre-defined values that get used multiple times in _constants' initializers. Cannot use FPTraits members, since this
// executes before they are defined.
const kF32UnboundedInterval = new FPInterval(
  'f32',
  Number.NEGATIVE_INFINITY,
  Number.POSITIVE_INFINITY
);
const kF32ZeroInterval = new FPInterval('f32', 0);

class F32Traits extends FPTraits {
  private static _constants: FPConstants = {
    positive: {
      min: kValue.f32.positive.min,
      max: kValue.f32.positive.max,
      infinity: kValue.f32.infinity.positive,
      nearest_max: kValue.f32.positive.nearest_max,
      less_than_one: kValue.f32.positive.less_than_one,
      subnormal: {
        min: kValue.f32.subnormal.positive.min,
        max: kValue.f32.subnormal.positive.max,
      },
      pi: {
        whole: kValue.f32.positive.pi.whole,
        three_quarters: kValue.f32.positive.pi.three_quarters,
        half: kValue.f32.positive.pi.half,
        third: kValue.f32.positive.pi.third,
        quarter: kValue.f32.positive.pi.quarter,
        sixth: kValue.f32.positive.pi.sixth,
      },
      e: kValue.f32.positive.e,
    },
    negative: {
      min: kValue.f32.negative.min,
      max: kValue.f32.negative.max,
      infinity: kValue.f32.infinity.negative,
      nearest_min: kValue.f32.negative.nearest_min,
      less_than_one: kValue.f32.negative.less_than_one,
      subnormal: {
        min: kValue.f32.subnormal.negative.min,
        max: kValue.f32.subnormal.negative.max,
      },
      pi: {
        whole: kValue.f32.negative.pi.whole,
        three_quarters: kValue.f32.negative.pi.three_quarters,
        half: kValue.f32.negative.pi.half,
        third: kValue.f32.negative.pi.third,
        quarter: kValue.f32.negative.pi.quarter,
        sixth: kValue.f32.negative.pi.sixth,
      },
    },
    unboundedInterval: kF32UnboundedInterval,
    zeroInterval: kF32ZeroInterval,
    // Have to use the constants.ts values here, because values defined in the
    // initializer cannot be referenced in the initializer
    negPiToPiInterval: new FPInterval(
      'f32',
      kValue.f32.negative.pi.whole,
      kValue.f32.positive.pi.whole
    ),
    greaterThanZeroInterval: new FPInterval(
      'f32',
      kValue.f32.subnormal.positive.min,
      kValue.f32.positive.max
    ),
    zeroVector: {
      2: [kF32ZeroInterval, kF32ZeroInterval],
      3: [kF32ZeroInterval, kF32ZeroInterval, kF32ZeroInterval],
      4: [kF32ZeroInterval, kF32ZeroInterval, kF32ZeroInterval, kF32ZeroInterval],
    },
    unboundedVector: {
      2: [kF32UnboundedInterval, kF32UnboundedInterval],
      3: [kF32UnboundedInterval, kF32UnboundedInterval, kF32UnboundedInterval],
      4: [
        kF32UnboundedInterval,
        kF32UnboundedInterval,
        kF32UnboundedInterval,
        kF32UnboundedInterval,
      ],
    },
    unboundedMatrix: {
      2: {
        2: [
          [kF32UnboundedInterval, kF32UnboundedInterval],
          [kF32UnboundedInterval, kF32UnboundedInterval],
        ],
        3: [
          [kF32UnboundedInterval, kF32UnboundedInterval, kF32UnboundedInterval],
          [kF32UnboundedInterval, kF32UnboundedInterval, kF32UnboundedInterval],
        ],
        4: [
          [
            kF32UnboundedInterval,
            kF32UnboundedInterval,
            kF32UnboundedInterval,
            kF32UnboundedInterval,
          ],
          [
            kF32UnboundedInterval,
            kF32UnboundedInterval,
            kF32UnboundedInterval,
            kF32UnboundedInterval,
          ],
        ],
      },
      3: {
        2: [
          [kF32UnboundedInterval, kF32UnboundedInterval],
          [kF32UnboundedInterval, kF32UnboundedInterval],
          [kF32UnboundedInterval, kF32UnboundedInterval],
        ],
        3: [
          [kF32UnboundedInterval, kF32UnboundedInterval, kF32UnboundedInterval],
          [kF32UnboundedInterval, kF32UnboundedInterval, kF32UnboundedInterval],
          [kF32UnboundedInterval, kF32UnboundedInterval, kF32UnboundedInterval],
        ],
        4: [
          [
            kF32UnboundedInterval,
            kF32UnboundedInterval,
            kF32UnboundedInterval,
            kF32UnboundedInterval,
          ],
          [
            kF32UnboundedInterval,
            kF32UnboundedInterval,
            kF32UnboundedInterval,
            kF32UnboundedInterval,
          ],
          [
            kF32UnboundedInterval,
            kF32UnboundedInterval,
            kF32UnboundedInterval,
            kF32UnboundedInterval,
          ],
        ],
      },
      4: {
        2: [
          [kF32UnboundedInterval, kF32UnboundedInterval],
          [kF32UnboundedInterval, kF32UnboundedInterval],
          [kF32UnboundedInterval, kF32UnboundedInterval],
          [kF32UnboundedInterval, kF32UnboundedInterval],
        ],
        3: [
          [kF32UnboundedInterval, kF32UnboundedInterval, kF32UnboundedInterval],
          [kF32UnboundedInterval, kF32UnboundedInterval, kF32UnboundedInterval],
          [kF32UnboundedInterval, kF32UnboundedInterval, kF32UnboundedInterval],
          [kF32UnboundedInterval, kF32UnboundedInterval, kF32UnboundedInterval],
        ],
        4: [
          [
            kF32UnboundedInterval,
            kF32UnboundedInterval,
            kF32UnboundedInterval,
            kF32UnboundedInterval,
          ],
          [
            kF32UnboundedInterval,
            kF32UnboundedInterval,
            kF32UnboundedInterval,
            kF32UnboundedInterval,
          ],
          [
            kF32UnboundedInterval,
            kF32UnboundedInterval,
            kF32UnboundedInterval,
            kF32UnboundedInterval,
          ],
          [
            kF32UnboundedInterval,
            kF32UnboundedInterval,
            kF32UnboundedInterval,
            kF32UnboundedInterval,
          ],
        ],
      },
    },
  };

  public constructor() {
    super('f32');
  }

  public constants(): FPConstants {
    return F32Traits._constants;
  }

  // Utilities - Overrides
  public readonly quantize = quantizeToF32;
  public readonly correctlyRounded = correctlyRoundedF32;
  public readonly isFinite = isFiniteF32;
  public readonly isSubnormal = isSubnormalNumberF32;
  public readonly flushSubnormal = flushSubnormalNumberF32;
  public readonly oneULP = oneULPF32;
  public readonly scalarBuilder = f32;

  // Framework - Fundamental Error Intervals - Overrides
  public readonly absoluteErrorInterval = this.absoluteErrorIntervalImpl.bind(this);
  public readonly correctlyRoundedInterval = this.correctlyRoundedIntervalImpl.bind(this);
  public readonly correctlyRoundedMatrix = this.correctlyRoundedMatrixImpl.bind(this);
  public readonly ulpInterval = this.ulpIntervalImpl.bind(this);

  // Framework - API - Overrides
  public readonly absInterval = this.absIntervalImpl.bind(this);
  public readonly acosInterval = this.acosIntervalImpl.bind(this);
  public readonly acoshAlternativeInterval = this.acoshAlternativeIntervalImpl.bind(this);
  public readonly acoshPrimaryInterval = this.acoshPrimaryIntervalImpl.bind(this);
  public readonly acoshIntervals = [this.acoshAlternativeInterval, this.acoshPrimaryInterval];
  public readonly additionInterval = this.additionIntervalImpl.bind(this);
  public readonly additionMatrixMatrixInterval = this.additionMatrixMatrixIntervalImpl.bind(this);
  public readonly asinInterval = this.asinIntervalImpl.bind(this);
  public readonly asinhInterval = this.asinhIntervalImpl.bind(this);
  public readonly atanInterval = this.atanIntervalImpl.bind(this);
  public readonly atan2Interval = this.atan2IntervalImpl.bind(this);
  public readonly atanhInterval = this.atanhIntervalImpl.bind(this);
  public readonly ceilInterval = this.ceilIntervalImpl.bind(this);
  public readonly clampMedianInterval = this.clampMedianIntervalImpl.bind(this);
  public readonly clampMinMaxInterval = this.clampMinMaxIntervalImpl.bind(this);
  public readonly clampIntervals = [this.clampMedianInterval, this.clampMinMaxInterval];
  public readonly cosInterval = this.cosIntervalImpl.bind(this);
  public readonly coshInterval = this.coshIntervalImpl.bind(this);
  public readonly crossInterval = this.crossIntervalImpl.bind(this);
  public readonly degreesInterval = this.degreesIntervalImpl.bind(this);
  public readonly determinantInterval = this.determinantIntervalImpl.bind(this);
  public readonly distanceInterval = this.distanceIntervalImpl.bind(this);
  public readonly divisionInterval = this.divisionIntervalImpl.bind(this);
  public readonly dotInterval = this.dotIntervalImpl.bind(this);
  public readonly expInterval = this.expIntervalImpl.bind(this);
  public readonly exp2Interval = this.exp2IntervalImpl.bind(this);
  public readonly faceForwardIntervals = this.faceForwardIntervalsImpl.bind(this);
  public readonly floorInterval = this.floorIntervalImpl.bind(this);
  public readonly fmaInterval = this.fmaIntervalImpl.bind(this);
  public readonly fractInterval = this.fractIntervalImpl.bind(this);
  public readonly inverseSqrtInterval = this.inverseSqrtIntervalImpl.bind(this);
  public readonly ldexpInterval = this.ldexpIntervalImpl.bind(this);
  public readonly lengthInterval = this.lengthIntervalImpl.bind(this);
  public readonly logInterval = this.logIntervalImpl.bind(this);
  public readonly log2Interval = this.log2IntervalImpl.bind(this);
  public readonly maxInterval = this.maxIntervalImpl.bind(this);
  public readonly minInterval = this.minIntervalImpl.bind(this);
  public readonly mixImpreciseInterval = this.mixImpreciseIntervalImpl.bind(this);
  public readonly mixPreciseInterval = this.mixPreciseIntervalImpl.bind(this);
  public readonly mixIntervals = [this.mixImpreciseInterval, this.mixPreciseInterval];
  public readonly modfInterval = this.modfIntervalImpl.bind(this);
  public readonly multiplicationInterval = this.multiplicationIntervalImpl.bind(this);
  public readonly multiplicationMatrixMatrixInterval = this.multiplicationMatrixMatrixIntervalImpl.bind(
    this
  );
  public readonly multiplicationMatrixScalarInterval = this.multiplicationMatrixScalarIntervalImpl.bind(
    this
  );
  public readonly multiplicationScalarMatrixInterval = this.multiplicationScalarMatrixIntervalImpl.bind(
    this
  );
  public readonly multiplicationMatrixVectorInterval = this.multiplicationMatrixVectorIntervalImpl.bind(
    this
  );
  public readonly multiplicationVectorMatrixInterval = this.multiplicationVectorMatrixIntervalImpl.bind(
    this
  );
  public readonly negationInterval = this.negationIntervalImpl.bind(this);
  public readonly normalizeInterval = this.normalizeIntervalImpl.bind(this);
  public readonly powInterval = this.powIntervalImpl.bind(this);
  public readonly radiansInterval = this.radiansIntervalImpl.bind(this);
  public readonly reflectInterval = this.reflectIntervalImpl.bind(this);
  public readonly refractInterval = this.refractIntervalImpl.bind(this);
  public readonly remainderInterval = this.remainderIntervalImpl.bind(this);
  public readonly roundInterval = this.roundIntervalImpl.bind(this);
  public readonly saturateInterval = this.saturateIntervalImpl.bind(this);
  public readonly signInterval = this.signIntervalImpl.bind(this);
  public readonly sinInterval = this.sinIntervalImpl.bind(this);
  public readonly sinhInterval = this.sinhIntervalImpl.bind(this);
  public readonly smoothStepInterval = this.smoothStepIntervalImpl.bind(this);
  public readonly sqrtInterval = this.sqrtIntervalImpl.bind(this);
  public readonly stepInterval = this.stepIntervalImpl.bind(this);
  public readonly subtractionInterval = this.subtractionIntervalImpl.bind(this);
  public readonly subtractionMatrixMatrixInterval = this.subtractionMatrixMatrixIntervalImpl.bind(
    this
  );
  public readonly tanInterval = this.tanIntervalImpl.bind(this);
  public readonly tanhInterval = this.tanhIntervalImpl.bind(this);
  public readonly transposeInterval = this.transposeIntervalImpl.bind(this);
  public readonly truncInterval = this.truncIntervalImpl.bind(this);

  // Framework - Cases

  // U32 -> Interval is used for testing f32 specific unpack* functions
  /**
   * @returns a Case for the param and the interval generator provided.
   * The Case will use an interval comparator for matching results.
   * @param param the param to pass in
   * @param filter what interval filtering to apply
   * @param ops callbacks that implement generating an acceptance interval
   */
  private makeU32ToVectorCase(
    param: number,
    filter: IntervalFilter,
    ...ops: ScalarToVector[]
  ): Case | undefined {
    param = Math.trunc(param);

    const vectors = ops.map(o => o(param));
    if (filter === 'finite' && vectors.some(v => !v.every(e => e.isFinite()))) {
      return undefined;
    }
    return {
      input: u32(param),
      expected: anyOf(...vectors),
    };
  }

  /**
   * @returns an array of Cases for operations over a range of inputs
   * @param params array of inputs to try
   * @param filter what interval filtering to apply
   * @param ops callbacks that implement generating an acceptance interval
   */
  public generateU32ToIntervalCases(
    params: number[],
    filter: IntervalFilter,
    ...ops: ScalarToVector[]
  ): Case[] {
    return params.reduce((cases, e) => {
      const c = this.makeU32ToVectorCase(e, filter, ...ops);
      if (c !== undefined) {
        cases.push(c);
      }
      return cases;
    }, new Array<Case>());
  }

  // Framework - API

  /**
   * Once-allocated ArrayBuffer/views to avoid overhead of allocation when
   * converting between numeric formats
   *
   * unpackData* is shared between all the unpack*Interval functions, so to
   * avoid re-entrancy problems, they should not call each other or themselves
   * directly or indirectly.
   */
  private readonly unpackData = new ArrayBuffer(4);
  private readonly unpackDataU32 = new Uint32Array(this.unpackData);
  private readonly unpackDataU16 = new Uint16Array(this.unpackData);
  private readonly unpackDataU8 = new Uint8Array(this.unpackData);
  private readonly unpackDataI16 = new Int16Array(this.unpackData);
  private readonly unpackDataI8 = new Int8Array(this.unpackData);
  private readonly unpackDataF16 = new Float16Array(this.unpackData);

  private unpack2x16floatIntervalImpl(n: number): FPVector {
    assert(
      n >= kValue.u32.min && n <= kValue.u32.max,
      'unpack2x16floatInterval only accepts values on the bounds of u32'
    );
    this.unpackDataU32[0] = n;
    if (this.unpackDataF16.some(f => !isFiniteF16(f))) {
      return [this.constants().unboundedInterval, this.constants().unboundedInterval];
    }

    const result: FPVector = [
      this.quantizeToF16Interval(this.unpackDataF16[0]),
      this.quantizeToF16Interval(this.unpackDataF16[1]),
    ];

    if (result.some(r => !r.isFinite())) {
      return [this.constants().unboundedInterval, this.constants().unboundedInterval];
    }
    return result;
  }

  /** Calculate an acceptance interval vector for unpack2x16float(x) */
  public readonly unpack2x16floatInterval = this.unpack2x16floatIntervalImpl.bind(this);

  private unpack2x16snormIntervalImpl(n: number): FPVector {
    assert(
      n >= kValue.u32.min && n <= kValue.u32.max,
      'unpack2x16snormInterval only accepts values on the bounds of u32'
    );
    const op = (n: number): FPInterval => {
      return this.ulpInterval(Math.max(n / 32767, -1), 3);
    };

    this.unpackDataU32[0] = n;
    return [op(this.unpackDataI16[0]), op(this.unpackDataI16[1])];
  }

  /** Calculate an acceptance interval vector for unpack2x16snorm(x) */
  public readonly unpack2x16snormInterval = this.unpack2x16snormIntervalImpl.bind(this);

  private unpack2x16unormIntervalImpl(n: number): FPVector {
    assert(
      n >= kValue.u32.min && n <= kValue.u32.max,
      'unpack2x16unormInterval only accepts values on the bounds of u32'
    );
    const op = (n: number): FPInterval => {
      return this.ulpInterval(n / 65535, 3);
    };

    this.unpackDataU32[0] = n;
    return [op(this.unpackDataU16[0]), op(this.unpackDataU16[1])];
  }

  /** Calculate an acceptance interval vector for unpack2x16unorm(x) */
  public readonly unpack2x16unormInterval = this.unpack2x16unormIntervalImpl.bind(this);

  private unpack4x8snormIntervalImpl(n: number): FPVector {
    assert(
      n >= kValue.u32.min && n <= kValue.u32.max,
      'unpack4x8snormInterval only accepts values on the bounds of u32'
    );
    const op = (n: number): FPInterval => {
      return this.ulpInterval(Math.max(n / 127, -1), 3);
    };
    this.unpackDataU32[0] = n;
    return [
      op(this.unpackDataI8[0]),
      op(this.unpackDataI8[1]),
      op(this.unpackDataI8[2]),
      op(this.unpackDataI8[3]),
    ];
  }

  /** Calculate an acceptance interval vector for unpack4x8snorm(x) */
  public readonly unpack4x8snormInterval = this.unpack4x8snormIntervalImpl.bind(this);

  private unpack4x8unormIntervalImpl(n: number): FPVector {
    assert(
      n >= kValue.u32.min && n <= kValue.u32.max,
      'unpack4x8unormInterval only accepts values on the bounds of u32'
    );
    const op = (n: number): FPInterval => {
      return this.ulpInterval(n / 255, 3);
    };

    this.unpackDataU32[0] = n;
    return [
      op(this.unpackDataU8[0]),
      op(this.unpackDataU8[1]),
      op(this.unpackDataU8[2]),
      op(this.unpackDataU8[3]),
    ];
  }

  /** Calculate an acceptance interval vector for unpack4x8unorm(x) */
  public readonly unpack4x8unormInterval = this.unpack4x8unormIntervalImpl.bind(this);

  private readonly QuantizeToF16IntervalOp: ScalarToIntervalOp = {
    impl: (n: number): FPInterval => {
      const rounded = correctlyRoundedF16(n);
      const flushed = addFlushedIfNeededF16(rounded);
      return this.spanIntervals(...flushed.map(f => this.toInterval(f)));
    },
  };

  protected quantizeToF16IntervalImpl(n: number): FPInterval {
    return this.runScalarToIntervalOp(this.toInterval(n), this.QuantizeToF16IntervalOp);
  }

  /** Calculate an acceptance interval of quantizeToF16(x) */
  public readonly quantizeToF16Interval = this.quantizeToF16IntervalImpl.bind(this);
}

// Pre-defined values that get used multiple times in _constants' initializers. Cannot use FPTraits members, since this
// executes before they are defined.
const kAbstractUnboundedInterval = new FPInterval(
  'abstract',
  Number.NEGATIVE_INFINITY,
  Number.POSITIVE_INFINITY
);
const kAbstractZeroInterval = new FPInterval('abstract', 0);

// This is implementation is incomplete
class FPAbstractTraits extends FPTraits {
  private static _constants: FPConstants = {
    positive: {
      min: kValue.f64.positive.min,
      max: kValue.f64.positive.max,
      infinity: kValue.f64.infinity.positive,
      nearest_max: kValue.f64.positive.nearest_max,
      less_than_one: kValue.f64.positive.less_than_one,
      subnormal: {
        min: kValue.f64.subnormal.positive.min,
        max: kValue.f64.subnormal.positive.max,
      },
      pi: {
        whole: kValue.f64.positive.pi.whole,
        three_quarters: kValue.f64.positive.pi.three_quarters,
        half: kValue.f64.positive.pi.half,
        third: kValue.f64.positive.pi.third,
        quarter: kValue.f64.positive.pi.quarter,
        sixth: kValue.f64.positive.pi.sixth,
      },
      e: kValue.f64.positive.e,
    },
    negative: {
      min: kValue.f64.negative.min,
      max: kValue.f64.negative.max,
      infinity: kValue.f64.infinity.negative,
      nearest_min: kValue.f64.negative.nearest_min,
      less_than_one: kValue.f64.negative.less_than_one,
      subnormal: {
        min: kValue.f64.subnormal.negative.min,
        max: kValue.f64.subnormal.negative.max,
      },
      pi: {
        whole: kValue.f64.negative.pi.whole,
        three_quarters: kValue.f64.negative.pi.three_quarters,
        half: kValue.f64.negative.pi.half,
        third: kValue.f64.negative.pi.third,
        quarter: kValue.f64.negative.pi.quarter,
        sixth: kValue.f64.negative.pi.sixth,
      },
    },
    unboundedInterval: kAbstractUnboundedInterval,
    zeroInterval: kAbstractZeroInterval,
    // Have to use the constants.ts values here, because values defined in the
    // initializer cannot be referenced in the initializer
    negPiToPiInterval: new FPInterval(
      'abstract',
      kValue.f64.negative.pi.whole,
      kValue.f64.positive.pi.whole
    ),
    greaterThanZeroInterval: new FPInterval(
      'abstract',
      kValue.f64.subnormal.positive.min,
      kValue.f64.positive.max
    ),
    zeroVector: {
      2: [kAbstractZeroInterval, kAbstractZeroInterval],
      3: [kAbstractZeroInterval, kAbstractZeroInterval, kAbstractZeroInterval],
      4: [
        kAbstractZeroInterval,
        kAbstractZeroInterval,
        kAbstractZeroInterval,
        kAbstractZeroInterval,
      ],
    },
    unboundedVector: {
      2: [kAbstractUnboundedInterval, kAbstractUnboundedInterval],
      3: [kAbstractUnboundedInterval, kAbstractUnboundedInterval, kAbstractUnboundedInterval],
      4: [
        kAbstractUnboundedInterval,
        kAbstractUnboundedInterval,
        kAbstractUnboundedInterval,
        kAbstractUnboundedInterval,
      ],
    },
    unboundedMatrix: {
      2: {
        2: [
          [kAbstractUnboundedInterval, kAbstractUnboundedInterval],
          [kAbstractUnboundedInterval, kAbstractUnboundedInterval],
        ],
        3: [
          [kAbstractUnboundedInterval, kAbstractUnboundedInterval, kAbstractUnboundedInterval],
          [kAbstractUnboundedInterval, kAbstractUnboundedInterval, kAbstractUnboundedInterval],
        ],
        4: [
          [
            kAbstractUnboundedInterval,
            kAbstractUnboundedInterval,
            kAbstractUnboundedInterval,
            kAbstractUnboundedInterval,
          ],
          [
            kAbstractUnboundedInterval,
            kAbstractUnboundedInterval,
            kAbstractUnboundedInterval,
            kAbstractUnboundedInterval,
          ],
        ],
      },
      3: {
        2: [
          [kAbstractUnboundedInterval, kAbstractUnboundedInterval],
          [kAbstractUnboundedInterval, kAbstractUnboundedInterval],
          [kAbstractUnboundedInterval, kAbstractUnboundedInterval],
        ],
        3: [
          [kAbstractUnboundedInterval, kAbstractUnboundedInterval, kAbstractUnboundedInterval],
          [kAbstractUnboundedInterval, kAbstractUnboundedInterval, kAbstractUnboundedInterval],
          [kAbstractUnboundedInterval, kAbstractUnboundedInterval, kAbstractUnboundedInterval],
        ],
        4: [
          [
            kAbstractUnboundedInterval,
            kAbstractUnboundedInterval,
            kAbstractUnboundedInterval,
            kAbstractUnboundedInterval,
          ],
          [
            kAbstractUnboundedInterval,
            kAbstractUnboundedInterval,
            kAbstractUnboundedInterval,
            kAbstractUnboundedInterval,
          ],
          [
            kAbstractUnboundedInterval,
            kAbstractUnboundedInterval,
            kAbstractUnboundedInterval,
            kAbstractUnboundedInterval,
          ],
        ],
      },
      4: {
        2: [
          [kAbstractUnboundedInterval, kAbstractUnboundedInterval],
          [kAbstractUnboundedInterval, kAbstractUnboundedInterval],
          [kAbstractUnboundedInterval, kAbstractUnboundedInterval],
          [kAbstractUnboundedInterval, kAbstractUnboundedInterval],
        ],
        3: [
          [kAbstractUnboundedInterval, kAbstractUnboundedInterval, kAbstractUnboundedInterval],
          [kAbstractUnboundedInterval, kAbstractUnboundedInterval, kAbstractUnboundedInterval],
          [kAbstractUnboundedInterval, kAbstractUnboundedInterval, kAbstractUnboundedInterval],
          [kAbstractUnboundedInterval, kAbstractUnboundedInterval, kAbstractUnboundedInterval],
        ],
        4: [
          [
            kAbstractUnboundedInterval,
            kAbstractUnboundedInterval,
            kAbstractUnboundedInterval,
            kAbstractUnboundedInterval,
          ],
          [
            kAbstractUnboundedInterval,
            kAbstractUnboundedInterval,
            kAbstractUnboundedInterval,
            kAbstractUnboundedInterval,
          ],
          [
            kAbstractUnboundedInterval,
            kAbstractUnboundedInterval,
            kAbstractUnboundedInterval,
            kAbstractUnboundedInterval,
          ],
          [
            kAbstractUnboundedInterval,
            kAbstractUnboundedInterval,
            kAbstractUnboundedInterval,
            kAbstractUnboundedInterval,
          ],
        ],
      },
    },
  };

  public constructor() {
    super('abstract');
  }

  public constants(): FPConstants {
    return FPAbstractTraits._constants;
  }

  // Utilities - Overrides
  // number is represented as a f64 internally, so all number values are already
  // quantized to f64
  public readonly quantize = (n: number) => {
    return n;
  };
  public readonly correctlyRounded = correctlyRoundedF64;
  public readonly isFinite = Number.isFinite;
  public readonly isSubnormal = isSubnormalNumberF64;
  public readonly flushSubnormal = flushSubnormalNumberF64;
  public readonly oneULP = oneULPF64;
  public readonly scalarBuilder = abstractFloat;

  // Framework - Fundamental Error Intervals - Overrides
  public readonly absoluteErrorInterval = this.unboundedAbsoluteErrorInterval.bind(this);
  public readonly correctlyRoundedInterval = this.correctlyRoundedIntervalImpl.bind(this);
  public readonly correctlyRoundedMatrix = this.correctlyRoundedMatrixImpl.bind(this);
  public readonly ulpInterval = this.unboundedUlpInterval.bind(this);

  // Framework - API - Overrides
  public readonly absInterval = this.absIntervalImpl.bind(this);
  public readonly acosInterval = this.unimplementedScalarToInterval.bind(this, 'acosInterval');
  public readonly acoshAlternativeInterval = this.unimplementedScalarToInterval.bind(
    this,
    'acoshAlternativeInterval'
  );
  public readonly acoshPrimaryInterval = this.unimplementedScalarToInterval.bind(
    this,
    'acoshPrimaryInterval'
  );
  public readonly acoshIntervals = [this.acoshAlternativeInterval, this.acoshPrimaryInterval];
  public readonly additionInterval = this.additionIntervalImpl.bind(this);
  public readonly additionMatrixMatrixInterval = this.additionMatrixMatrixIntervalImpl.bind(this);
  public readonly asinInterval = this.unimplementedScalarToInterval.bind(this, 'asinInterval');
  public readonly asinhInterval = this.unimplementedScalarToInterval.bind(this, 'asinhInterval');
  public readonly atanInterval = this.unimplementedScalarToInterval.bind(this, 'atanInterval');
  public readonly atan2Interval = this.unimplementedScalarPairToInterval.bind(
    this,
    'atan2Interval'
  );
  public readonly atanhInterval = this.unimplementedScalarToInterval.bind(this, 'atanhInterval');
  public readonly ceilInterval = this.unimplementedScalarToInterval.bind(this, 'ceilInterval');
  public readonly clampMedianInterval = this.clampMedianIntervalImpl.bind(this);
  public readonly clampMinMaxInterval = this.clampMinMaxIntervalImpl.bind(this);
  public readonly clampIntervals = [this.clampMedianInterval, this.clampMinMaxInterval];
  public readonly cosInterval = this.unimplementedScalarToInterval.bind(this, 'cosInterval');
  public readonly coshInterval = this.unimplementedScalarToInterval.bind(this, 'coshInterval');
  public readonly crossInterval = this.crossIntervalImpl.bind(this);
  public readonly degreesInterval = this.degreesIntervalImpl.bind(this);
  public readonly determinantInterval = this.unimplementedMatrixToInterval.bind(
    this,
    'determinantInterval'
  );
  public readonly distanceInterval = this.unimplementedDistance.bind(this);
  public readonly divisionInterval = this.unimplementedScalarPairToInterval.bind(
    this,
    'divisionInterval'
  );
  public readonly dotInterval = this.unimplementedVectorPairToInterval.bind(this, 'dotInterval');
  public readonly expInterval = this.unimplementedScalarToInterval.bind(this, 'expInterval');
  public readonly exp2Interval = this.unimplementedScalarToInterval.bind(this, 'exp2Interval');
  public readonly faceForwardIntervals = this.unimplementedFaceForward.bind(this);
  public readonly floorInterval = this.unimplementedScalarToInterval.bind(this, 'floorInterval');
  public readonly fmaInterval = this.unimplementedScalarTripleToInterval.bind(this, 'fmaInterval');
  public readonly fractInterval = this.unimplementedScalarToInterval.bind(this, 'fractInterval');
  public readonly inverseSqrtInterval = this.unimplementedScalarToInterval.bind(
    this,
    'inverseSqrtInterval'
  );
  public readonly ldexpInterval = this.unimplementedScalarPairToInterval.bind(
    this,
    'ldexpInterval'
  );
  public readonly lengthInterval = this.unimplementedLength.bind(this);
  public readonly logInterval = this.unimplementedScalarToInterval.bind(this, 'logInterval');
  public readonly log2Interval = this.unimplementedScalarToInterval.bind(this, 'log2Interval');
  public readonly maxInterval = this.maxIntervalImpl.bind(this);
  public readonly minInterval = this.minIntervalImpl.bind(this);
  public readonly mixImpreciseInterval = this.unimplementedScalarTripleToInterval.bind(
    this,
    'mixImpreciseInterval'
  );
  public readonly mixPreciseInterval = this.unimplementedScalarTripleToInterval.bind(
    this,
    'mixPreciseInterval'
  );
  public readonly mixIntervals = [this.mixImpreciseInterval, this.mixPreciseInterval];
  public readonly modfInterval = this.unimplementedModf.bind(this);
  public readonly multiplicationInterval = this.multiplicationIntervalImpl.bind(this);
  public readonly multiplicationMatrixMatrixInterval = this.unimplementedMatrixPairToMatrix.bind(
    this,
    'multiplicationMatrixMatrixInterval'
  );
  public readonly multiplicationMatrixScalarInterval = this.unimplementedMatrixScalarToMatrix.bind(
    this,
    'multiplicationMatrixScalarInterval'
  );
  public readonly multiplicationScalarMatrixInterval = this.unimplementedScalarMatrixToMatrix.bind(
    this,
    'multiplicationScalarMatrixInterval'
  );
  public readonly multiplicationMatrixVectorInterval = this.unimplementedMatrixVectorToVector.bind(
    this,
    'multiplicationMatrixVectorInterval'
  );
  public readonly multiplicationVectorMatrixInterval = this.unimplementedVectorMatrixToVector.bind(
    this,
    'multiplicationVectorMatrixInterval'
  );
  public readonly negationInterval = this.negationIntervalImpl.bind(this);
  public readonly normalizeInterval = this.unimplementedVectorToVector.bind(
    this,
    'normalizeInterval'
  );
  public readonly powInterval = this.unimplementedScalarPairToInterval.bind(this, 'powInterval');
  public readonly quantizeToF16Interval = this.unimplementedScalarToInterval.bind(
    this,
    'quantizeToF16Interval'
  );
  public readonly radiansInterval = this.radiansIntervalImpl.bind(this);
  public readonly reflectInterval = this.unimplementedVectorPairToVector.bind(
    this,
    'reflectInterval'
  );
  public readonly refractInterval = this.unimplementedRefract.bind(this);
  public readonly remainderInterval = this.unimplementedScalarPairToInterval.bind(
    this,
    'remainderInterval'
  );
  public readonly roundInterval = this.unimplementedScalarToInterval.bind(this, 'roundInterval');
  public readonly saturateInterval = this.saturateIntervalImpl.bind(this);
  public readonly signInterval = this.unimplementedScalarToInterval.bind(this, 'signInterval');
  public readonly sinInterval = this.unimplementedScalarToInterval.bind(this, 'sinInterval');
  public readonly sinhInterval = this.unimplementedScalarToInterval.bind(this, 'sinhInterval');
  public readonly smoothStepInterval = this.unimplementedScalarTripleToInterval.bind(
    this,
    'smoothStepInterval'
  );
  public readonly sqrtInterval = this.unimplementedScalarToInterval.bind(this, 'sqrtInterval');
  public readonly stepInterval = this.unimplementedScalarPairToInterval.bind(this, 'stepInterval');
  public readonly subtractionInterval = this.subtractionIntervalImpl.bind(this);
  public readonly subtractionMatrixMatrixInterval = this.subtractionMatrixMatrixIntervalImpl.bind(
    this
  );
  public readonly tanInterval = this.unimplementedScalarToInterval.bind(this, 'tanInterval');
  public readonly tanhInterval = this.unimplementedScalarToInterval.bind(this, 'tanhInterval');
  public readonly transposeInterval = this.transposeIntervalImpl.bind(this);
  public readonly truncInterval = this.truncIntervalImpl.bind(this);
}

// Pre-defined values that get used multiple times in _constants' initializers. Cannot use FPTraits members, since this
// executes before they are defined.
const kF16UnboundedInterval = new FPInterval(
  'f16',
  Number.NEGATIVE_INFINITY,
  Number.POSITIVE_INFINITY
);
const kF16ZeroInterval = new FPInterval('f16', 0);

// This is implementation is incomplete
class F16Traits extends FPTraits {
  private static _constants: FPConstants = {
    positive: {
      min: kValue.f16.positive.min,
      max: kValue.f16.positive.max,
      infinity: kValue.f16.infinity.positive,
      nearest_max: kValue.f16.positive.nearest_max,
      less_than_one: kValue.f16.positive.less_than_one,
      subnormal: {
        min: kValue.f16.subnormal.positive.min,
        max: kValue.f16.subnormal.positive.max,
      },
      pi: {
        whole: kValue.f16.positive.pi.whole,
        three_quarters: kValue.f16.positive.pi.three_quarters,
        half: kValue.f16.positive.pi.half,
        third: kValue.f16.positive.pi.third,
        quarter: kValue.f16.positive.pi.quarter,
        sixth: kValue.f16.positive.pi.sixth,
      },
      e: kValue.f16.positive.e,
    },
    negative: {
      min: kValue.f16.negative.min,
      max: kValue.f16.negative.max,
      infinity: kValue.f16.infinity.negative,
      nearest_min: kValue.f16.negative.nearest_min,
      less_than_one: kValue.f16.negative.less_than_one,
      subnormal: {
        min: kValue.f16.subnormal.negative.min,
        max: kValue.f16.subnormal.negative.max,
      },
      pi: {
        whole: kValue.f16.negative.pi.whole,
        three_quarters: kValue.f16.negative.pi.three_quarters,
        half: kValue.f16.negative.pi.half,
        third: kValue.f16.negative.pi.third,
        quarter: kValue.f16.negative.pi.quarter,
        sixth: kValue.f16.negative.pi.sixth,
      },
    },
    unboundedInterval: kF16UnboundedInterval,
    zeroInterval: kF16ZeroInterval,
    // Have to use the constants.ts values here, because values defined in the
    // initializer cannot be referenced in the initializer
    negPiToPiInterval: new FPInterval(
      'f16',
      kValue.f16.negative.pi.whole,
      kValue.f16.positive.pi.whole
    ),
    greaterThanZeroInterval: new FPInterval(
      'f16',
      kValue.f16.subnormal.positive.min,
      kValue.f16.positive.max
    ),
    zeroVector: {
      2: [kF16ZeroInterval, kF16ZeroInterval],
      3: [kF16ZeroInterval, kF16ZeroInterval, kF16ZeroInterval],
      4: [kF16ZeroInterval, kF16ZeroInterval, kF16ZeroInterval, kF16ZeroInterval],
    },
    unboundedVector: {
      2: [kF16UnboundedInterval, kF16UnboundedInterval],
      3: [kF16UnboundedInterval, kF16UnboundedInterval, kF16UnboundedInterval],
      4: [
        kF16UnboundedInterval,
        kF16UnboundedInterval,
        kF16UnboundedInterval,
        kF16UnboundedInterval,
      ],
    },
    unboundedMatrix: {
      2: {
        2: [
          [kF16UnboundedInterval, kF16UnboundedInterval],
          [kF16UnboundedInterval, kF16UnboundedInterval],
        ],
        3: [
          [kF16UnboundedInterval, kF16UnboundedInterval, kF16UnboundedInterval],
          [kF16UnboundedInterval, kF16UnboundedInterval, kF16UnboundedInterval],
        ],
        4: [
          [
            kF16UnboundedInterval,
            kF16UnboundedInterval,
            kF16UnboundedInterval,
            kF16UnboundedInterval,
          ],
          [
            kF16UnboundedInterval,
            kF16UnboundedInterval,
            kF16UnboundedInterval,
            kF16UnboundedInterval,
          ],
        ],
      },
      3: {
        2: [
          [kF16UnboundedInterval, kF16UnboundedInterval],
          [kF16UnboundedInterval, kF16UnboundedInterval],
          [kF16UnboundedInterval, kF16UnboundedInterval],
        ],
        3: [
          [kF16UnboundedInterval, kF16UnboundedInterval, kF16UnboundedInterval],
          [kF16UnboundedInterval, kF16UnboundedInterval, kF16UnboundedInterval],
          [kF16UnboundedInterval, kF16UnboundedInterval, kF16UnboundedInterval],
        ],
        4: [
          [
            kF16UnboundedInterval,
            kF16UnboundedInterval,
            kF16UnboundedInterval,
            kF16UnboundedInterval,
          ],
          [
            kF16UnboundedInterval,
            kF16UnboundedInterval,
            kF16UnboundedInterval,
            kF16UnboundedInterval,
          ],
          [
            kF16UnboundedInterval,
            kF16UnboundedInterval,
            kF16UnboundedInterval,
            kF16UnboundedInterval,
          ],
        ],
      },
      4: {
        2: [
          [kF16UnboundedInterval, kF16UnboundedInterval],
          [kF16UnboundedInterval, kF16UnboundedInterval],
          [kF16UnboundedInterval, kF16UnboundedInterval],
          [kF16UnboundedInterval, kF16UnboundedInterval],
        ],
        3: [
          [kF16UnboundedInterval, kF16UnboundedInterval, kF16UnboundedInterval],
          [kF16UnboundedInterval, kF16UnboundedInterval, kF16UnboundedInterval],
          [kF16UnboundedInterval, kF16UnboundedInterval, kF16UnboundedInterval],
          [kF16UnboundedInterval, kF16UnboundedInterval, kF16UnboundedInterval],
        ],
        4: [
          [
            kF16UnboundedInterval,
            kF16UnboundedInterval,
            kF16UnboundedInterval,
            kF16UnboundedInterval,
          ],
          [
            kF16UnboundedInterval,
            kF16UnboundedInterval,
            kF16UnboundedInterval,
            kF16UnboundedInterval,
          ],
          [
            kF16UnboundedInterval,
            kF16UnboundedInterval,
            kF16UnboundedInterval,
            kF16UnboundedInterval,
          ],
          [
            kF16UnboundedInterval,
            kF16UnboundedInterval,
            kF16UnboundedInterval,
            kF16UnboundedInterval,
          ],
        ],
      },
    },
  };

  public constructor() {
    super('f16');
  }

  public constants(): FPConstants {
    return F16Traits._constants;
  }

  // Utilities - Overrides
  public readonly quantize = quantizeToF16;
  public readonly correctlyRounded = correctlyRoundedF16;
  public readonly isFinite = isFiniteF16;
  public readonly isSubnormal = isSubnormalNumberF16;
  public readonly flushSubnormal = flushSubnormalNumberF16;
  public readonly oneULP = oneULPF16;
  public readonly scalarBuilder = f16;

  // Framework - Fundamental Error Intervals - Overrides
  public readonly absoluteErrorInterval = this.absoluteErrorIntervalImpl.bind(this);
  public readonly correctlyRoundedInterval = this.correctlyRoundedIntervalImpl.bind(this);
  public readonly correctlyRoundedMatrix = this.correctlyRoundedMatrixImpl.bind(this);
  public readonly ulpInterval = this.ulpIntervalImpl.bind(this);

  // Framework - API - Overrides
  public readonly absInterval = this.absIntervalImpl.bind(this);
  public readonly acosInterval = this.acosIntervalImpl.bind(this);
  public readonly acoshAlternativeInterval = this.unimplementedScalarToInterval.bind(
    this,
    'acoshAlternativeInterval'
  );
  public readonly acoshPrimaryInterval = this.unimplementedScalarToInterval.bind(
    this,
    'acoshPrimaryInterval'
  );
  public readonly acoshIntervals = [this.acoshAlternativeInterval, this.acoshPrimaryInterval];
  public readonly additionInterval = this.additionIntervalImpl.bind(this);
  public readonly additionMatrixMatrixInterval = this.additionMatrixMatrixIntervalImpl.bind(this);
  public readonly asinInterval = this.asinIntervalImpl.bind(this);
  public readonly asinhInterval = this.unimplementedScalarToInterval.bind(this, 'asinhInterval');
  public readonly atanInterval = this.atanIntervalImpl.bind(this);
  public readonly atan2Interval = this.atan2IntervalImpl.bind(this);
  public readonly atanhInterval = this.unimplementedScalarToInterval.bind(this, 'atanhInterval');
  public readonly ceilInterval = this.ceilIntervalImpl.bind(this);
  public readonly clampMedianInterval = this.clampMedianIntervalImpl.bind(this);
  public readonly clampMinMaxInterval = this.clampMinMaxIntervalImpl.bind(this);
  public readonly clampIntervals = [this.clampMedianInterval, this.clampMinMaxInterval];
  public readonly cosInterval = this.cosIntervalImpl.bind(this);
  public readonly coshInterval = this.unimplementedScalarToInterval.bind(this, 'coshInterval');
  public readonly crossInterval = this.crossIntervalImpl.bind(this);
  public readonly degreesInterval = this.degreesIntervalImpl.bind(this);
<<<<<<< HEAD
  public readonly determinantInterval = this.unimplementedMatrixToInterval.bind(this);
  public readonly distanceInterval = this.distanceIntervalImpl.bind(this);
=======
  public readonly determinantInterval = this.unimplementedMatrixToInterval.bind(
    this,
    'determinantInterval'
  );
  public readonly distanceInterval = this.unimplementedDistance.bind(this);
>>>>>>> b6cd07c9
  public readonly divisionInterval = this.divisionIntervalImpl.bind(this);
  public readonly dotInterval = this.dotIntervalImpl.bind(this);
  public readonly expInterval = this.expIntervalImpl.bind(this);
  public readonly exp2Interval = this.exp2IntervalImpl.bind(this);
  public readonly faceForwardIntervals = this.unimplementedFaceForward.bind(this);
  public readonly floorInterval = this.floorIntervalImpl.bind(this);
  public readonly fmaInterval = this.unimplementedScalarTripleToInterval.bind(this, 'fmaInterval');
  public readonly fractInterval = this.unimplementedScalarToInterval.bind(this, 'fractInterval');
  public readonly inverseSqrtInterval = this.inverseSqrtIntervalImpl.bind(this);
<<<<<<< HEAD
  public readonly ldexpInterval = this.unimplementedScalarPairToInterval.bind(this);
  public readonly lengthInterval = this.lengthIntervalImpl.bind(this);
=======
  public readonly ldexpInterval = this.unimplementedScalarPairToInterval.bind(
    this,
    'ldexpInterval'
  );
  public readonly lengthInterval = this.unimplementedLength.bind(this);
>>>>>>> b6cd07c9
  public readonly logInterval = this.logIntervalImpl.bind(this);
  public readonly log2Interval = this.log2IntervalImpl.bind(this);
  public readonly maxInterval = this.maxIntervalImpl.bind(this);
  public readonly minInterval = this.minIntervalImpl.bind(this);
  public readonly mixImpreciseInterval = this.unimplementedScalarTripleToInterval.bind(
    this,
    'mixImpreciseInterval'
  );
  public readonly mixPreciseInterval = this.unimplementedScalarTripleToInterval.bind(
    this,
    'mixPreciseInterval'
  );
  public readonly mixIntervals = [this.mixImpreciseInterval, this.mixPreciseInterval];
  public readonly modfInterval = this.unimplementedModf.bind(this);
  public readonly multiplicationInterval = this.multiplicationIntervalImpl.bind(this);
  public readonly multiplicationMatrixMatrixInterval = this.multiplicationMatrixMatrixIntervalImpl.bind(
    this
  );
  public readonly multiplicationMatrixScalarInterval = this.multiplicationMatrixScalarIntervalImpl.bind(
    this
  );
  public readonly multiplicationScalarMatrixInterval = this.multiplicationScalarMatrixIntervalImpl.bind(
    this
  );
  public readonly multiplicationMatrixVectorInterval = this.multiplicationMatrixVectorIntervalImpl.bind(
    this
  );
  public readonly multiplicationVectorMatrixInterval = this.multiplicationVectorMatrixIntervalImpl.bind(
    this
  );
  public readonly negationInterval = this.negationIntervalImpl.bind(this);
  public readonly normalizeInterval = this.unimplementedVectorToVector.bind(
    this,
    'normalizeInterval'
  );
  public readonly powInterval = this.unimplementedScalarPairToInterval.bind(this, 'powInterval');
  public readonly quantizeToF16Interval = this.quantizeToF16IntervalNotAvailable.bind(this);
  public readonly radiansInterval = this.radiansIntervalImpl.bind(this);
  public readonly reflectInterval = this.unimplementedVectorPairToVector.bind(
    this,
    'reflectInterval'
  );
  public readonly refractInterval = this.unimplementedRefract.bind(this);
  public readonly remainderInterval = this.remainderIntervalImpl.bind(this);
  public readonly roundInterval = this.roundIntervalImpl.bind(this);
  public readonly saturateInterval = this.saturateIntervalImpl.bind(this);
  public readonly signInterval = this.signIntervalImpl.bind(this);
  public readonly sinInterval = this.sinIntervalImpl.bind(this);
  public readonly sinhInterval = this.unimplementedScalarToInterval.bind(this, 'sinhInterval');
  public readonly smoothStepInterval = this.unimplementedScalarTripleToInterval.bind(
    this,
    'smoothStepInterval'
  );
  public readonly sqrtInterval = this.sqrtIntervalImpl.bind(this);
  public readonly stepInterval = this.stepIntervalImpl.bind(this);
  public readonly subtractionInterval = this.subtractionIntervalImpl.bind(this);
  public readonly subtractionMatrixMatrixInterval = this.subtractionMatrixMatrixIntervalImpl.bind(
    this
  );
  public readonly tanInterval = this.unimplementedScalarToInterval.bind(this, 'tanInterval');
  public readonly tanhInterval = this.unimplementedScalarToInterval.bind(this, 'tanhInterval');
  public readonly transposeInterval = this.transposeIntervalImpl.bind(this);
  public readonly truncInterval = this.truncIntervalImpl.bind(this);

  /** quantizeToF16 has no f16 overload. */
  private quantizeToF16IntervalNotAvailable(n: number): FPInterval {
    unreachable("quantizeToF16 don't have f16 overload.");
    return kF16UnboundedInterval;
  }
}

export const FP = {
  f32: new F32Traits(),
  f16: new F16Traits(),
  abstract: new FPAbstractTraits(),
};

/** @returns the floating-point traits for @p type */
export function fpTraitsFor(type: ScalarType): FPTraits {
  switch (type.kind) {
    case 'abstract-float':
      return FP.abstract;
    case 'f32':
      return FP.f32;
    case 'f16':
      return FP.f16;
    default:
      unreachable(`unsupported type: ${type}`);
  }
}

/** @returns true if the value @p value is representable with @p type */
export function isRepresentable(value: number, type: ScalarType) {
  if (!Number.isFinite(value)) {
    return false;
  }
  if (isFloatType(type)) {
    const constants = fpTraitsFor(type).constants();
    return value >= constants.negative.min && value <= constants.positive.max;
  }
  assert(false, `isRepresentable() is not yet implemented for type ${type}`);
}<|MERGE_RESOLUTION|>--- conflicted
+++ resolved
@@ -5207,16 +5207,11 @@
   public readonly coshInterval = this.unimplementedScalarToInterval.bind(this, 'coshInterval');
   public readonly crossInterval = this.crossIntervalImpl.bind(this);
   public readonly degreesInterval = this.degreesIntervalImpl.bind(this);
-<<<<<<< HEAD
-  public readonly determinantInterval = this.unimplementedMatrixToInterval.bind(this);
-  public readonly distanceInterval = this.distanceIntervalImpl.bind(this);
-=======
   public readonly determinantInterval = this.unimplementedMatrixToInterval.bind(
     this,
     'determinantInterval'
   );
-  public readonly distanceInterval = this.unimplementedDistance.bind(this);
->>>>>>> b6cd07c9
+  public readonly distanceInterval = this.distanceIntervalImpl.bind(this);
   public readonly divisionInterval = this.divisionIntervalImpl.bind(this);
   public readonly dotInterval = this.dotIntervalImpl.bind(this);
   public readonly expInterval = this.expIntervalImpl.bind(this);
@@ -5226,16 +5221,11 @@
   public readonly fmaInterval = this.unimplementedScalarTripleToInterval.bind(this, 'fmaInterval');
   public readonly fractInterval = this.unimplementedScalarToInterval.bind(this, 'fractInterval');
   public readonly inverseSqrtInterval = this.inverseSqrtIntervalImpl.bind(this);
-<<<<<<< HEAD
-  public readonly ldexpInterval = this.unimplementedScalarPairToInterval.bind(this);
-  public readonly lengthInterval = this.lengthIntervalImpl.bind(this);
-=======
   public readonly ldexpInterval = this.unimplementedScalarPairToInterval.bind(
     this,
     'ldexpInterval'
   );
-  public readonly lengthInterval = this.unimplementedLength.bind(this);
->>>>>>> b6cd07c9
+  public readonly lengthInterval = this.lengthIntervalImpl.bind(this);
   public readonly logInterval = this.logIntervalImpl.bind(this);
   public readonly log2Interval = this.log2IntervalImpl.bind(this);
   public readonly maxInterval = this.maxIntervalImpl.bind(this);
