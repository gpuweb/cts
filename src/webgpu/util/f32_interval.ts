--- conflicted
+++ resolved
@@ -696,17 +696,6 @@
   return runPointOp(toInterval(n), op);
 }
 
-<<<<<<< HEAD
-/** Calculate an acceptance interval of tan(x) */
-export function tanInterval(n: number): F32Interval {
-  const op: PointToIntervalOp = {
-    impl: (impl_n: number): F32Interval => {
-      return divisionInterval(sinInterval(impl_n), cosInterval(impl_n));
-    },
-  };
-
-  return runPointOp(toInterval(n), op);
-=======
 /** Calculate an acceptance interval of x - y */
 export function subtractionInterval(x: number | F32Interval, y: number | F32Interval): F32Interval {
   const inner_op: BinaryToIntervalOp = {
@@ -738,5 +727,15 @@
   };
 
   return runBinaryOp(toInterval(x), toInterval(y), op);
->>>>>>> 61a44efa
+}
+
+/** Calculate an acceptance interval of tan(x) */
+export function tanInterval(n: number): F32Interval {
+  const op: PointToIntervalOp = {
+    impl: (impl_n: number): F32Interval => {
+      return divisionInterval(sinInterval(impl_n), cosInterval(impl_n));
+    },
+  };
+
+  return runPointOp(toInterval(n), op);
 }