--- conflicted
+++ resolved
@@ -420,7 +420,17 @@
   return runPointOp(toInterval(n), op);
 }
 
-<<<<<<< HEAD
+/** Calculate an acceptance interval of ceil(x) */
+export function ceilInterval(n: number): F32Interval {
+  const op: PointToIntervalOp = {
+    impl: (impl_n: number): F32Interval => {
+      return correctlyRoundedInterval(Math.ceil(impl_n));
+    },
+  };
+
+  return runPointOp(toInterval(n), op);
+}
+
 /** Calculate an acceptance interval of cos(x) */
 export function cosInterval(n: number): F32Interval {
   const op: PointToIntervalOp = {
@@ -428,13 +438,6 @@
       return kValue.f32.negative.pi.whole <= impl_n && impl_n <= kValue.f32.positive.pi.whole
         ? absoluteErrorInterval(Math.cos(impl_n), 2 ** -11)
         : F32Interval.infinite();
-=======
-/** Calculate an acceptance interval of ceil(x) */
-export function ceilInterval(n: number): F32Interval {
-  const op: PointToIntervalOp = {
-    impl: (impl_n: number): F32Interval => {
-      return correctlyRoundedInterval(Math.ceil(impl_n));
->>>>>>> 0cdb6c8d
     },
   };
 
