export const description = `WGSL execution test. Section: Float built-in functions`;

import { makeTestGroup } from '../../../../common/framework/test_group.js';
import { GPUTest } from '../../../gpu_test.js';

export const g = makeTestGroup(GPUTest);

g.test('float_builtin_functions,acos')
  .uniqueId('3b55004d23fedacf')
  .specURL('https://www.w3.org/TR/2021/WD-WGSL-20210929/#float-builtin-functions')
  .desc(
    `
acos:
T is f32 or vecN<f32> acos(e: T ) -> T Returns the arc cosine of e. Component-wise when T is a vector. (GLSLstd450Acos)

Please read the following guidelines before contributing:
https://github.com/gpuweb/cts/blob/main/docs/plan_autogen.md
`
  )
  .params(u => u.combine('placeHolder1', ['placeHolder2', 'placeHolder3']))
  .unimplemented();

g.test('float_builtin_functions,asin')
  .uniqueId('322c7c5ba84c257a')
  .specURL('https://www.w3.org/TR/2021/WD-WGSL-20210929/#float-builtin-functions')
  .desc(
    `
asin:
T is f32 or vecN<f32> asin(e: T ) -> T Returns the arc sine of e. Component-wise when T is a vector. (GLSLstd450Asin)

Please read the following guidelines before contributing:
https://github.com/gpuweb/cts/blob/main/docs/plan_autogen.md
`
  )
  .params(u => u.combine('placeHolder1', ['placeHolder2', 'placeHolder3']))
  .unimplemented();

g.test('float_builtin_functions,cosh')
  .uniqueId('e4499ece6f25610d')
  .specURL('https://www.w3.org/TR/2021/WD-WGSL-20210929/#float-builtin-functions')
  .desc(
    `
cosh:
T is f32 or vecN<f32> cosh(e: T ) -> T Returns the hyperbolic cosine of e. Component-wise when T is a vector (GLSLstd450Cosh)

Please read the following guidelines before contributing:
https://github.com/gpuweb/cts/blob/main/docs/plan_autogen.md
`
  )
  .params(u => u.combine('placeHolder1', ['placeHolder2', 'placeHolder3']))
  .unimplemented();

g.test('float_builtin_functions,vector_case_cross')
  .uniqueId('61356f087238c33c')
  .specURL('https://www.w3.org/TR/2021/WD-WGSL-20210929/#float-builtin-functions')
  .desc(
    `
vector case, cross:
T is f32 cross(e1: vec3<T> ,e2: vec3<T>) -> vec3<T> Returns the cross product of e1 and e2. (GLSLstd450Cross)

Please read the following guidelines before contributing:
https://github.com/gpuweb/cts/blob/main/docs/plan_autogen.md
`
  )
  .params(u => u.combine('placeHolder1', ['placeHolder2', 'placeHolder3']))
  .unimplemented();

g.test('float_builtin_functions,distance')
  .uniqueId('a1459d94b9d23add')
  .specURL('https://www.w3.org/TR/2021/WD-WGSL-20210929/#float-builtin-functions')
  .desc(
    `
distance:
T is f32 or vecN<f32> distance(e1: T ,e2: T ) -> f32 Returns the distance between e1 and e2 (e.g. length(e1-e2)). (GLSLstd450Distance)

Please read the following guidelines before contributing:
https://github.com/gpuweb/cts/blob/main/docs/plan_autogen.md
`
  )
  .params(u => u.combine('placeHolder1', ['placeHolder2', 'placeHolder3']))
  .unimplemented();

g.test('float_builtin_functions,exp')
  .uniqueId('ba1d78b3923e3ecc')
  .specURL('https://www.w3.org/TR/2021/WD-WGSL-20210929/#float-builtin-functions')
  .desc(
    `
exp:
T is f32 or vecN<f32> exp(e1: T ) -> T Returns the natural exponentiation of e1 (e.g. ee1). Component-wise when T is a vector. (GLSLstd450Exp)

Please read the following guidelines before contributing:
https://github.com/gpuweb/cts/blob/main/docs/plan_autogen.md
`
  )
  .params(u => u.combine('placeHolder1', ['placeHolder2', 'placeHolder3']))
  .unimplemented();

g.test('float_builtin_functions,exp2')
  .uniqueId('335173647c18d7b0')
  .specURL('https://www.w3.org/TR/2021/WD-WGSL-20210929/#float-builtin-functions')
  .desc(
    `
exp2:
T is f32 or vecN<f32> exp2(e: T ) -> T Returns 2 raised to the power e (e.g. 2e). Component-wise when T is a vector. (GLSLstd450Exp2)

Please read the following guidelines before contributing:
https://github.com/gpuweb/cts/blob/main/docs/plan_autogen.md
`
  )
  .params(u => u.combine('placeHolder1', ['placeHolder2', 'placeHolder3']))
  .unimplemented();

g.test('float_builtin_functions,faceForward')
  .uniqueId('ff98e4f5d2064a6f')
  .specURL('https://www.w3.org/TR/2021/WD-WGSL-20210929/#float-builtin-functions')
  .desc(
    `
faceForward:
T is vecN<f32> faceForward(e1: T ,e2: T ,e3: T ) -> T Returns e1 if dot(e2,e3) is negative, and -e1 otherwise. (GLSLstd450FaceForward)

Please read the following guidelines before contributing:
https://github.com/gpuweb/cts/blob/main/docs/plan_autogen.md
`
  )
  .params(u => u.combine('placeHolder1', ['placeHolder2', 'placeHolder3']))
  .unimplemented();

g.test('float_builtin_functions,fma')
  .uniqueId('c6212635b880548b')
  .specURL('https://www.w3.org/TR/2021/WD-WGSL-20210929/#float-builtin-functions')
  .desc(
    `
fma:
T is f32 or vecN<f32> fma(e1: T ,e2: T ,e3: T ) -> T Returns e1 * e2 + e3. Component-wise when T is a vector. (GLSLstd450Fma)

Please read the following guidelines before contributing:
https://github.com/gpuweb/cts/blob/main/docs/plan_autogen.md
`
  )
  .params(u => u.combine('placeHolder1', ['placeHolder2', 'placeHolder3']))
  .unimplemented();

g.test('float_builtin_functions,scalar_case_frexp')
  .uniqueId('c5df46977f5b77a0')
  .specURL('https://www.w3.org/TR/2021/WD-WGSL-20210929/#float-builtin-functions')
  .desc(
    `
scalar case, frexp:
T is f32 frexp(e:T) -> _frexp_result Splits e into a significand and exponent of the form significand * 2exponent. Returns the _frexp_result built-in structure, defined as: struct _frexp_result { sig : f32; // significand part exp : i32; // exponent part
}; The magnitude of the significand is in the range of [0.5, 1.0) or 0. Note: A value cannot be explicitly declared with the type _frexp_result, but a value may infer the type. (GLSLstd450FrexpStruct)

Please read the following guidelines before contributing:
https://github.com/gpuweb/cts/blob/main/docs/plan_autogen.md
`
  )
  .params(u => u.combine('placeHolder1', ['placeHolder2', 'placeHolder3']))
  .unimplemented();

g.test('float_builtin_functions,vector_case_frexp')
  .uniqueId('69806278766b12a2')
  .specURL('https://www.w3.org/TR/2021/WD-WGSL-20210929/#float-builtin-functions')
  .desc(
    `
vector case, frexp:
T is vecN<f32> frexp(e:T) -> _frexp_result_vecN Splits the components of e into a significand and exponent of the form significand * 2exponent. Returns the _frexp_result_vecN built-in structure, defined as: struct _frexp_result_vecN { sig : vecN<f32>; // significand part exp : vecN<i32>; // exponent part
}; The magnitude of each component of the significand is in the range of [0.5, 1.0) or 0. Note: A value cannot be explicitly declared with the type _frexp_result_vecN, but a value may infer the type. (GLSLstd450FrexpStruct)

Please read the following guidelines before contributing:
https://github.com/gpuweb/cts/blob/main/docs/plan_autogen.md
`
  )
  .params(u => u.combine('placeHolder1', ['placeHolder2', 'placeHolder3']))
  .unimplemented();

g.test('float_builtin_functions,inverseSqrt')
  .uniqueId('84fc180ad82c5618')
  .specURL('https://www.w3.org/TR/2021/WD-WGSL-20210929/#float-builtin-functions')
  .desc(
    `
inverseSqrt:
T is f32 or vecN<f32> inverseSqrt(e: T ) -> T Returns the reciprocal of sqrt(e). Component-wise when T is a vector. (GLSLstd450InverseSqrt)

Please read the following guidelines before contributing:
https://github.com/gpuweb/cts/blob/main/docs/plan_autogen.md
`
  )
  .params(u => u.combine('placeHolder1', ['placeHolder2', 'placeHolder3']))
  .unimplemented();

g.test('float_builtin_functions,ldexp')
  .uniqueId('358f6e4501a32907')
  .specURL('https://www.w3.org/TR/2021/WD-WGSL-20210929/#float-builtin-functions')
  .desc(
    `
ldexp:
T is f32 or vecN<f32> I is i32 or vecN<i32>, where I is a scalar if T is a scalar, or a vector when T is a vector ldexp(e1: T ,e2: I ) -> T Returns e1 * 2e2. Component-wise when T is a vector. (GLSLstd450Ldexp)

Please read the following guidelines before contributing:
https://github.com/gpuweb/cts/blob/main/docs/plan_autogen.md
`
  )
  .params(u => u.combine('placeHolder1', ['placeHolder2', 'placeHolder3']))
  .unimplemented();

g.test('float_builtin_functions,length')
  .uniqueId('0e5dba3253f9dec6')
  .specURL('https://www.w3.org/TR/2021/WD-WGSL-20210929/#float-builtin-functions')
  .desc(
    `
length:
T is f32 or vecN<f32> length(e: T ) -> f32 Returns the length of e (e.g. abs(e) if T is a scalar, or sqrt(e[0]2 + e[1]2 + ...) if T is a vector). (GLSLstd450Length)

Please read the following guidelines before contributing:
https://github.com/gpuweb/cts/blob/main/docs/plan_autogen.md
`
  )
  .params(u => u.combine('placeHolder1', ['placeHolder2', 'placeHolder3']))
  .unimplemented();

<<<<<<< HEAD
g.test('float_builtin_functions,log2')
  .uniqueId('9ed120de1990296a')
  .specURL('https://www.w3.org/TR/2021/WD-WGSL-20210929/#float-builtin-functions')
  .desc(
    `
log2:
T is f32 or vecN<f32> log2(e: T ) -> T Returns the base-2 logarithm of e. Component-wise when T is a vector. (GLSLstd450Log2)
=======
g.test('float_builtin_functions,log')
  .uniqueId('7cd6780116b47d00')
  .specURL('https://www.w3.org/TR/2021/WD-WGSL-20210929/#float-builtin-functions')
  .desc(
    `
log:
T is f32 or vecN<f32> log(e: T ) -> T Returns the natural logaritm of e. Component-wise when T is a vector. (GLSLstd450Log)
>>>>>>> 84cb5e94

Please read the following guidelines before contributing:
https://github.com/gpuweb/cts/blob/main/docs/plan_autogen.md
`
  )
  .params(u => u.combine('placeHolder1', ['placeHolder2', 'placeHolder3']))
  .unimplemented();

g.test('float_builtin_functions,mix_all_same_type_operands')
  .uniqueId('f17861e71386bb59')
  .specURL('https://www.w3.org/TR/2021/WD-WGSL-20210929/#float-builtin-functions')
  .desc(
    `
mix all same type operands:
T is f32 or vecN<f32> mix(e1: T ,e2: T ,e3: T) -> T Returns the linear blend of e1 and e2 (e.g. e1*(1-e3)+e2*e3). Component-wise when T is a vector. (GLSLstd450FMix)

Please read the following guidelines before contributing:
https://github.com/gpuweb/cts/blob/main/docs/plan_autogen.md
`
  )
  .params(u => u.combine('placeHolder1', ['placeHolder2', 'placeHolder3']))
  .unimplemented();

g.test('float_builtin_functions,vector_mix_with_scalar_blending_factor')
  .uniqueId('0a9f4a579e0c1348')
  .specURL('https://www.w3.org/TR/2021/WD-WGSL-20210929/#float-builtin-functions')
  .desc(
    `
vector mix with scalar blending factor:
T is vecN<f32> mix(e1: T ,e2: T ,e3: f32 ) -> T Returns the component-wise linear blend of e1 and e2, using scalar blending factor e3 for each component. Same as mix(e1,e2,T(e3)).

Please read the following guidelines before contributing:
https://github.com/gpuweb/cts/blob/main/docs/plan_autogen.md
`
  )
  .params(u => u.combine('placeHolder1', ['placeHolder2', 'placeHolder3']))
  .unimplemented();

g.test('float_builtin_functions,scalar_case_modf')
  .uniqueId('2a7234321aef021d')
  .specURL('https://www.w3.org/TR/2021/WD-WGSL-20210929/#float-builtin-functions')
  .desc(
    `
scalar case, modf:
T is f32 modf(e:T) -> _modf_result Splits e into fractional and whole number parts. Returns the _modf_result built-in structure, defined as: struct _modf_result { fract : f32; // fractional part whole : f32; // whole part
}; Note: A value cannot be explicitly declared with the type _modf_result, but a value may infer the type. (GLSLstd450ModfStruct)

Please read the following guidelines before contributing:
https://github.com/gpuweb/cts/blob/main/docs/plan_autogen.md
`
  )
  .params(u => u.combine('placeHolder1', ['placeHolder2', 'placeHolder3']))
  .unimplemented();

g.test('float_builtin_functions,vector_case_modf')
  .uniqueId('d1426ca015843ddf')
  .specURL('https://www.w3.org/TR/2021/WD-WGSL-20210929/#float-builtin-functions')
  .desc(
    `
vector case, modf:
T is vecN<f32> modf(e:T) -> _modf_result_vecN Splits the components of e into fractional and whole number parts. Returns the _modf_result_vecN built-in structure, defined as: struct _modf_result_vecN { fract : vecN<f32>; // fractional part whole : vecN<f32>; // whole part
}; Note: A value cannot be explicitly declared with the type _modf_result_vecN, but a value may infer the type. (GLSLstd450ModfStruct)

Please read the following guidelines before contributing:
https://github.com/gpuweb/cts/blob/main/docs/plan_autogen.md
`
  )
  .params(u => u.combine('placeHolder1', ['placeHolder2', 'placeHolder3']))
  .unimplemented();

g.test('float_builtin_functions,vector_case_normalize')
  .uniqueId('29c971aea0969a86')
  .specURL('https://www.w3.org/TR/2021/WD-WGSL-20210929/#float-builtin-functions')
  .desc(
    `
vector case, normalize:
T is f32 normalize(e: vecN<T> ) -> vecN<T> Returns a unit vector in the same direction as e. (GLSLstd450Normalize)

Please read the following guidelines before contributing:
https://github.com/gpuweb/cts/blob/main/docs/plan_autogen.md
`
  )
  .params(u => u.combine('placeHolder1', ['placeHolder2', 'placeHolder3']))
  .unimplemented();

g.test('float_builtin_functions,pow')
  .uniqueId('a3ff963b1810c8c4')
  .specURL('https://www.w3.org/TR/2021/WD-WGSL-20210929/#float-builtin-functions')
  .desc(
    `
pow:
T is f32 or vecN<f32> pow(e1: T ,e2: T ) -> T Returns e1 raised to the power e2. Component-wise when T is a vector. (GLSLstd450Pow)

Please read the following guidelines before contributing:
https://github.com/gpuweb/cts/blob/main/docs/plan_autogen.md
`
  )
  .params(u => u.combine('placeHolder1', ['placeHolder2', 'placeHolder3']))
  .unimplemented();

g.test('float_builtin_functions,quantize_to_f16')
  .uniqueId('ec899bfcd46a6316')
  .specURL('https://www.w3.org/TR/2021/WD-WGSL-20210929/#float-builtin-functions')
  .desc(
    `
quantize to f16:
T is f32 or vecN<f32> quantizeToF16(e: T ) -> T Quantizes a 32-bit floating point value e as if e were converted to a IEEE 754 binary16 value, and then converted back to a IEEE 754 binary32 value. See section 12.5.2 Floating point conversion. Component-wise when T is a vector. Note: The vec2<f32> case is the same as unpack2x16float(pack2x16float(e)). (OpQuantizeToF16)

Please read the following guidelines before contributing:
https://github.com/gpuweb/cts/blob/main/docs/plan_autogen.md
`
  )
  .params(u => u.combine('placeHolder1', ['placeHolder2', 'placeHolder3']))
  .unimplemented();

g.test('float_builtin_functions,reflect')
  .uniqueId('463ddb8c59de0a98')
  .specURL('https://www.w3.org/TR/2021/WD-WGSL-20210929/#float-builtin-functions')
  .desc(
    `
reflect:
T is vecN<f32> reflect(e1: T ,e2: T ) -> T For the incident vector e1 and surface orientation e2, returns the reflection direction e1-2*dot(e2,e1)*e2. (GLSLstd450Reflect)

Please read the following guidelines before contributing:
https://github.com/gpuweb/cts/blob/main/docs/plan_autogen.md
`
  )
  .params(u => u.combine('placeHolder1', ['placeHolder2', 'placeHolder3']))
  .unimplemented();

g.test('float_builtin_functions,refract')
  .uniqueId('8e0c0021b980cf0a')
  .specURL('https://www.w3.org/TR/2021/WD-WGSL-20210929/#float-builtin-functions')
  .desc(
    `
refract:
T is vecN<f32>I is f32 refract(e1: T ,e2: T ,e3: I ) -> T For the incident vector e1 and surface normal e2, and the ratio of indices of refraction e3, let k = 1.0 -e3*e3* (1.0 - dot(e2,e1) * dot(e2,e1)). If k < 0.0, returns the refraction vector 0.0, otherwise return the refraction vector e3*e1- (e3* dot(e2,e1) + sqrt(k)) *e2. (GLSLstd450Refract)

Please read the following guidelines before contributing:
https://github.com/gpuweb/cts/blob/main/docs/plan_autogen.md
`
  )
  .params(u => u.combine('placeHolder1', ['placeHolder2', 'placeHolder3']))
  .unimplemented();

g.test('float_builtin_functions,round')
  .uniqueId('427d7791f5cd13dc')
  .specURL('https://www.w3.org/TR/2021/WD-WGSL-20210929/#float-builtin-functions')
  .desc(
    `
round:
T is f32 or vecN<f32> round(e: T ) -> T Result is the integer k nearest to e, as a floating point value. When e lies halfway between integers k and k+1, the result is k when k is even, and k+1 when k is odd. Component-wise when T is a vector. (GLSLstd450RoundEven)

Please read the following guidelines before contributing:
https://github.com/gpuweb/cts/blob/main/docs/plan_autogen.md
`
  )
  .params(u => u.combine('placeHolder1', ['placeHolder2', 'placeHolder3']))
  .unimplemented();

g.test('float_builtin_functions,float_sign')
  .uniqueId('411a9acbb5411c89')
  .specURL('https://www.w3.org/TR/2021/WD-WGSL-20210929/#float-builtin-functions')
  .desc(
    `
float sign:
T is f32 or vecN<f32> sign(e: T ) -> T Returns the sign of e. Component-wise when T is a vector. (GLSLstd450FSign)

Please read the following guidelines before contributing:
https://github.com/gpuweb/cts/blob/main/docs/plan_autogen.md
`
  )
  .params(u => u.combine('placeHolder1', ['placeHolder2', 'placeHolder3']))
  .unimplemented();

g.test('float_builtin_functions,sinh')
  .uniqueId('d1d30e0b45aabed5')
  .specURL('https://www.w3.org/TR/2021/WD-WGSL-20210929/#float-builtin-functions')
  .desc(
    `
sinh:
T is f32 or vecN<f32> sinh(e: T ) -> T Returns the hyperbolic sine of e. Component-wise when T is a vector. (GLSLstd450Sinh)

Please read the following guidelines before contributing:
https://github.com/gpuweb/cts/blob/main/docs/plan_autogen.md
`
  )
  .params(u => u.combine('placeHolder1', ['placeHolder2', 'placeHolder3']))
  .unimplemented();

g.test('float_builtin_functions,smoothStep')
  .uniqueId('d1e9e5d30be184c0')
  .specURL('https://www.w3.org/TR/2021/WD-WGSL-20210929/#float-builtin-functions')
  .desc(
    `
smoothStep:
T is f32 or vecN<f32> smoothStep(e1: T ,e2: T ,e3: T ) -> T Returns the smooth Hermite interpolation between 0 and 1. Component-wise when T is a vector. (GLSLstd450SmoothStep)

Please read the following guidelines before contributing:
https://github.com/gpuweb/cts/blob/main/docs/plan_autogen.md
`
  )
  .params(u => u.combine('placeHolder1', ['placeHolder2', 'placeHolder3']))
  .unimplemented();

g.test('float_builtin_functions,sqrt')
  .uniqueId('f16f8ca434c7e6d8')
  .specURL('https://www.w3.org/TR/2021/WD-WGSL-20210929/#float-builtin-functions')
  .desc(
    `
sqrt:
T is f32 or vecN<f32> sqrt(e: T ) -> T Returns the square root of e. Component-wise when T is a vector. (GLSLstd450Sqrt)

Please read the following guidelines before contributing:
https://github.com/gpuweb/cts/blob/main/docs/plan_autogen.md
`
  )
  .params(u => u.combine('placeHolder1', ['placeHolder2', 'placeHolder3']))
  .unimplemented();

g.test('float_builtin_functions,step')
  .uniqueId('ac15bb28d3fa3032')
  .specURL('https://www.w3.org/TR/2021/WD-WGSL-20210929/#float-builtin-functions')
  .desc(
    `
step:
T is f32 or vecN<f32> step(e1: T ,e2: T ) -> T Returns 0.0 if e1 is less than e2, and 1.0 otherwise. Component-wise when T is a vector. (GLSLstd450Step)

Please read the following guidelines before contributing:
https://github.com/gpuweb/cts/blob/main/docs/plan_autogen.md
`
  )
  .params(u => u.combine('placeHolder1', ['placeHolder2', 'placeHolder3']))
  .unimplemented();

g.test('float_builtin_functions,tan')
  .uniqueId('0229869d4d7f2702')
  .specURL('https://www.w3.org/TR/2021/WD-WGSL-20210929/#float-builtin-functions')
  .desc(
    `
tan:
T is f32 or vecN<f32> tan(e: T ) -> T Returns the tangent of e. Component-wise when T is a vector. (GLSLstd450Tan)

Please read the following guidelines before contributing:
https://github.com/gpuweb/cts/blob/main/docs/plan_autogen.md
`
  )
  .params(u => u.combine('placeHolder1', ['placeHolder2', 'placeHolder3']))
  .unimplemented();

g.test('float_builtin_functions,tanh')
  .uniqueId('5d36803b13b3522d')
  .specURL('https://www.w3.org/TR/2021/WD-WGSL-20210929/#float-builtin-functions')
  .desc(
    `
tanh:
T is f32 or vecN<f32> tanh(e: T ) -> T Returns the hyperbolic tangent of e. Component-wise when T is a vector. (GLSLstd450Tanh)

Please read the following guidelines before contributing:
https://github.com/gpuweb/cts/blob/main/docs/plan_autogen.md
`
  )
  .params(u => u.combine('placeHolder1', ['placeHolder2', 'placeHolder3']))
  .unimplemented();

g.test('float_builtin_functions,trunc')
  .uniqueId('2f5ce2108f924fca')
  .specURL('https://www.w3.org/TR/2021/WD-WGSL-20210929/#float-builtin-functions')
  .desc(
    `
trunc:
T is f32 or vecN<f32> trunc(e: T ) -> T Returns the nearest whole number whose absolute value is less than or equal to e. Component-wise when T is a vector. (GLSLstd450Trunc)

Please read the following guidelines before contributing:
https://github.com/gpuweb/cts/blob/main/docs/plan_autogen.md
`
  )
  .params(u => u.combine('placeHolder1', ['placeHolder2', 'placeHolder3']))
  .unimplemented();<|MERGE_RESOLUTION|>--- conflicted
+++ resolved
@@ -217,31 +217,6 @@
   .params(u => u.combine('placeHolder1', ['placeHolder2', 'placeHolder3']))
   .unimplemented();
 
-<<<<<<< HEAD
-g.test('float_builtin_functions,log2')
-  .uniqueId('9ed120de1990296a')
-  .specURL('https://www.w3.org/TR/2021/WD-WGSL-20210929/#float-builtin-functions')
-  .desc(
-    `
-log2:
-T is f32 or vecN<f32> log2(e: T ) -> T Returns the base-2 logarithm of e. Component-wise when T is a vector. (GLSLstd450Log2)
-=======
-g.test('float_builtin_functions,log')
-  .uniqueId('7cd6780116b47d00')
-  .specURL('https://www.w3.org/TR/2021/WD-WGSL-20210929/#float-builtin-functions')
-  .desc(
-    `
-log:
-T is f32 or vecN<f32> log(e: T ) -> T Returns the natural logaritm of e. Component-wise when T is a vector. (GLSLstd450Log)
->>>>>>> 84cb5e94
-
-Please read the following guidelines before contributing:
-https://github.com/gpuweb/cts/blob/main/docs/plan_autogen.md
-`
-  )
-  .params(u => u.combine('placeHolder1', ['placeHolder2', 'placeHolder3']))
-  .unimplemented();
-
 g.test('float_builtin_functions,mix_all_same_type_operands')
   .uniqueId('f17861e71386bb59')
   .specURL('https://www.w3.org/TR/2021/WD-WGSL-20210929/#float-builtin-functions')
