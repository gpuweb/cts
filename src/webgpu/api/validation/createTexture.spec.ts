export const description = `
createTexture validation tests.

TODO: review existing tests and merge with this plan:
> All x= every texture format
>
> - usage flags
>     - {0, ... each single usage flag}
>     - x= every texture format
> - every possible pair of usage flags
>     - with one common texture format
> - any other conditions from the spec
> - ...?

TODO: move destroy tests out of this file
`;

import { poptions, params } from '../../../common/framework/params_builder.js';
import { makeTestGroup } from '../../../common/framework/test_group.js';
import { assert } from '../../../common/framework/util/util.js';
import {
  kAllTextureFormats,
  kAllTextureFormatInfo,
<<<<<<< HEAD
  kCompressedTextureFormats,
  kCompressedTextureFormatInfo,
=======
  kTextureUsages,
>>>>>>> 4b28f439
  kUncompressedTextureFormats,
  kUncompressedTextureFormatInfo,
} from '../../capability_info.js';
import { DefaultLimits, GPUConst } from '../../constants.js';
import { maxMipLevelCount } from '../../util/texture/base.js';

import { ValidationTest } from './validation_test.js';

class F extends ValidationTest {
  getDescriptor(
    options: {
      width?: number;
      height?: number;
      arrayLayerCount?: number;
      mipLevelCount?: number;
      sampleCount?: number;
      format?: GPUTextureFormat;
    } = {}
  ): GPUTextureDescriptor {
    const {
      width = 32,
      height = 32,
      arrayLayerCount = 1,
      mipLevelCount = 1,
      sampleCount = 1,
      format = 'rgba8unorm',
    } = options;
    return {
      size: { width, height, depthOrArrayLayers: arrayLayerCount },
      mipLevelCount,
      sampleCount,
      dimension: '2d',
      format,
      usage: GPUTextureUsage.RENDER_ATTACHMENT | GPUTextureUsage.SAMPLED,
    };
  }
}

export const g = makeTestGroup(F);

g.test('zero_size')
  .desc(
    `Test texture creation with zero or nonzero size of
    width, height, depthOrArrayLayers and mipLevelCount for every dimension, and representative formats.
    TODO: add tests for depth/stencil format if depth/stencil format can support mipmaps.`
  )
  // .cases(poptions('dimension', ['1d', '2d', '3d'] as const))
  .subcases(() =>
    params()
      .combine(poptions('dimension', ['1d', '2d', '3d'] as const))
      .combine(
        poptions('zeroArgument', [
          'none',
          'width',
          'height',
          'depthOrArrayLayers',
          'mipLevelCount',
        ] as const)
      )
      .combine(poptions('format', ['rgba8unorm', 'rgb10a2unorm', 'bc1-rgba-unorm'] as const))
      .unless(({ format, dimension }) => format === 'bc1-rgba-unorm' && dimension !== '2d')
  )
  .fn(async t => {
    const { dimension, zeroArgument, format } = t.params;

    const size = dimension === '1d' ? [32, 1, 1] : dimension === '2d' ? [32, 32, 1] : [32, 32, 32];
    let mipLevelCount = 1;

    switch (zeroArgument) {
      case 'width':
        size[0] = 0;
        break;
      case 'height':
        size[1] = 0;
        break;
      case 'depthOrArrayLayers':
        size[2] = 0;
        break;
      case 'mipLevelCount':
        mipLevelCount = 0;
        break;
      default:
        break;
    }

    const descriptor = {
      size,
      mipLevelCount,
      dimension,
      format,
      usage: GPUTextureUsage.SAMPLED,
    };

    await t.selectDeviceOrSkipTestCase(kAllTextureFormatInfo[format].extension);

    const success = zeroArgument === 'none';
    t.expectValidationError(() => {
      t.device.createTexture(descriptor);
    }, !success);
  });

g.test('mipLevelCount,format')
  .desc(
    `Test texture creation with no mipmap chain, partial mipmap chain, full mipmap chain, out-of-bounds mipmap chain
    for every format with different texture dimension types.
    TODO: test 1D and 3D dimensions. Note that it is invalid for some formats with 1D/3D and/or mipmapping.`
  )
  .subcases(() =>
    params()
      .combine(poptions('format', kAllTextureFormats))
      .combine(poptions('mipLevelCount', [1, 3, 6, 7]))
  )
  .fn(async t => {
    const { format, mipLevelCount } = t.params;
    const size = [32, 32, 1];
    const descriptor = {
      size,
      mipLevelCount,
      format,
      usage: GPUTextureUsage.SAMPLED,
    };

    await t.selectDeviceOrSkipTestCase(kAllTextureFormatInfo[format].extension);

    const success = mipLevelCount <= 6;
    t.expectValidationError(() => {
      t.device.createTexture(descriptor);
    }, !success);
  });

g.test('mipLevelCount,bound_check')
  .desc(
    `Test mip level count bound check upon different texture size and different texture dimension types.
    The cases below test: 1) there must be no mip levels after a 1 level (1D texture), or 1x1 level (2D texture), or 1x1x1 level (3D texture), 2) array layers are not mip-mapped, 3) power-of-two, non-power-of-two, and non-square sizes.`
  )
  .subcases(() =>
    params()
      .combine(poptions('format', ['rgba8unorm', 'bc1-rgba-unorm'] as const))
      .combine([
        { size: [32, 32] }, // Mip level sizes: 32x32, 16x16, 8x8, 4x4, 2x2, 1x1
        { size: [31, 32] }, // Mip level sizes: 31x32, 15x16, 7x8, 3x4, 1x2, 1x1
        { size: [28, 32] }, // Mip level sizes: 28x32, 14x16, 7x8, 3x4, 1x2, 1x1
        { size: [32, 31] }, // Mip level sizes: 32x31, 16x15, 8x7, 4x3, 2x1, 1x1
        { size: [32, 28] }, // Mip level sizes: 32x28, 16x14, 8x7, 4x3, 2x1, 1x1
        { size: [31, 31] }, // Mip level sizes: 31x31, 15x15, 7x7, 3x3, 1x1
        { size: [32], dimension: '1d' as const }, // Mip level sizes: 32, 16, 8, 4, 2, 1
        { size: [31], dimension: '1d' as const }, // Mip level sizes: 31, 15, 7, 3, 1
        { size: [32, 32, 32], dimension: '3d' as const }, // Mip level sizes: 32x32x32, 16x16x16, 8x8x8, 4x4x4, 2x2x2, 1x1x1
        { size: [32, 31, 31], dimension: '3d' as const }, // Mip level sizes: 32x31x31, 16x15x15, 8x7x7, 4x3x3, 2x1x1, 1x1x1
        { size: [31, 32, 31], dimension: '3d' as const }, // Mip level sizes: 31x32x31, 15x16x15, 7x8x7, 3x4x3, 1x2x1, 1x1x1
        { size: [31, 31, 32], dimension: '3d' as const }, // Mip level sizes: 31x31x32, 15x15x16, 7x7x8, 3x3x4, 1x1x2, 1x1x1
        { size: [31, 31, 31], dimension: '3d' as const }, // Mip level sizes: 31x31x31, 15x15x15, 7x7x7, 3x3x3, 1x1x1
        { size: [32, 8] }, // Mip levels: 32x8, 16x4, 8x2, 4x1, 2x1, 1x1
        { size: [32, 32, 64] }, // Mip levels: 32x32x64, 16x16x64, 8x8x64, 4x4x64, 2x2x64, 1x1x64
        { size: [32, 32, 64], dimension: '3d' as const }, // Mip levels: 32x32x64, 16x16x32, 8x8x16, 4x4x8, 2x2x4, 1x1x2, 1x1x1
      ])
      .unless(
        ({ format, size, dimension }) =>
          format === 'bc1-rgba-unorm' &&
          (dimension === '1d' ||
            dimension === '3d' ||
            size[0] % kAllTextureFormatInfo[format].blockWidth !== 0 ||
            size[1] % kAllTextureFormatInfo[format].blockHeight !== 0)
      )
  )
  .fn(async t => {
    const { format, size, dimension } = t.params;

    await t.selectDeviceOrSkipTestCase(kAllTextureFormatInfo[format].extension);

    const descriptor: GPUTextureDescriptor = {
      size,
      dimension,
      format,
      usage: GPUTextureUsage.SAMPLED,
    };

    const mipLevelCount = maxMipLevelCount(descriptor);
    descriptor.mipLevelCount = mipLevelCount;
    t.device.createTexture(descriptor);

    descriptor.mipLevelCount = mipLevelCount + 1;
    t.expectValidationError(() => {
      t.device.createTexture(descriptor);
    });
  });

g.test('mipLevelCount,bound_check,bigger_than_integer_bit_width')
  .desc(`Test mip level count bound check when mipLevelCount is bigger than integer bit width`)
  .fn(async t => {
    const descriptor = {
      size: [32, 32],
      mipLevelCount: 100,
      format: 'rgba8unorm' as const,
      usage: GPUTextureUsage.SAMPLED,
    };

    t.expectValidationError(() => {
      t.device.createTexture(descriptor);
    });
  });

g.test('sampleCount,various_sampleCount_with_all_formats')
  .desc(`Test texture creation with various (valid or invalid) sample count and all formats`)
  .subcases(() =>
    params()
      .combine(poptions('sampleCount', [0, 1, 2, 4, 8, 16, 32, 256]))
      .combine(poptions('format', kAllTextureFormats))
  )
  .fn(async t => {
    const { sampleCount, format } = t.params;
    const descriptor = {
      size: [32, 32, 1],
      sampleCount,
      format,
      usage: GPUTextureUsage.SAMPLED,
    };

    await t.selectDeviceOrSkipTestCase(kAllTextureFormatInfo[format].extension);

    const success =
      sampleCount === 1 || (sampleCount === 4 && kAllTextureFormatInfo[format].multisample);
    t.expectValidationError(() => {
      t.device.createTexture(descriptor);
    }, !success);
  });

g.test('sampleCount,valid_sampleCount_with_other_parameter_varies')
  .desc(
    `Test texture creation with valid sample count when dimensions, arrayLayerCount, mipLevelCount, format, and usage varies.
     Texture can be single sample (sampleCount is 1) or multi-sample (sampleCount is 4).
     Multisample texture requires that 1) its dimension is 2d, 2) its format is a uncompressed format, 3) its mipLevelCount and arrayLayerCount are 1, 4) its usage doesn't include STORAGE.`
  )
  .subcases(() =>
    params()
      .combine(poptions('sampleCount', [1, 4]))
      .combine(poptions('dimension', ['1d', '2d', '3d'] as const))
      .combine(poptions('arrayLayerCount', [1, 2]))
      .unless(({ arrayLayerCount, dimension }) => arrayLayerCount === 2 && dimension !== '2d')
      .combine(poptions('mipLevelCount', [1, 2]))
      .combine(poptions('format', kAllTextureFormats))
      .combine(poptions('usage', kTextureUsages))
      .unless(({ usage, format }) => {
        const info = kAllTextureFormatInfo[format];
        return (
          ((usage & GPUConst.TextureUsage.RENDER_ATTACHMENT) !== 0 && !info.renderable) ||
          ((usage & GPUConst.TextureUsage.STORAGE) !== 0 && !info.storage)
        );
      })
  )
  .fn(async t => {
    const { sampleCount, dimension, format, mipLevelCount, arrayLayerCount, usage } = t.params;

    await t.selectDeviceOrSkipTestCase(kAllTextureFormatInfo[format].extension);

    const size =
      dimension === '1d'
        ? [32, 1, 1]
        : dimension === '2d'
        ? [32, 32, arrayLayerCount]
        : [32, 32, 32];
    const descriptor = {
      size,
      mipLevelCount,
      sampleCount,
      dimension,
      format,
      usage,
    };

    const success =
      sampleCount === 1 ||
      (sampleCount === 4 &&
        dimension === '2d' &&
        kAllTextureFormatInfo[format].multisample &&
        mipLevelCount === 1 &&
        arrayLayerCount === 1 &&
        (usage & GPUConst.TextureUsage.STORAGE) === 0);

    t.expectValidationError(() => {
      t.device.createTexture(descriptor);
    }, !success);
  });

g.test('texture_size,1d_texture')
  .desc(`Test texture size requirement for 1D texture`)
  .subcases(() =>
    params()
      .combine(poptions('format', kAllTextureFormats))
      .combine(
        poptions('width', [
          DefaultLimits.maxTextureDimension1D - 1,
          DefaultLimits.maxTextureDimension1D,
          DefaultLimits.maxTextureDimension1D + 1,
        ])
      )
      .combine(poptions('height', [1, 2]))
      .combine(poptions('depthOrArrayLayers', [1, 2]))
  )
  .fn(async t => {
    const { format, width, height, depthOrArrayLayers } = t.params;

    await t.selectDeviceOrSkipTestCase(kAllTextureFormatInfo[format].extension);

    const descriptor: GPUTextureDescriptor = {
      size: [width, height, depthOrArrayLayers],
      dimension: '1d' as const,
      format,
      usage: GPUTextureUsage.SAMPLED,
    };

    const success =
      width <= DefaultLimits.maxTextureDimension1D && height === 1 && depthOrArrayLayers === 1;

    t.expectValidationError(() => {
      t.device.createTexture(descriptor);
    }, !success);
  });

g.test('texture_size,2d_texture,uncompressed_format')
  .desc(`Test texture size requirement for 2D texture with uncompressed format.`)
  .subcases(() =>
    params()
      .combine(poptions('format', kUncompressedTextureFormats))
      .combine(poptions('dimension', [undefined, '2d'] as const))
      .combine(
        poptions('size', [
          // Test the bound of width
          [DefaultLimits.maxTextureDimension2D - 1, 1, 1],
          [DefaultLimits.maxTextureDimension2D, 1, 1],
          [DefaultLimits.maxTextureDimension2D + 1, 1, 1],
          // Test the bound of height
          [1, DefaultLimits.maxTextureDimension2D - 1, 1],
          [1, DefaultLimits.maxTextureDimension2D, 1],
          [1, DefaultLimits.maxTextureDimension2D + 1, 1],
          // Test the bound of array layers
          [1, 1, DefaultLimits.maxTextureArrayLayers - 1],
          [1, 1, DefaultLimits.maxTextureArrayLayers],
          [1, 1, DefaultLimits.maxTextureArrayLayers + 1],
        ])
      )
  )
  .fn(async t => {
    const { format, dimension, size } = t.params;

    await t.selectDeviceOrSkipTestCase(kUncompressedTextureFormatInfo[format].extension);

    const descriptor: GPUTextureDescriptor = {
      size,
      dimension,
      format,
      usage: GPUTextureUsage.SAMPLED,
    };

    const success =
      size[0] <= DefaultLimits.maxTextureDimension2D &&
      size[1] <= DefaultLimits.maxTextureDimension2D &&
      size[2] <= DefaultLimits.maxTextureArrayLayers;

    t.expectValidationError(() => {
      t.device.createTexture(descriptor);
    }, !success);
  });

g.test('texture_size,2d_texture,compressed_format')
  .desc(`Test texture size requirement for 2D texture with compressed format.`)
  .subcases(() =>
    params()
      .combine(poptions('format', kCompressedTextureFormats))
      .combine(poptions('dimension', [undefined, '2d'] as const))
      .expand(p => {
        const { blockWidth, blockHeight } = kAllTextureFormatInfo[p.format];
        return poptions('size', [
          // Test the bound of width
          [DefaultLimits.maxTextureDimension2D - 1, 1, 1],
          [DefaultLimits.maxTextureDimension2D - blockWidth, 1, 1],
          [DefaultLimits.maxTextureDimension2D - blockWidth, blockHeight, 1],
          [DefaultLimits.maxTextureDimension2D, 1, 1],
          [DefaultLimits.maxTextureDimension2D, blockHeight, 1],
          [DefaultLimits.maxTextureDimension2D + 1, 1, 1],
          [DefaultLimits.maxTextureDimension2D + blockWidth, 1, 1],
          [DefaultLimits.maxTextureDimension2D + blockWidth, blockHeight, 1],
          // Test the bound of height
          [1, DefaultLimits.maxTextureDimension2D - 1, 1],
          [1, DefaultLimits.maxTextureDimension2D - blockHeight, 1],
          [blockWidth, DefaultLimits.maxTextureDimension2D - blockHeight, 1],
          [1, DefaultLimits.maxTextureDimension2D, 1],
          [blockWidth, DefaultLimits.maxTextureDimension2D, 1],
          [1, DefaultLimits.maxTextureDimension2D + 1, 1],
          [1, DefaultLimits.maxTextureDimension2D + blockWidth, 1],
          [blockWidth, DefaultLimits.maxTextureDimension2D + blockHeight, 1],
          // Test the bound of array layers
          [1, 1, DefaultLimits.maxTextureArrayLayers - 1],
          [blockWidth, 1, DefaultLimits.maxTextureArrayLayers - 1],
          [1, blockHeight, DefaultLimits.maxTextureArrayLayers - 1],
          [blockWidth, blockHeight, DefaultLimits.maxTextureArrayLayers - 1],
          [1, 1, DefaultLimits.maxTextureArrayLayers],
          [blockWidth, 1, DefaultLimits.maxTextureArrayLayers],
          [1, blockHeight, DefaultLimits.maxTextureArrayLayers],
          [blockWidth, blockHeight, DefaultLimits.maxTextureArrayLayers],
          [1, 1, DefaultLimits.maxTextureArrayLayers + 1],
          [blockWidth, 1, DefaultLimits.maxTextureArrayLayers + 1],
          [1, blockHeight, DefaultLimits.maxTextureArrayLayers + 1],
          [blockWidth, blockHeight, DefaultLimits.maxTextureArrayLayers + 1],
        ]);
      })
  )
  .fn(async t => {
    const { format, dimension, size } = t.params;

    const info = kCompressedTextureFormatInfo[format];
    assert(
      DefaultLimits.maxTextureDimension2D % info.blockWidth === 0 &&
        DefaultLimits.maxTextureDimension2D % info.blockHeight === 0
    );

    await t.selectDeviceOrSkipTestCase(info.extension);

    const descriptor: GPUTextureDescriptor = {
      size,
      dimension,
      format,
      usage: GPUTextureUsage.SAMPLED,
    };

    const success =
      size[0] % info.blockWidth === 0 &&
      size[1] % info.blockHeight === 0 &&
      size[0] <= DefaultLimits.maxTextureDimension2D &&
      size[1] <= DefaultLimits.maxTextureDimension2D &&
      size[2] <= DefaultLimits.maxTextureArrayLayers;

    t.expectValidationError(() => {
      t.device.createTexture(descriptor);
    }, !success);
  });

g.test('texture_size,3d_texture,uncompressed_format')
  .desc(`Test texture size requirement for 3D texture with uncompressed format.`)
  .subcases(() =>
    params()
      .combine(poptions('format', kUncompressedTextureFormats))
      .combine(
        poptions('size', [
          // Test the bound of width
          [DefaultLimits.maxTextureDimension3D - 1, 1, 1],
          [DefaultLimits.maxTextureDimension3D, 1, 1],
          [DefaultLimits.maxTextureDimension3D + 1, 1, 1],
          // Test the bound of height
          [1, DefaultLimits.maxTextureDimension3D - 1, 1],
          [1, DefaultLimits.maxTextureDimension3D, 1],
          [1, DefaultLimits.maxTextureDimension3D + 1, 1],
          // Test the bound of depth
          [1, 1, DefaultLimits.maxTextureDimension3D - 1],
          [1, 1, DefaultLimits.maxTextureDimension3D],
          [1, 1, DefaultLimits.maxTextureDimension3D + 1],
        ])
      )
  )
  .fn(async t => {
    const { format, size } = t.params;

    await t.selectDeviceOrSkipTestCase(kUncompressedTextureFormatInfo[format].extension);

    const descriptor: GPUTextureDescriptor = {
      size,
      dimension: '3d' as const,
      format,
      usage: GPUTextureUsage.SAMPLED,
    };

    const success =
      size[0] <= DefaultLimits.maxTextureDimension3D &&
      size[1] <= DefaultLimits.maxTextureDimension3D &&
      size[2] <= DefaultLimits.maxTextureDimension3D;

    t.expectValidationError(() => {
      t.device.createTexture(descriptor);
    }, !success);
  });

g.test('texture_size,3d_texture,compressed_format')
  .desc(`Test texture size requirement for 3D texture with compressed format.`)
  .subcases(() =>
    params()
      .combine(poptions('format', kCompressedTextureFormats))
      .expand(p => {
        const { blockWidth, blockHeight } = kAllTextureFormatInfo[p.format];
        return poptions('size', [
          // Test the bound of width
          [DefaultLimits.maxTextureDimension3D - 1, 1, 1],
          [DefaultLimits.maxTextureDimension3D - blockWidth, 1, 1],
          [DefaultLimits.maxTextureDimension3D - blockWidth, blockHeight, 1],
          [DefaultLimits.maxTextureDimension3D, 1, 1],
          [DefaultLimits.maxTextureDimension3D, blockHeight, 1],
          [DefaultLimits.maxTextureDimension3D + 1, 1, 1],
          [DefaultLimits.maxTextureDimension3D + blockWidth, 1, 1],
          [DefaultLimits.maxTextureDimension3D + blockWidth, blockHeight, 1],
          // Test the bound of height
          [1, DefaultLimits.maxTextureDimension3D - 1, 1],
          [1, DefaultLimits.maxTextureDimension3D - blockHeight, 1],
          [blockWidth, DefaultLimits.maxTextureDimension3D - blockHeight, 1],
          [1, DefaultLimits.maxTextureDimension3D, 1],
          [blockWidth, DefaultLimits.maxTextureDimension3D, 1],
          [1, DefaultLimits.maxTextureDimension3D + 1, 1],
          [1, DefaultLimits.maxTextureDimension3D + blockWidth, 1],
          [blockWidth, DefaultLimits.maxTextureDimension3D + blockHeight, 1],
          // Test the bound of depth
          [1, 1, DefaultLimits.maxTextureDimension3D - 1],
          [blockWidth, 1, DefaultLimits.maxTextureDimension3D - 1],
          [1, blockHeight, DefaultLimits.maxTextureDimension3D - 1],
          [blockWidth, blockHeight, DefaultLimits.maxTextureDimension3D - 1],
          [1, 1, DefaultLimits.maxTextureDimension3D],
          [blockWidth, 1, DefaultLimits.maxTextureDimension3D],
          [1, blockHeight, DefaultLimits.maxTextureDimension3D],
          [blockWidth, blockHeight, DefaultLimits.maxTextureDimension3D],
          [1, 1, DefaultLimits.maxTextureDimension3D + 1],
          [blockWidth, 1, DefaultLimits.maxTextureDimension3D + 1],
          [1, blockHeight, DefaultLimits.maxTextureDimension3D + 1],
          [blockWidth, blockHeight, DefaultLimits.maxTextureDimension3D + 1],
        ]);
      })
  )
  .fn(async t => {
    const { format, size } = t.params;

    t.skip('Compressed 3D texture is not supported');

    const info = kCompressedTextureFormatInfo[format];
    assert(
      DefaultLimits.maxTextureDimension3D % info.blockWidth === 0 &&
        DefaultLimits.maxTextureDimension3D % info.blockHeight === 0
    );

    await t.selectDeviceOrSkipTestCase(info.extension);

    const descriptor: GPUTextureDescriptor = {
      size,
      dimension: '3d' as const,
      format,
      usage: GPUTextureUsage.SAMPLED,
    };

    const success =
      size[0] % info.blockWidth === 0 &&
      size[1] % info.blockHeight === 0 &&
      size[0] <= DefaultLimits.maxTextureDimension3D &&
      size[1] <= DefaultLimits.maxTextureDimension3D &&
      size[2] <= DefaultLimits.maxTextureDimension3D;

    t.expectValidationError(() => {
      t.device.createTexture(descriptor);
    }, !success);
  });

g.test('it_is_valid_to_destroy_a_texture').fn(t => {
  const descriptor = t.getDescriptor();
  const texture = t.device.createTexture(descriptor);
  texture.destroy();
});

g.test('it_is_valid_to_destroy_a_destroyed_texture').fn(t => {
  const descriptor = t.getDescriptor();
  const texture = t.device.createTexture(descriptor);
  texture.destroy();
  texture.destroy();
});

g.test('it_is_invalid_to_submit_a_destroyed_texture_before_and_after_encode')
  .params([
    { destroyBeforeEncode: false, destroyAfterEncode: false, _success: true },
    { destroyBeforeEncode: true, destroyAfterEncode: false, _success: false },
    { destroyBeforeEncode: false, destroyAfterEncode: true, _success: false },
  ])
  .fn(async t => {
    const { destroyBeforeEncode, destroyAfterEncode, _success } = t.params;

    const descriptor = t.getDescriptor();
    const texture = t.device.createTexture(descriptor);
    const textureView = texture.createView();

    if (destroyBeforeEncode) {
      texture.destroy();
    }

    const commandEncoder = t.device.createCommandEncoder();
    const renderPass = commandEncoder.beginRenderPass({
      colorAttachments: [
        {
          attachment: textureView,
          loadValue: { r: 1.0, g: 0.0, b: 0.0, a: 1.0 },
        },
      ],
    });
    renderPass.endPass();
    const commandBuffer = commandEncoder.finish();

    if (destroyAfterEncode) {
      texture.destroy();
    }

    t.expectValidationError(() => {
      t.queue.submit([commandBuffer]);
    }, !_success);
  });

g.test('it_is_invalid_to_have_an_output_attachment_texture_with_non_renderable_format')
  .params(poptions('format', kAllTextureFormats))
  .fn(async t => {
    const format: GPUTextureFormat = t.params.format;
    const info = kAllTextureFormatInfo[format];

    await t.selectDeviceOrSkipTestCase(info.extension);

    const descriptor = t.getDescriptor({ width: 1, height: 1, format });

    t.expectValidationError(() => {
      t.device.createTexture(descriptor);
    }, !info.renderable);
  });<|MERGE_RESOLUTION|>--- conflicted
+++ resolved
@@ -21,12 +21,9 @@
 import {
   kAllTextureFormats,
   kAllTextureFormatInfo,
-<<<<<<< HEAD
   kCompressedTextureFormats,
   kCompressedTextureFormatInfo,
-=======
   kTextureUsages,
->>>>>>> 4b28f439
   kUncompressedTextureFormats,
   kUncompressedTextureFormatInfo,
 } from '../../capability_info.js';
