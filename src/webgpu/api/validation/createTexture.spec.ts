export const description = `
createTexture validation tests.

TODO: review existing tests and merge with this plan:
> All x= every texture format
>
<<<<<<< HEAD
> - sampleCount = {0, 1, 4, 8, 16, 256} with format/dimension that supports multisample
>     - x= every texture format
> - sampleCount = {1, 4}
>     - with format that supports multisample, with all possible dimensions
>     - with dimension that support multisample, with all possible formats
>     - with format-dimension that support multisample, with {mipLevelCount, array layer count} = {1, 2}
=======
> - usage flags
>     - {0, ... each single usage flag}
>     - x= every texture format
> - every possible pair of usage flags
>     - with one common texture format
>>>>>>> 0748c08c
> - any other conditions from the spec
> - ...?

TODO: move destroy tests out of this file
`;

import { poptions, params } from '../../../common/framework/params_builder.js';
import { makeTestGroup } from '../../../common/framework/test_group.js';
import { assert } from '../../../common/framework/util/util.js';
import {
  kAllTextureFormats,
  kAllTextureFormatInfo,
<<<<<<< HEAD
  kTextureDimensions,
=======
  kCompressedTextureFormats,
  kCompressedTextureFormatInfo,
>>>>>>> 0748c08c
  kTextureUsages,
  kUncompressedTextureFormats,
  kUncompressedTextureFormatInfo,
} from '../../capability_info.js';
import { DefaultLimits, GPUConst } from '../../constants.js';
import { maxMipLevelCount } from '../../util/texture/base.js';

import { ValidationTest } from './validation_test.js';

class F extends ValidationTest {
  getDescriptor(
    options: {
      width?: number;
      height?: number;
      arrayLayerCount?: number;
      mipLevelCount?: number;
      sampleCount?: number;
      format?: GPUTextureFormat;
    } = {}
  ): GPUTextureDescriptor {
    const {
      width = 32,
      height = 32,
      arrayLayerCount = 1,
      mipLevelCount = 1,
      sampleCount = 1,
      format = 'rgba8unorm',
    } = options;
    return {
      size: { width, height, depthOrArrayLayers: arrayLayerCount },
      mipLevelCount,
      sampleCount,
      dimension: '2d',
      format,
      usage: GPUTextureUsage.RENDER_ATTACHMENT | GPUTextureUsage.SAMPLED,
    };
  }
}

export const g = makeTestGroup(F);

g.test('zero_size')
  .desc(
    `Test texture creation with zero or nonzero size of
    width, height, depthOrArrayLayers and mipLevelCount for every dimension, and representative formats.
    TODO: add tests for depth/stencil format if depth/stencil format can support mipmaps.`
  )
  // .cases(poptions('dimension', ['1d', '2d', '3d'] as const))
  .subcases(() =>
    params()
      .combine(poptions('dimension', ['1d', '2d', '3d'] as const))
      .combine(
        poptions('zeroArgument', [
          'none',
          'width',
          'height',
          'depthOrArrayLayers',
          'mipLevelCount',
        ] as const)
      )
      .combine(poptions('format', ['rgba8unorm', 'rgb10a2unorm', 'bc1-rgba-unorm'] as const))
      .unless(({ format, dimension }) => format === 'bc1-rgba-unorm' && dimension !== '2d')
  )
  .fn(async t => {
    const { dimension, zeroArgument, format } = t.params;

    const size = dimension === '1d' ? [32, 1, 1] : dimension === '2d' ? [32, 32, 1] : [32, 32, 32];
    let mipLevelCount = 1;

    switch (zeroArgument) {
      case 'width':
        size[0] = 0;
        break;
      case 'height':
        size[1] = 0;
        break;
      case 'depthOrArrayLayers':
        size[2] = 0;
        break;
      case 'mipLevelCount':
        mipLevelCount = 0;
        break;
      default:
        break;
    }

    const descriptor = {
      size,
      mipLevelCount,
      dimension,
      format,
      usage: GPUTextureUsage.SAMPLED,
    };

    await t.selectDeviceOrSkipTestCase(kAllTextureFormatInfo[format].extension);

    const success = zeroArgument === 'none';
    t.expectValidationError(() => {
      t.device.createTexture(descriptor);
    }, !success);
  });

g.test('mipLevelCount,format')
  .desc(
    `Test texture creation with no mipmap chain, partial mipmap chain, full mipmap chain, out-of-bounds mipmap chain
    for every format with different texture dimension types.
    TODO: test 1D and 3D dimensions. Note that it is invalid for some formats with 1D/3D and/or mipmapping.`
  )
  .subcases(() =>
    params()
      .combine(poptions('format', kAllTextureFormats))
      .combine(poptions('mipLevelCount', [1, 3, 6, 7]))
  )
  .fn(async t => {
    const { format, mipLevelCount } = t.params;
    const size = [32, 32, 1];
    const descriptor = {
      size,
      mipLevelCount,
      format,
      usage: GPUTextureUsage.SAMPLED,
    };

    await t.selectDeviceOrSkipTestCase(kAllTextureFormatInfo[format].extension);

    const success = mipLevelCount <= 6;
    t.expectValidationError(() => {
      t.device.createTexture(descriptor);
    }, !success);
  });

g.test('mipLevelCount,bound_check')
  .desc(
    `Test mip level count bound check upon different texture size and different texture dimension types.
    The cases below test: 1) there must be no mip levels after a 1 level (1D texture), or 1x1 level (2D texture), or 1x1x1 level (3D texture), 2) array layers are not mip-mapped, 3) power-of-two, non-power-of-two, and non-square sizes.`
  )
  .subcases(() =>
    params()
      .combine(poptions('format', ['rgba8unorm', 'bc1-rgba-unorm'] as const))
      .combine([
        { size: [32, 32] }, // Mip level sizes: 32x32, 16x16, 8x8, 4x4, 2x2, 1x1
        { size: [31, 32] }, // Mip level sizes: 31x32, 15x16, 7x8, 3x4, 1x2, 1x1
        { size: [28, 32] }, // Mip level sizes: 28x32, 14x16, 7x8, 3x4, 1x2, 1x1
        { size: [32, 31] }, // Mip level sizes: 32x31, 16x15, 8x7, 4x3, 2x1, 1x1
        { size: [32, 28] }, // Mip level sizes: 32x28, 16x14, 8x7, 4x3, 2x1, 1x1
        { size: [31, 31] }, // Mip level sizes: 31x31, 15x15, 7x7, 3x3, 1x1
        { size: [32], dimension: '1d' as const }, // Mip level sizes: 32, 16, 8, 4, 2, 1
        { size: [31], dimension: '1d' as const }, // Mip level sizes: 31, 15, 7, 3, 1
        { size: [32, 32, 32], dimension: '3d' as const }, // Mip level sizes: 32x32x32, 16x16x16, 8x8x8, 4x4x4, 2x2x2, 1x1x1
        { size: [32, 31, 31], dimension: '3d' as const }, // Mip level sizes: 32x31x31, 16x15x15, 8x7x7, 4x3x3, 2x1x1, 1x1x1
        { size: [31, 32, 31], dimension: '3d' as const }, // Mip level sizes: 31x32x31, 15x16x15, 7x8x7, 3x4x3, 1x2x1, 1x1x1
        { size: [31, 31, 32], dimension: '3d' as const }, // Mip level sizes: 31x31x32, 15x15x16, 7x7x8, 3x3x4, 1x1x2, 1x1x1
        { size: [31, 31, 31], dimension: '3d' as const }, // Mip level sizes: 31x31x31, 15x15x15, 7x7x7, 3x3x3, 1x1x1
        { size: [32, 8] }, // Mip levels: 32x8, 16x4, 8x2, 4x1, 2x1, 1x1
        { size: [32, 32, 64] }, // Mip levels: 32x32x64, 16x16x64, 8x8x64, 4x4x64, 2x2x64, 1x1x64
        { size: [32, 32, 64], dimension: '3d' as const }, // Mip levels: 32x32x64, 16x16x32, 8x8x16, 4x4x8, 2x2x4, 1x1x2, 1x1x1
      ])
      .unless(
        ({ format, size, dimension }) =>
          format === 'bc1-rgba-unorm' &&
          (dimension === '1d' ||
            dimension === '3d' ||
            size[0] % kAllTextureFormatInfo[format].blockWidth !== 0 ||
            size[1] % kAllTextureFormatInfo[format].blockHeight !== 0)
      )
  )
  .fn(async t => {
    const { format, size, dimension } = t.params;

    await t.selectDeviceOrSkipTestCase(kAllTextureFormatInfo[format].extension);

    const descriptor: GPUTextureDescriptor = {
      size,
      dimension,
      format,
      usage: GPUTextureUsage.SAMPLED,
    };

    const mipLevelCount = maxMipLevelCount(descriptor);
    descriptor.mipLevelCount = mipLevelCount;
    t.device.createTexture(descriptor);

    descriptor.mipLevelCount = mipLevelCount + 1;
    t.expectValidationError(() => {
      t.device.createTexture(descriptor);
    });
  });

g.test('mipLevelCount,bound_check,bigger_than_integer_bit_width')
  .desc(`Test mip level count bound check when mipLevelCount is bigger than integer bit width`)
  .fn(async t => {
    const descriptor = {
      size: [32, 32],
      mipLevelCount: 100,
      format: 'rgba8unorm' as const,
      usage: GPUTextureUsage.SAMPLED,
    };

    t.expectValidationError(() => {
      t.device.createTexture(descriptor);
    });
  });

g.test('sampleCount,various_sampleCount_with_all_formats')
  .desc(`Test texture creation with various (valid or invalid) sample count and all formats`)
  .subcases(() =>
    params()
      .combine(poptions('sampleCount', [0, 1, 2, 4, 8, 16, 32, 256]))
      .combine(poptions('format', kAllTextureFormats))
  )
  .fn(async t => {
    const { sampleCount, format } = t.params;
    const descriptor = {
      size: [32, 32, 1],
      sampleCount,
      format,
      usage: GPUTextureUsage.SAMPLED,
    };

    await t.selectDeviceOrSkipTestCase(kAllTextureFormatInfo[format].extension);

    const success =
      sampleCount === 1 || (sampleCount === 4 && kAllTextureFormatInfo[format].multisample);
    t.expectValidationError(() => {
      t.device.createTexture(descriptor);
    }, !success);
  });

g.test('sampleCount,valid_sampleCount_with_other_parameter_varies')
  .desc(
    `Test texture creation with valid sample count when dimensions, arrayLayerCount, mipLevelCount, format, and usage varies.
     Texture can be single sample (sampleCount is 1) or multi-sample (sampleCount is 4).
     Multisample texture requires that 1) its dimension is 2d, 2) its format is a uncompressed format, 3) its mipLevelCount and arrayLayerCount are 1, 4) its usage doesn't include STORAGE.`
  )
  .subcases(() =>
    params()
      .combine(poptions('sampleCount', [1, 4]))
      .combine(poptions('dimension', ['1d', '2d', '3d'] as const))
      .combine(poptions('arrayLayerCount', [1, 2]))
      .unless(({ arrayLayerCount, dimension }) => arrayLayerCount === 2 && dimension !== '2d')
      .combine(poptions('mipLevelCount', [1, 2]))
      .combine(poptions('format', kAllTextureFormats))
      .combine(poptions('usage', kTextureUsages))
      .unless(({ usage, format }) => {
        const info = kAllTextureFormatInfo[format];
        return (
          ((usage & GPUConst.TextureUsage.RENDER_ATTACHMENT) !== 0 && !info.renderable) ||
          ((usage & GPUConst.TextureUsage.STORAGE) !== 0 && !info.storage)
        );
      })
  )
  .fn(async t => {
    const { sampleCount, dimension, format, mipLevelCount, arrayLayerCount, usage } = t.params;

    await t.selectDeviceOrSkipTestCase(kAllTextureFormatInfo[format].extension);

    const size =
      dimension === '1d'
        ? [32, 1, 1]
        : dimension === '2d'
        ? [32, 32, arrayLayerCount]
        : [32, 32, 32];
    const descriptor = {
      size,
      mipLevelCount,
      sampleCount,
      dimension,
      format,
      usage,
    };

    const success =
      sampleCount === 1 ||
      (sampleCount === 4 &&
        dimension === '2d' &&
        kAllTextureFormatInfo[format].multisample &&
        mipLevelCount === 1 &&
        arrayLayerCount === 1 &&
        (usage & GPUConst.TextureUsage.STORAGE) === 0);

    t.expectValidationError(() => {
      t.device.createTexture(descriptor);
    }, !success);
  });

g.test('texture_size,1d_texture')
  .desc(`Test texture size requirement for 1D texture`)
  .subcases(() =>
    params()
      .combine(poptions('format', kAllTextureFormats))
      .combine(
        poptions('width', [
          DefaultLimits.maxTextureDimension1D - 1,
          DefaultLimits.maxTextureDimension1D,
          DefaultLimits.maxTextureDimension1D + 1,
        ])
      )
      .combine(poptions('height', [1, 2]))
      .combine(poptions('depthOrArrayLayers', [1, 2]))
  )
  .fn(async t => {
    const { format, width, height, depthOrArrayLayers } = t.params;

    await t.selectDeviceOrSkipTestCase(kAllTextureFormatInfo[format].extension);

    const descriptor: GPUTextureDescriptor = {
      size: [width, height, depthOrArrayLayers],
      dimension: '1d' as const,
      format,
      usage: GPUTextureUsage.SAMPLED,
    };

    const success =
      width <= DefaultLimits.maxTextureDimension1D && height === 1 && depthOrArrayLayers === 1;

    t.expectValidationError(() => {
      t.device.createTexture(descriptor);
    }, !success);
  });

g.test('texture_size,2d_texture,uncompressed_format')
  .desc(`Test texture size requirement for 2D texture with uncompressed format.`)
  .subcases(() =>
    params()
      .combine(poptions('format', kUncompressedTextureFormats))
      .combine(poptions('dimension', [undefined, '2d'] as const))
      .combine(
        poptions('size', [
          // Test the bound of width
          [DefaultLimits.maxTextureDimension2D - 1, 1, 1],
          [DefaultLimits.maxTextureDimension2D, 1, 1],
          [DefaultLimits.maxTextureDimension2D + 1, 1, 1],
          // Test the bound of height
          [1, DefaultLimits.maxTextureDimension2D - 1, 1],
          [1, DefaultLimits.maxTextureDimension2D, 1],
          [1, DefaultLimits.maxTextureDimension2D + 1, 1],
          // Test the bound of array layers
          [1, 1, DefaultLimits.maxTextureArrayLayers - 1],
          [1, 1, DefaultLimits.maxTextureArrayLayers],
          [1, 1, DefaultLimits.maxTextureArrayLayers + 1],
        ])
      )
  )
  .fn(async t => {
    const { format, dimension, size } = t.params;

    await t.selectDeviceOrSkipTestCase(kUncompressedTextureFormatInfo[format].extension);

    const descriptor: GPUTextureDescriptor = {
      size,
      dimension,
      format,
      usage: GPUTextureUsage.SAMPLED,
    };

    const success =
      size[0] <= DefaultLimits.maxTextureDimension2D &&
      size[1] <= DefaultLimits.maxTextureDimension2D &&
      size[2] <= DefaultLimits.maxTextureArrayLayers;

    t.expectValidationError(() => {
      t.device.createTexture(descriptor);
    }, !success);
  });

g.test('texture_size,2d_texture,compressed_format')
  .desc(`Test texture size requirement for 2D texture with compressed format.`)
  .subcases(() =>
    params()
      .combine(poptions('format', kCompressedTextureFormats))
      .combine(poptions('dimension', [undefined, '2d'] as const))
      .expand(p => {
        const { blockWidth, blockHeight } = kAllTextureFormatInfo[p.format];
        return poptions('size', [
          // Test the bound of width
          [DefaultLimits.maxTextureDimension2D - 1, 1, 1],
          [DefaultLimits.maxTextureDimension2D - blockWidth, 1, 1],
          [DefaultLimits.maxTextureDimension2D - blockWidth, blockHeight, 1],
          [DefaultLimits.maxTextureDimension2D, 1, 1],
          [DefaultLimits.maxTextureDimension2D, blockHeight, 1],
          [DefaultLimits.maxTextureDimension2D + 1, 1, 1],
          [DefaultLimits.maxTextureDimension2D + blockWidth, 1, 1],
          [DefaultLimits.maxTextureDimension2D + blockWidth, blockHeight, 1],
          // Test the bound of height
          [1, DefaultLimits.maxTextureDimension2D - 1, 1],
          [1, DefaultLimits.maxTextureDimension2D - blockHeight, 1],
          [blockWidth, DefaultLimits.maxTextureDimension2D - blockHeight, 1],
          [1, DefaultLimits.maxTextureDimension2D, 1],
          [blockWidth, DefaultLimits.maxTextureDimension2D, 1],
          [1, DefaultLimits.maxTextureDimension2D + 1, 1],
          [1, DefaultLimits.maxTextureDimension2D + blockWidth, 1],
          [blockWidth, DefaultLimits.maxTextureDimension2D + blockHeight, 1],
          // Test the bound of array layers
          [1, 1, DefaultLimits.maxTextureArrayLayers - 1],
          [blockWidth, 1, DefaultLimits.maxTextureArrayLayers - 1],
          [1, blockHeight, DefaultLimits.maxTextureArrayLayers - 1],
          [blockWidth, blockHeight, DefaultLimits.maxTextureArrayLayers - 1],
          [1, 1, DefaultLimits.maxTextureArrayLayers],
          [blockWidth, 1, DefaultLimits.maxTextureArrayLayers],
          [1, blockHeight, DefaultLimits.maxTextureArrayLayers],
          [blockWidth, blockHeight, DefaultLimits.maxTextureArrayLayers],
          [1, 1, DefaultLimits.maxTextureArrayLayers + 1],
          [blockWidth, 1, DefaultLimits.maxTextureArrayLayers + 1],
          [1, blockHeight, DefaultLimits.maxTextureArrayLayers + 1],
          [blockWidth, blockHeight, DefaultLimits.maxTextureArrayLayers + 1],
        ]);
      })
  )
  .fn(async t => {
    const { format, dimension, size } = t.params;

    const info = kCompressedTextureFormatInfo[format];
    assert(
      DefaultLimits.maxTextureDimension2D % info.blockWidth === 0 &&
        DefaultLimits.maxTextureDimension2D % info.blockHeight === 0
    );

    await t.selectDeviceOrSkipTestCase(info.extension);

    const descriptor: GPUTextureDescriptor = {
      size,
      dimension,
      format,
      usage: GPUTextureUsage.SAMPLED,
    };

    const success =
      size[0] % info.blockWidth === 0 &&
      size[1] % info.blockHeight === 0 &&
      size[0] <= DefaultLimits.maxTextureDimension2D &&
      size[1] <= DefaultLimits.maxTextureDimension2D &&
      size[2] <= DefaultLimits.maxTextureArrayLayers;

    t.expectValidationError(() => {
      t.device.createTexture(descriptor);
    }, !success);
  });

g.test('texture_size,3d_texture,uncompressed_format')
  .desc(`Test texture size requirement for 3D texture with uncompressed format.`)
  .subcases(() =>
    params()
      .combine(poptions('format', kUncompressedTextureFormats))
      .combine(
        poptions('size', [
          // Test the bound of width
          [DefaultLimits.maxTextureDimension3D - 1, 1, 1],
          [DefaultLimits.maxTextureDimension3D, 1, 1],
          [DefaultLimits.maxTextureDimension3D + 1, 1, 1],
          // Test the bound of height
          [1, DefaultLimits.maxTextureDimension3D - 1, 1],
          [1, DefaultLimits.maxTextureDimension3D, 1],
          [1, DefaultLimits.maxTextureDimension3D + 1, 1],
          // Test the bound of depth
          [1, 1, DefaultLimits.maxTextureDimension3D - 1],
          [1, 1, DefaultLimits.maxTextureDimension3D],
          [1, 1, DefaultLimits.maxTextureDimension3D + 1],
        ])
      )
  )
  .fn(async t => {
    const { format, size } = t.params;

    await t.selectDeviceOrSkipTestCase(kUncompressedTextureFormatInfo[format].extension);

    const descriptor: GPUTextureDescriptor = {
      size,
      dimension: '3d' as const,
      format,
      usage: GPUTextureUsage.SAMPLED,
    };

    const success =
      size[0] <= DefaultLimits.maxTextureDimension3D &&
      size[1] <= DefaultLimits.maxTextureDimension3D &&
      size[2] <= DefaultLimits.maxTextureDimension3D;

    t.expectValidationError(() => {
      t.device.createTexture(descriptor);
    }, !success);
  });

g.test('texture_size,3d_texture,compressed_format')
  .desc(`Test texture size requirement for 3D texture with compressed format.`)
  .subcases(() =>
    params()
      .combine(poptions('format', kCompressedTextureFormats))
      .expand(p => {
        const { blockWidth, blockHeight } = kAllTextureFormatInfo[p.format];
        return poptions('size', [
          // Test the bound of width
          [DefaultLimits.maxTextureDimension3D - 1, 1, 1],
          [DefaultLimits.maxTextureDimension3D - blockWidth, 1, 1],
          [DefaultLimits.maxTextureDimension3D - blockWidth, blockHeight, 1],
          [DefaultLimits.maxTextureDimension3D, 1, 1],
          [DefaultLimits.maxTextureDimension3D, blockHeight, 1],
          [DefaultLimits.maxTextureDimension3D + 1, 1, 1],
          [DefaultLimits.maxTextureDimension3D + blockWidth, 1, 1],
          [DefaultLimits.maxTextureDimension3D + blockWidth, blockHeight, 1],
          // Test the bound of height
          [1, DefaultLimits.maxTextureDimension3D - 1, 1],
          [1, DefaultLimits.maxTextureDimension3D - blockHeight, 1],
          [blockWidth, DefaultLimits.maxTextureDimension3D - blockHeight, 1],
          [1, DefaultLimits.maxTextureDimension3D, 1],
          [blockWidth, DefaultLimits.maxTextureDimension3D, 1],
          [1, DefaultLimits.maxTextureDimension3D + 1, 1],
          [1, DefaultLimits.maxTextureDimension3D + blockWidth, 1],
          [blockWidth, DefaultLimits.maxTextureDimension3D + blockHeight, 1],
          // Test the bound of depth
          [1, 1, DefaultLimits.maxTextureDimension3D - 1],
          [blockWidth, 1, DefaultLimits.maxTextureDimension3D - 1],
          [1, blockHeight, DefaultLimits.maxTextureDimension3D - 1],
          [blockWidth, blockHeight, DefaultLimits.maxTextureDimension3D - 1],
          [1, 1, DefaultLimits.maxTextureDimension3D],
          [blockWidth, 1, DefaultLimits.maxTextureDimension3D],
          [1, blockHeight, DefaultLimits.maxTextureDimension3D],
          [blockWidth, blockHeight, DefaultLimits.maxTextureDimension3D],
          [1, 1, DefaultLimits.maxTextureDimension3D + 1],
          [blockWidth, 1, DefaultLimits.maxTextureDimension3D + 1],
          [1, blockHeight, DefaultLimits.maxTextureDimension3D + 1],
          [blockWidth, blockHeight, DefaultLimits.maxTextureDimension3D + 1],
        ]);
      })
  )
  .fn(async t => {
    const { format, size } = t.params;

    t.skip('Compressed 3D texture is not supported');

    const info = kCompressedTextureFormatInfo[format];
    assert(
      DefaultLimits.maxTextureDimension3D % info.blockWidth === 0 &&
        DefaultLimits.maxTextureDimension3D % info.blockHeight === 0
    );

    await t.selectDeviceOrSkipTestCase(info.extension);

    const descriptor: GPUTextureDescriptor = {
      size,
      dimension: '3d' as const,
      format,
      usage: GPUTextureUsage.SAMPLED,
    };

    const success =
      size[0] % info.blockWidth === 0 &&
      size[1] % info.blockHeight === 0 &&
      size[0] <= DefaultLimits.maxTextureDimension3D &&
      size[1] <= DefaultLimits.maxTextureDimension3D &&
      size[2] <= DefaultLimits.maxTextureDimension3D;

    t.expectValidationError(() => {
      t.device.createTexture(descriptor);
    }, !success);
  });

g.test('it_is_valid_to_destroy_a_texture').fn(t => {
  const descriptor = t.getDescriptor();
  const texture = t.device.createTexture(descriptor);
  texture.destroy();
});

g.test('it_is_valid_to_destroy_a_destroyed_texture').fn(t => {
  const descriptor = t.getDescriptor();
  const texture = t.device.createTexture(descriptor);
  texture.destroy();
  texture.destroy();
});

g.test('it_is_invalid_to_submit_a_destroyed_texture_before_and_after_encode')
  .params([
    { destroyBeforeEncode: false, destroyAfterEncode: false, _success: true },
    { destroyBeforeEncode: true, destroyAfterEncode: false, _success: false },
    { destroyBeforeEncode: false, destroyAfterEncode: true, _success: false },
  ])
  .fn(async t => {
    const { destroyBeforeEncode, destroyAfterEncode, _success } = t.params;

    const descriptor = t.getDescriptor();
    const texture = t.device.createTexture(descriptor);
    const textureView = texture.createView();

    if (destroyBeforeEncode) {
      texture.destroy();
    }

    const commandEncoder = t.device.createCommandEncoder();
    const renderPass = commandEncoder.beginRenderPass({
      colorAttachments: [
        {
          attachment: textureView,
          loadValue: { r: 1.0, g: 0.0, b: 0.0, a: 1.0 },
        },
      ],
    });
    renderPass.endPass();
    const commandBuffer = commandEncoder.finish();

    if (destroyAfterEncode) {
      texture.destroy();
    }

    t.expectValidationError(() => {
      t.queue.submit([commandBuffer]);
    }, !_success);
  });

g.test('texture_usage')
  .desc(
    `Test texture usage (single usage or combined usages) for every texture format and every dimension type`
  )
  .subcases(() =>
    params()
      .combine(poptions('dimension', kTextureDimensions))
      .combine(poptions('format', kAllTextureFormats))
      // If usage0 and usage1 are the same, then the usage being test is a single usage. Otherwise, it is a combined usage.
      .combine(poptions('usage0', kTextureUsages))
      .combine(poptions('usage1', kTextureUsages))
  )
  .fn(async t => {
    const { dimension, format, usage0, usage1 } = t.params;
    const info = kAllTextureFormatInfo[format];

    await t.selectDeviceOrSkipTestCase(info.extension);

    const size = dimension === '1d' ? [32, 1, 1] : dimension === '2d' ? [32, 32, 1] : [32, 32, 32];

    const usage = usage0 | usage1;
    const descriptor = {
      size,
      dimension,
      format,
      usage,
    };

    let success = true;
    if (!info.copySrc && (usage & GPUTextureUsage.COPY_SRC) !== 0) success = false;
    if (!info.copyDst && (usage & GPUTextureUsage.COPY_DST) !== 0) success = false;
    if (!info.storage && (usage & GPUTextureUsage.STORAGE) !== 0) success = false;
    if (!info.renderable && (usage & GPUTextureUsage.RENDER_ATTACHMENT) !== 0) success = false;

    t.expectValidationError(() => {
      t.device.createTexture(descriptor);
<<<<<<< HEAD
    }, !success);
  });

// TODO: Add tests for compressed texture formats
=======
    }, !info.renderable);
  });
>>>>>>> 0748c08c
<|MERGE_RESOLUTION|>--- conflicted
+++ resolved
@@ -4,20 +4,6 @@
 TODO: review existing tests and merge with this plan:
 > All x= every texture format
 >
-<<<<<<< HEAD
-> - sampleCount = {0, 1, 4, 8, 16, 256} with format/dimension that supports multisample
->     - x= every texture format
-> - sampleCount = {1, 4}
->     - with format that supports multisample, with all possible dimensions
->     - with dimension that support multisample, with all possible formats
->     - with format-dimension that support multisample, with {mipLevelCount, array layer count} = {1, 2}
-=======
-> - usage flags
->     - {0, ... each single usage flag}
->     - x= every texture format
-> - every possible pair of usage flags
->     - with one common texture format
->>>>>>> 0748c08c
 > - any other conditions from the spec
 > - ...?
 
@@ -30,12 +16,9 @@
 import {
   kAllTextureFormats,
   kAllTextureFormatInfo,
-<<<<<<< HEAD
-  kTextureDimensions,
-=======
   kCompressedTextureFormats,
   kCompressedTextureFormatInfo,
->>>>>>> 0748c08c
+  kTextureDimensions,
   kTextureUsages,
   kUncompressedTextureFormats,
   kUncompressedTextureFormatInfo,
@@ -679,12 +662,5 @@
 
     t.expectValidationError(() => {
       t.device.createTexture(descriptor);
-<<<<<<< HEAD
-    }, !success);
-  });
-
-// TODO: Add tests for compressed texture formats
-=======
-    }, !info.renderable);
-  });
->>>>>>> 0748c08c
+    }, !success);
+  });