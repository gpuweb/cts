export const description = `
createBindGroup validation tests.
`;

import * as C from '../../../common/constants.js';
import { pcombine, poptions } from '../../../common/framework/params.js';
import { TestGroup } from '../../../common/framework/test_group.js';
import { unreachable } from '../../../common/framework/util/util.js';
import { kBindingTypes } from '../../capability_info.js';

import { BindingResourceType, ValidationTest, resourceBindingMatches } from './validation_test.js';

function clone<T extends GPUTextureDescriptor>(descriptor: T): T {
  return JSON.parse(JSON.stringify(descriptor));
}

export const g = new TestGroup(ValidationTest);

g.test('binding count mismatch').fn(async t => {
  const bindGroupLayout = t.device.createBindGroupLayout({
    entries: [{ binding: 0, visibility: GPUShaderStage.COMPUTE, type: 'storage-buffer' }],
  });

  const goodDescriptor = {
    entries: [{ binding: 0, resource: { buffer: t.getStorageBuffer() } }],
    layout: bindGroupLayout,
  };

  // Control case
  t.device.createBindGroup(goodDescriptor);

  // Another binding is not expected.
  const badDescriptor = {
    entries: [
      { binding: 0, resource: { buffer: t.getStorageBuffer() } },
      // Another binding is added.
      { binding: 1, resource: { buffer: t.getStorageBuffer() } },
    ],
    layout: bindGroupLayout,
  };

  t.expectValidationError(() => {
    t.device.createBindGroup(badDescriptor);
  });
});

g.test('binding must be present in layout').fn(async t => {
  const bindGroupLayout = t.device.createBindGroupLayout({
    entries: [{ binding: 0, visibility: GPUShaderStage.COMPUTE, type: 'storage-buffer' }],
  });

  const goodDescriptor = {
    entries: [{ binding: 0, resource: { buffer: t.getStorageBuffer() } }],
    layout: bindGroupLayout,
  };

  // Control case
  t.device.createBindGroup(goodDescriptor);

  // Binding index 0 must be present.
  const badDescriptor = {
    entries: [{ binding: 1, resource: { buffer: t.getStorageBuffer() } }],
    layout: bindGroupLayout,
  };

  t.expectValidationError(() => {
    t.device.createBindGroup(badDescriptor);
  });
});

g.test('buffer binding must contain exactly one buffer of its type')
  .params(
    pcombine(
      poptions('bindingType', kBindingTypes),
      poptions('resourceType', Object.keys(BindingResourceType))
    )
  )
  .fn(t => {
    const bindingType: GPUBindingType = t.params.bindingType;
    const resourceType: BindingResourceType = t.params.resourceType;

    const layout = t.device.createBindGroupLayout({
      entries: [{ binding: 0, visibility: GPUShaderStage.COMPUTE, type: bindingType }],
    });

    const resource = t.getBindingResource(resourceType);

    const shouldError = !resourceBindingMatches(bindingType, resourceType);
    t.expectValidationError(() => {
      t.device.createBindGroup({ layout, entries: [{ binding: 0, resource }] });
    }, shouldError);
  });

g.test('texture binding must have correct usage')
  .params([
    { type: 'sampled-texture', _usage: C.TextureUsage.Sampled },
    { type: 'storage-texture', _usage: C.TextureUsage.Storage },
  ])
  .fn(async t => {
    const type: GPUBindingType = t.params.type;
    const usage: GPUTextureUsageFlags = t.params._usage;

    const bindGroupLayout = t.device.createBindGroupLayout({
      entries: [{ binding: 0, visibility: GPUShaderStage.FRAGMENT, type }],
    });

    const goodDescriptor = {
      size: { width: 16, height: 16, depth: 1 },
      format: C.TextureFormat.R8Unorm,
      usage,
    };

    // Control case
    t.device.createBindGroup({
      entries: [{ binding: 0, resource: t.device.createTexture(goodDescriptor).createView() }],
      layout: bindGroupLayout,
    });

    function* mismatchedTextureUsages(): Iterable<GPUTextureUsageFlags> {
      yield GPUTextureUsage.COPY_SRC;
      yield GPUTextureUsage.COPY_DST;
      if (type !== 'sampled-texture') {
        yield GPUTextureUsage.SAMPLED;
      }
      if (type !== 'readonly-storage-texture' && type !== 'writeonly-storage-texture') {
        yield GPUTextureUsage.STORAGE;
      }
      yield GPUTextureUsage.OUTPUT_ATTACHMENT;
    }

    // Mismatched texture binding usages are not valid.
    for (const mismatchedTextureUsage of mismatchedTextureUsages()) {
      const badDescriptor = clone(goodDescriptor);
      badDescriptor.usage = mismatchedTextureUsage;

      t.expectValidationError(() => {
        t.device.createBindGroup({
          entries: [{ binding: 0, resource: t.device.createTexture(badDescriptor).createView() }],
          layout: bindGroupLayout,
        });
      });
    }
  });

g.test('texture must have correct component type')
  .params(poptions('textureComponentType', ['float', 'sint', 'uint']))
  .fn(async t => {
    const { textureComponentType } = t.params;

    const bindGroupLayout = t.device.createBindGroupLayout({
      entries: [
        {
          binding: 0,
          visibility: GPUShaderStage.FRAGMENT,
          type: 'sampled-texture',
          textureComponentType,
        },
      ],
    });

    // TODO: Test more texture component types.
    let format: GPUTextureFormat;
    if (textureComponentType === 'float') {
      format = 'r8unorm';
    } else if (textureComponentType === 'sint') {
      format = 'r8sint';
    } else if (textureComponentType === 'uint') {
      format = 'r8uint';
    } else {
      unreachable('Unexpected texture component type');
    }

    const goodDescriptor = {
      size: { width: 16, height: 16, depth: 1 },
      format,
      usage: GPUTextureUsage.SAMPLED,
    };

    // Control case
    t.device.createBindGroup({
      entries: [
        {
          binding: 0,
          resource: t.device.createTexture(goodDescriptor).createView(),
        },
      ],
      layout: bindGroupLayout,
    });

    function* mismatchedTextureFormats(): Iterable<GPUTextureFormat> {
      if (textureComponentType !== 'float') {
        yield 'r8unorm';
      }
      if (textureComponentType !== 'sint') {
        yield 'r8sint';
      }
      if (textureComponentType !== 'uint') {
        yield 'r8uint';
      }
    }

    // Mismatched texture binding formats are not valid.
    for (const mismatchedTextureFormat of mismatchedTextureFormats()) {
      const badDescriptor: GPUTextureDescriptor = clone(goodDescriptor);
      badDescriptor.format = mismatchedTextureFormat;

      t.expectValidationError(() => {
        t.device.createBindGroup({
          entries: [{ binding: 0, resource: t.device.createTexture(badDescriptor).createView() }],
          layout: bindGroupLayout,
        });
      });
    }
  });

// TODO: Write test for all dimensions.
g.test('texture must have correct dimension').fn(async t => {
  const bindGroupLayout = t.device.createBindGroupLayout({
    entries: [
      {
        binding: 0,
        visibility: GPUShaderStage.FRAGMENT,
        type: 'sampled-texture',
        viewDimension: '2d',
      },
    ],
  });

  const goodDescriptor = {
    size: { width: 16, height: 16, depth: 1 },
    format: C.TextureFormat.RGBA8Unorm,
    usage: GPUTextureUsage.SAMPLED,
  };

  // Control case
  t.device.createBindGroup({
    entries: [{ binding: 0, resource: t.device.createTexture(goodDescriptor).createView() }],
    layout: bindGroupLayout,
  });

  // Mismatched texture binding formats are not valid.
  const badDescriptor = clone(goodDescriptor);
  badDescriptor.size.depth = 2;

  t.expectValidationError(() => {
    t.device.createBindGroup({
      entries: [{ binding: 0, resource: t.device.createTexture(badDescriptor).createView() }],
      layout: bindGroupLayout,
    });
  });
});

g.test('buffer offset and size for bind groups match')
  .params([
    { offset: 0, size: 512, _success: true }, // offset 0 is valid
    { offset: 256, size: 256, _success: true }, // offset 256 (aligned) is valid

    // unaligned buffer offset is invalid
    { offset: 1, size: 256, _success: false },
    { offset: 1, size: undefined, _success: false },
    { offset: 128, size: 256, _success: false },
    { offset: 255, size: 256, _success: false },

    { offset: 0, size: 256, _success: true }, // touching the start of the buffer works
    { offset: 256 * 3, size: 256, _success: true }, // touching the end of the buffer works
    { offset: 1024, size: 0, _success: true }, // touching the end of the buffer works
    { offset: 0, size: 1024, _success: true }, // touching the full buffer works
    { offset: 0, size: undefined, _success: true }, // touching the full buffer works
    { offset: 256 * 5, size: 0, _success: false }, // offset is OOB
    { offset: 0, size: 256 * 5, _success: false }, // size is OOB
    { offset: 1024, size: 1, _success: false }, // offset+size is OOB
  ])
  .fn(async t => {
    const { offset, size, _success } = t.params;

    const bindGroupLayout = t.device.createBindGroupLayout({
      entries: [{ binding: 0, visibility: GPUShaderStage.COMPUTE, type: 'storage-buffer' }],
    });

    const buffer = t.device.createBuffer({
      size: 1024,
      usage: GPUBufferUsage.STORAGE,
    });

    const descriptor = {
      entries: [
        {
          binding: 0,
          resource: { buffer, offset, size },
        },
      ],
      layout: bindGroupLayout,
    };

    if (_success) {
      // Control case
      t.device.createBindGroup(descriptor);
<<<<<<< HEAD
    } else {
      // Buffer offset and/or size don't match in bind groups.
      t.expectValidationError(() => {
        t.device.createBindGroup(descriptor);
      });
    }
  });
=======
    });
  }
}).params([
  { offset: 0, size: 512, _success: true }, // offset 0 is valid
  { offset: 256, size: 256, _success: true }, // offset 256 (aligned) is valid

  // Touching the end of the buffer
  { offset: 0, size: 1024, _success: true },
  { offset: 0, size: undefined, _success: true },
  { offset: 256 * 3, size: 256, _success: true },
  { offset: 256 * 3, size: undefined, _success: true },

  // Zero-sized bindings
  { offset: 0, size: 0, _success: true },
  { offset: 256, size: 0, _success: true },
  { offset: 1024, size: 0, _success: true },
  { offset: 1024, size: undefined, _success: true },

  // Unaligned buffer offset is invalid
  { offset: 1, size: 256, _success: false },
  { offset: 1, size: undefined, _success: false },
  { offset: 128, size: 256, _success: false },
  { offset: 255, size: 256, _success: false },

  // Out-of-bounds
  { offset: 256 * 5, size: 0, _success: false }, // offset is OOB
  { offset: 0, size: 256 * 5, _success: false }, // size is OOB
  { offset: 1024, size: 1, _success: false }, // offset+size is OOB
]);
>>>>>>> 8b01e69c
<|MERGE_RESOLUTION|>--- conflicted
+++ resolved
@@ -255,17 +255,25 @@
     { offset: 0, size: 512, _success: true }, // offset 0 is valid
     { offset: 256, size: 256, _success: true }, // offset 256 (aligned) is valid
 
-    // unaligned buffer offset is invalid
+    // Touching the end of the buffer
+    { offset: 0, size: 1024, _success: true },
+    { offset: 0, size: undefined, _success: true },
+    { offset: 256 * 3, size: 256, _success: true },
+    { offset: 256 * 3, size: undefined, _success: true },
+
+    // Zero-sized bindings
+    { offset: 0, size: 0, _success: true },
+    { offset: 256, size: 0, _success: true },
+    { offset: 1024, size: 0, _success: true },
+    { offset: 1024, size: undefined, _success: true },
+
+    // Unaligned buffer offset is invalid
     { offset: 1, size: 256, _success: false },
     { offset: 1, size: undefined, _success: false },
     { offset: 128, size: 256, _success: false },
     { offset: 255, size: 256, _success: false },
 
-    { offset: 0, size: 256, _success: true }, // touching the start of the buffer works
-    { offset: 256 * 3, size: 256, _success: true }, // touching the end of the buffer works
-    { offset: 1024, size: 0, _success: true }, // touching the end of the buffer works
-    { offset: 0, size: 1024, _success: true }, // touching the full buffer works
-    { offset: 0, size: undefined, _success: true }, // touching the full buffer works
+    // Out-of-bounds
     { offset: 256 * 5, size: 0, _success: false }, // offset is OOB
     { offset: 0, size: 256 * 5, _success: false }, // size is OOB
     { offset: 1024, size: 1, _success: false }, // offset+size is OOB
@@ -295,42 +303,10 @@
     if (_success) {
       // Control case
       t.device.createBindGroup(descriptor);
-<<<<<<< HEAD
     } else {
       // Buffer offset and/or size don't match in bind groups.
       t.expectValidationError(() => {
         t.device.createBindGroup(descriptor);
       });
     }
-  });
-=======
-    });
-  }
-}).params([
-  { offset: 0, size: 512, _success: true }, // offset 0 is valid
-  { offset: 256, size: 256, _success: true }, // offset 256 (aligned) is valid
-
-  // Touching the end of the buffer
-  { offset: 0, size: 1024, _success: true },
-  { offset: 0, size: undefined, _success: true },
-  { offset: 256 * 3, size: 256, _success: true },
-  { offset: 256 * 3, size: undefined, _success: true },
-
-  // Zero-sized bindings
-  { offset: 0, size: 0, _success: true },
-  { offset: 256, size: 0, _success: true },
-  { offset: 1024, size: 0, _success: true },
-  { offset: 1024, size: undefined, _success: true },
-
-  // Unaligned buffer offset is invalid
-  { offset: 1, size: 256, _success: false },
-  { offset: 1, size: undefined, _success: false },
-  { offset: 128, size: 256, _success: false },
-  { offset: 255, size: 256, _success: false },
-
-  // Out-of-bounds
-  { offset: 256 * 5, size: 0, _success: false }, // offset is OOB
-  { offset: 0, size: 256 * 5, _success: false }, // size is OOB
-  { offset: 1024, size: 1, _success: false }, // offset+size is OOB
-]);
->>>>>>> 8b01e69c
+  });