--- conflicted
+++ resolved
@@ -1,94 +1,10 @@
 import { ValidBindableResource, BindableResource, kMaxQueryCount } from '../../capability_info.js';
-<<<<<<< HEAD
-import { GPUTest, ResourceState, initUncanonicalizedDeviceDescriptor } from '../../gpu_test.js';
-import {
-  DevicePool,
-  DeviceProvider,
-  TestOOMedShouldAttemptGC,
-  UncanonicalizedDeviceDescriptor,
-} from '../../util/device_pool.js';
-
-// MAINTENANCE_TODO: When DevicePool becomes able to provide multiple devices at once, use the usual one instead of a new one.
-const mismatchedDevicePool = new DevicePool();
-=======
 import { GPUTest, ResourceState } from '../../gpu_test.js';
->>>>>>> e501d73e
 
 /**
  * Base fixture for WebGPU validation tests.
  */
 export class ValidationTest extends GPUTest {
-<<<<<<< HEAD
-  // Device mismatched validation tests require another GPUDevice different from the default
-  // GPUDevice of GPUTest. It is only used to create device mismatched objects.
-  private mismatchedProvider: DeviceProvider | undefined;
-  private mismatchedAcquiredDevice: GPUDevice | undefined;
-
-  /** GPUDevice for creating mismatched objects required by device mismatched validation tests. */
-  get mismatchedDevice(): GPUDevice {
-    assert(
-      this.mismatchedProvider !== undefined,
-      'No provider available right now; did you "await" selectMismatchedDeviceOrSkipTestCase?'
-    );
-    if (!this.mismatchedAcquiredDevice) {
-      this.mismatchedAcquiredDevice = this.mismatchedProvider.acquire();
-    }
-    return this.mismatchedAcquiredDevice;
-  }
-
-  /**
-   * Create other device different with current test device, which could be got by `.mismatchedDevice`.
-   * A `descriptor` may be undefined, which returns a `default` mismatched device.
-   * If the request descriptor or feature name can't be supported, throws an exception to skip the entire test case.
-   */
-  async selectMismatchedDeviceOrSkipTestCase(
-    descriptor:
-      | UncanonicalizedDeviceDescriptor
-      | GPUFeatureName
-      | undefined
-      | Array<GPUFeatureName | undefined>
-  ): Promise<void> {
-    assert(
-      this.mismatchedProvider === undefined,
-      "Can't selectMismatchedDeviceOrSkipTestCase() multiple times"
-    );
-
-    this.mismatchedProvider =
-      descriptor === undefined
-        ? await mismatchedDevicePool.reserve()
-        : await mismatchedDevicePool.reserve(initUncanonicalizedDeviceDescriptor(descriptor));
-
-    this.mismatchedAcquiredDevice = this.mismatchedProvider.acquire();
-  }
-
-  protected async finalize(): Promise<void> {
-    await super.finalize();
-
-    if (this.mismatchedProvider) {
-      // MAINTENANCE_TODO(kainino0x): Deduplicate this with code in GPUTest.finalize
-      let threw: undefined | Error;
-      {
-        const provider = this.mismatchedProvider;
-        this.mismatchedProvider = undefined;
-        try {
-          await mismatchedDevicePool.release(provider);
-        } catch (ex) {
-          threw = ex;
-        }
-      }
-
-      if (threw) {
-        if (threw instanceof TestOOMedShouldAttemptGC) {
-          // Try to clean up, in case there are stray GPU resources in need of collection.
-          await attemptGarbageCollection();
-        }
-        throw threw;
-      }
-    }
-  }
-
-=======
->>>>>>> e501d73e
   /**
    * Create a GPUTexture in the specified state.
    * A `descriptor` may optionally be passed, which is used when `state` is not `'invalid'`.
