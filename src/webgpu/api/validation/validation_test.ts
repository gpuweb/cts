<<<<<<< HEAD
import { attemptGarbageCollection } from '../../../common/util/collect_garbage.js';
import { assert, unreachable } from '../../../common/util/util.js';
import { ValidBindableResource, BindableResource, kMaxQueryCount } from '../../capability_info.js';
import { GPUTest } from '../../gpu_test.js';
import {
  DevicePool,
  DeviceProvider,
  TestOOMedShouldAttemptGC,
  UncanonicalizedDeviceDescriptor,
} from '../../util/device_pool.js';

import { CommandBufferMaker, EncoderType } from './util/command_buffer_maker.js';

const kResourceStateValues = ['valid', 'invalid', 'destroyed'] as const;
export type ResourceState = typeof kResourceStateValues[number];
export const kResourceStates: readonly ResourceState[] = kResourceStateValues;
=======
import { BindableResource, kMaxQueryCount } from '../../capability_info.js';
import { GPUTest, ResourceState } from '../../gpu_test.js';
>>>>>>> 7829cf78

const mismatchedDevicePool = new DevicePool();

/**
 * Base fixture for WebGPU validation tests.
 */
export class ValidationTest extends GPUTest {
  // Device mismatched validation tests require another GPUDevice different from the default
  // GPUDevice of GPUTest. It is only used to create device mismatched objects.
  private mismatchedProvider: DeviceProvider | undefined;
  private mismatchedAcquiredDevice: GPUDevice | undefined;

  /** GPUDevice for creating mismatched objects required by device mismatched validation tests. */
  get mismatchedDevice(): GPUDevice {
    assert(
      this.mismatchedProvider !== undefined,
      'No provider available right now; did you "await" selectMismatchedDeviceOrSkipTestCase?'
    );
    if (!this.mismatchedAcquiredDevice) {
      this.mismatchedAcquiredDevice = this.mismatchedProvider.acquire();
    }
    return this.mismatchedAcquiredDevice;
  }

  /**
   * Create other device different with current test device, which could be got by `.mismatchedDevice`.
   * A `descriptor` may be undefined, which returns a `default` mismatched device.
   * If the request descriptor or feature name can't be supported, throws an exception to skip the entire test case.
   */
  async selectMismatchedDeviceOrSkipTestCase(
    descriptor:
      | UncanonicalizedDeviceDescriptor
      | GPUFeatureName
      | undefined
      | Array<GPUFeatureName | undefined>
  ): Promise<void> {
    assert(
      this.mismatchedProvider === undefined,
      "Can't selectMismatchedDeviceOrSkipTestCase() multiple times"
    );

    if (descriptor === undefined) {
      this.mismatchedProvider = await mismatchedDevicePool.reserve();
    } else {
      if (typeof descriptor === 'string') {
        descriptor = { requiredFeatures: [descriptor] };
      } else if (descriptor instanceof Array) {
        descriptor = {
          requiredFeatures: descriptor.filter(f => f !== undefined) as GPUFeatureName[],
        };
      }
      this.mismatchedProvider = await mismatchedDevicePool.reserve(descriptor);
    }

    this.mismatchedAcquiredDevice = this.mismatchedProvider.acquire();
  }

  protected async finalize(): Promise<void> {
    await super.finalize();

    if (this.mismatchedProvider) {
      let threw: undefined | Error;
      {
        const provider = this.mismatchedProvider;
        this.mismatchedProvider = undefined;
        try {
          await mismatchedDevicePool.release(provider);
        } catch (ex) {
          threw = ex;
        }
      }

      if (threw) {
        if (threw instanceof TestOOMedShouldAttemptGC) {
          // Try to clean up, in case there are stray GPU resources in need of collection.
          await attemptGarbageCollection();
        }
        throw threw;
      }
    }
  }

  /**
   * Create a GPUTexture in the specified state.
   * A `descriptor` may optionally be passed, which is used when `state` is not `'invalid'`.
   */
  createTextureWithState(
    state: ResourceState,
    descriptor?: Readonly<GPUTextureDescriptor>
  ): GPUTexture {
    descriptor = descriptor ?? {
      size: { width: 1, height: 1, depthOrArrayLayers: 1 },
      format: 'rgba8unorm',
      usage:
        GPUTextureUsage.COPY_SRC |
        GPUTextureUsage.COPY_DST |
        GPUTextureUsage.TEXTURE_BINDING |
        GPUTextureUsage.STORAGE_BINDING |
        GPUTextureUsage.RENDER_ATTACHMENT,
    };

    switch (state) {
      case 'valid':
        return this.trackForCleanup(this.device.createTexture(descriptor));
      case 'invalid':
        return this.getErrorTexture();
      case 'destroyed': {
        const texture = this.device.createTexture(descriptor);
        texture.destroy();
        return texture;
      }
    }
  }

  /**
   * Create a GPUTexture in the specified state. A `descriptor` may optionally be passed;
   * if `state` is `'invalid'`, it will be modified to add an invalid combination of usages.
   */
  createBufferWithState(
    state: ResourceState,
    descriptor?: Readonly<GPUBufferDescriptor>
  ): GPUBuffer {
    descriptor = descriptor ?? {
      size: 4,
      usage: GPUBufferUsage.VERTEX,
    };

    switch (state) {
      case 'valid':
        return this.trackForCleanup(this.device.createBuffer(descriptor));

      case 'invalid': {
        // Make the buffer invalid because of an invalid combination of usages but keep the
        // descriptor passed as much as possible (for mappedAtCreation and friends).
        this.device.pushErrorScope('validation');
        const buffer = this.device.createBuffer({
          ...descriptor,
          usage: descriptor.usage | GPUBufferUsage.MAP_READ | GPUBufferUsage.COPY_SRC,
        });
        this.device.popErrorScope();
        return buffer;
      }
      case 'destroyed': {
        const buffer = this.device.createBuffer(descriptor);
        buffer.destroy();
        return buffer;
      }
    }
  }

  /**
   * Create a GPUQuerySet in the specified state.
   * A `descriptor` may optionally be passed, which is used when `state` is not `'invalid'`.
   */
  createQuerySetWithState(
    state: ResourceState,
    desc?: Readonly<GPUQuerySetDescriptor>
  ): GPUQuerySet {
    const descriptor = { type: 'occlusion' as const, count: 2, ...desc };

    switch (state) {
      case 'valid':
        return this.trackForCleanup(this.device.createQuerySet(descriptor));
      case 'invalid': {
        // Make the queryset invalid because of the count out of bounds.
        descriptor.count = kMaxQueryCount + 1;
        return this.expectGPUError('validation', () => this.device.createQuerySet(descriptor));
      }
      case 'destroyed': {
        const queryset = this.device.createQuerySet(descriptor);
        queryset.destroy();
        return queryset;
      }
    }
  }

  /** Create an arbitrarily-sized GPUBuffer with the STORAGE usage. */
  getStorageBuffer(): GPUBuffer {
    return this.trackForCleanup(
      this.device.createBuffer({ size: 1024, usage: GPUBufferUsage.STORAGE })
    );
  }

  /** Create an arbitrarily-sized GPUBuffer with the UNIFORM usage. */
  getUniformBuffer(): GPUBuffer {
    return this.trackForCleanup(
      this.device.createBuffer({ size: 1024, usage: GPUBufferUsage.UNIFORM })
    );
  }

  /** Return an invalid GPUBuffer. */
  getErrorBuffer(): GPUBuffer {
    return this.createBufferWithState('invalid');
  }

  /** Return an invalid GPUSampler. */
  getErrorSampler(): GPUSampler {
    this.device.pushErrorScope('validation');
    const sampler = this.device.createSampler({ lodMinClamp: -1 });
    this.device.popErrorScope();
    return sampler;
  }

  /**
   * Return an arbitrarily-configured GPUTexture with the `TEXTURE_BINDING` usage and specified sampleCount.
   */
  getSampledTexture(sampleCount: number = 1): GPUTexture {
    return this.trackForCleanup(
      this.device.createTexture({
        size: { width: 16, height: 16, depthOrArrayLayers: 1 },
        format: 'rgba8unorm',
        usage: GPUTextureUsage.TEXTURE_BINDING,
        sampleCount,
      })
    );
  }

  /** Return an arbitrarily-configured GPUTexture with the `STORAGE_BINDING` usage. */
  getStorageTexture(): GPUTexture {
    return this.trackForCleanup(
      this.device.createTexture({
        size: { width: 16, height: 16, depthOrArrayLayers: 1 },
        format: 'rgba8unorm',
        usage: GPUTextureUsage.STORAGE_BINDING,
      })
    );
  }

  /** Return an arbitrarily-configured GPUTexture with the `RENDER_ATTACHMENT` usage. */
  getRenderTexture(): GPUTexture {
    return this.trackForCleanup(
      this.device.createTexture({
        size: { width: 16, height: 16, depthOrArrayLayers: 1 },
        format: 'rgba8unorm',
        usage: GPUTextureUsage.RENDER_ATTACHMENT,
      })
    );
  }

  /** Return an invalid GPUTexture. */
  getErrorTexture(): GPUTexture {
    this.device.pushErrorScope('validation');
    const texture = this.device.createTexture({
      size: { width: 0, height: 0, depthOrArrayLayers: 0 },
      format: 'rgba8unorm',
      usage: GPUTextureUsage.TEXTURE_BINDING,
    });
    this.device.popErrorScope();
    return texture;
  }

  /** Return an invalid GPUTextureView (created from an invalid GPUTexture). */
  getErrorTextureView(): GPUTextureView {
    this.device.pushErrorScope('validation');
    const view = this.getErrorTexture().createView();
    this.device.popErrorScope();
    return view;
  }

  /**
   * Return an arbitrary object of the specified {@link BindableResource} type
   * (e.g. `'errorBuf'`, `'nonFiltSamp'`, `sampledTexMS`, etc.)
   */
  getBindingResource(bindingType: BindableResource): GPUBindingResource {
    switch (bindingType) {
      case 'errorBuf':
        return { buffer: this.getErrorBuffer() };
      case 'errorSamp':
        return this.getErrorSampler();
      case 'errorTex':
        return this.getErrorTextureView();
      case 'uniformBuf':
        return { buffer: this.getUniformBuffer() };
      case 'storageBuf':
        return { buffer: this.getStorageBuffer() };
      case 'filtSamp':
        return this.device.createSampler({ minFilter: 'linear' });
      case 'nonFiltSamp':
        return this.device.createSampler();
      case 'compareSamp':
        return this.device.createSampler({ compare: 'never' });
      case 'sampledTex':
        return this.getSampledTexture(1).createView();
      case 'sampledTexMS':
        return this.getSampledTexture(4).createView();
      case 'storageTex':
        return this.getStorageTexture().createView();
    }
  }

  /** Create an arbitrarily-sized GPUBuffer with the STORAGE usage from mismatched device. */
  getDeviceMismatchedStorageBuffer(): GPUBuffer {
    return this.trackForCleanup(
      this.mismatchedDevice.createBuffer({ size: 4, usage: GPUBufferUsage.STORAGE })
    );
  }

  /** Create an arbitrarily-sized GPUBuffer with the UNIFORM usage from mismatched device. */
  getDeviceMismatchedUniformBuffer(): GPUBuffer {
    return this.trackForCleanup(
      this.mismatchedDevice.createBuffer({ size: 4, usage: GPUBufferUsage.UNIFORM })
    );
  }

  /**
   * Return an arbitrarily-configured GPUTexture with the `SAMPLED` usage from mismatched device.
   */
  getDeviceMismatchedSampledTexture(sampleCount: number = 1): GPUTexture {
    return this.trackForCleanup(
      this.mismatchedDevice.createTexture({
        size: { width: 4, height: 4, depthOrArrayLayers: 1 },
        format: 'rgba8unorm',
        usage: GPUTextureUsage.TEXTURE_BINDING,
        sampleCount,
      })
    );
  }

  /** Return an arbitrarily-configured GPUTexture with the `STORAGE` usage from mismatched device. */
  getDeviceMismatchedStorageTexture(): GPUTexture {
    return this.trackForCleanup(
      this.mismatchedDevice.createTexture({
        size: { width: 4, height: 4, depthOrArrayLayers: 1 },
        format: 'rgba8unorm',
        usage: GPUTextureUsage.STORAGE_BINDING,
      })
    );
  }

  getDeviceMismatchedBindingResource(bindingType: ValidBindableResource): GPUBindingResource {
    switch (bindingType) {
      case 'uniformBuf':
        return { buffer: this.getDeviceMismatchedStorageBuffer() };
      case 'storageBuf':
        return { buffer: this.getDeviceMismatchedUniformBuffer() };
      case 'filtSamp':
        return this.mismatchedDevice.createSampler({ minFilter: 'linear' });
      case 'nonFiltSamp':
        return this.mismatchedDevice.createSampler();
      case 'compareSamp':
        return this.mismatchedDevice.createSampler({ compare: 'never' });
      case 'sampledTex':
        return this.getDeviceMismatchedSampledTexture(1).createView();
      case 'sampledTexMS':
        return this.getDeviceMismatchedSampledTexture(4).createView();
      case 'storageTex':
        return this.getDeviceMismatchedStorageTexture().createView();
    }
  }

  /** Create a GPURenderPipeline in the specified state. */
  createRenderPipelineWithState(state: 'valid' | 'invalid'): GPURenderPipeline {
    return state === 'valid' ? this.createNoOpRenderPipeline() : this.createErrorRenderPipeline();
  }

  /** Return a GPURenderPipeline with default options and no-op vertex and fragment shaders. */
  createNoOpRenderPipeline(): GPURenderPipeline {
    return this.device.createRenderPipeline({
      vertex: {
        module: this.device.createShaderModule({
          code: `[[stage(vertex)]] fn main() -> [[builtin(position)]] vec4<f32> {
  return vec4<f32>();
}`,
        }),
        entryPoint: 'main',
      },
      fragment: {
        module: this.device.createShaderModule({
          code: '[[stage(fragment)]] fn main() {}',
        }),
        entryPoint: 'main',
        targets: [{ format: 'rgba8unorm', writeMask: 0 }],
      },
      primitive: { topology: 'triangle-list' },
    });
  }

  /** Return an invalid GPURenderPipeline. */
  createErrorRenderPipeline(): GPURenderPipeline {
    this.device.pushErrorScope('validation');
    const pipeline = this.device.createRenderPipeline({
      vertex: {
        module: this.device.createShaderModule({
          code: '',
        }),
        entryPoint: '',
      },
    });
    this.device.popErrorScope();
    return pipeline;
  }

  /** Return a GPUComputePipeline with a no-op shader. */
  createNoOpComputePipeline(layout?: GPUPipelineLayout): GPUComputePipeline {
    return this.device.createComputePipeline({
      layout,
      compute: {
        module: this.device.createShaderModule({
          code: '[[stage(compute), workgroup_size(1)]] fn main() {}',
        }),
        entryPoint: 'main',
      },
    });
  }

  /** Return an invalid GPUComputePipeline. */
  createErrorComputePipeline(): GPUComputePipeline {
    this.device.pushErrorScope('validation');
    const pipeline = this.device.createComputePipeline({
      compute: {
        module: this.device.createShaderModule({
          code: '',
        }),
        entryPoint: '',
      },
    });
    this.device.popErrorScope();
    return pipeline;
  }
}<|MERGE_RESOLUTION|>--- conflicted
+++ resolved
@@ -1,24 +1,13 @@
-<<<<<<< HEAD
 import { attemptGarbageCollection } from '../../../common/util/collect_garbage.js';
-import { assert, unreachable } from '../../../common/util/util.js';
+import { assert } from '../../../common/util/util.js';
 import { ValidBindableResource, BindableResource, kMaxQueryCount } from '../../capability_info.js';
-import { GPUTest } from '../../gpu_test.js';
+import { GPUTest, ResourceState } from '../../gpu_test.js';
 import {
   DevicePool,
   DeviceProvider,
   TestOOMedShouldAttemptGC,
   UncanonicalizedDeviceDescriptor,
 } from '../../util/device_pool.js';
-
-import { CommandBufferMaker, EncoderType } from './util/command_buffer_maker.js';
-
-const kResourceStateValues = ['valid', 'invalid', 'destroyed'] as const;
-export type ResourceState = typeof kResourceStateValues[number];
-export const kResourceStates: readonly ResourceState[] = kResourceStateValues;
-=======
-import { BindableResource, kMaxQueryCount } from '../../capability_info.js';
-import { GPUTest, ResourceState } from '../../gpu_test.js';
->>>>>>> 7829cf78
 
 const mismatchedDevicePool = new DevicePool();
 
