--- conflicted
+++ resolved
@@ -230,21 +230,6 @@
     t.doCreateRenderPipelineTest(isAsync, _success, descriptor);
   });
 
-<<<<<<< HEAD
-g.test('pipeline_layout,device_mismatch')
-  .desc(
-    'Tests createRenderPipeline(Async) cannot be called with a pipeline layout created from another device'
-  )
-  .paramsSubcasesOnly(u => u.combine('mismatched', [true, false] as const))
-  .unimplemented();
-
-g.test('shader_module,device_mismatch')
-  .desc(
-    'Tests createRenderPipeline(Async) cannot be called with a shader module created from another device'
-  )
-  .paramsSubcasesOnly(u => u.combine('isAsync', [true, false]).combine('mismatched', [true, false]))
-  .unimplemented();
-=======
 g.test('pipeline_output_targets')
   .desc(
     `Pipeline fragment output types must be compatible with target color state format
@@ -389,4 +374,17 @@
       meetsExtraBlendingRequirement;
     t.doCreateRenderPipelineTest(isAsync, _success, descriptor);
   });
->>>>>>> 20aa931d
+
+g.test('pipeline_layout,device_mismatch')
+  .desc(
+    'Tests createRenderPipeline(Async) cannot be called with a pipeline layout created from another device'
+  )
+  .paramsSubcasesOnly(u => u.combine('isAsync', [true, false]).combine('mismatched', [true, false]))
+  .unimplemented();
+
+g.test('shader_module,device_mismatch')
+  .desc(
+    'Tests createRenderPipeline(Async) cannot be called with a shader module created from another device'
+  )
+  .paramsSubcasesOnly(u => u.combine('isAsync', [true, false]).combine('mismatched', [true, false]))
+  .unimplemented();