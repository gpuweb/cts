export const description = `
vertexState validation tests.

TODO: implement the combinations tests below.

Test each declaration must have a format compatible with the attribute:
 - For each vertex format
  - For each type of shader declaration
   - Check error IFF shader declaration not compatible with the attribute's format.

One-off test that many attributes can overlap.

All tests below are for a vertex buffer index 0, 1, limit-1.

Test check that the end attribute must be contained in the stride:
 - For stride = 0 (special case), 4, 128, limit
   - For each vertex format
    - For offset stride, stride - componentsize(format), stride - sizeof(format), stride - sizeof(format) + componentsize(format), 0, 2^32 - componentsize(format), 2^32, 2**60
      - Check error IFF offset + sizeof(format) > stride (or 2048 for 0)

Test that an attribute must be aligned to the component size:
 - For each vertex format
  - For stride = 2*sizeof(format), 128, limit
    - For offset = componentsize(format), componentsize(format) / 2, stride - sizeof(format) - componentsize(format), stride - sizeof(format)
     - Check error IFF offset not aligned to componentsize(format);
`;

import { params, pbool, poptions } from '../../../common/framework/params_builder.js';
import { makeTestGroup } from '../../../common/framework/test_group.js';
import {
  kMaxVertexAttributes,
  kMaxVertexBufferArrayStride,
  kMaxVertexBuffers,
} from '../../capability_info.js';

import { ValidationTest } from './validation_test.js';

const SIZEOF_FLOAT = Float32Array.BYTES_PER_ELEMENT;

const VERTEX_SHADER_CODE_WITH_NO_INPUT = `
  [[builtin(position)]] var<out> Position : vec4<f32>;
  [[stage(vertex)]] fn main() -> void {
    Position = vec4<f32>(0.0, 0.0, 0.0, 0.0);
  }
`;

function clone<T extends GPUVertexStateDescriptor>(descriptor: T): T {
  return JSON.parse(JSON.stringify(descriptor));
}

class F extends ValidationTest {
  getDescriptor(
    vertexState: GPUVertexStateDescriptor,
    vertexShaderCode: string
  ): GPURenderPipelineDescriptor {
    const descriptor: GPURenderPipelineDescriptor = {
      vertexStage: {
        module: this.device.createShaderModule({ code: vertexShaderCode }),
        entryPoint: 'main',
      },
      fragmentStage: {
        module: this.device.createShaderModule({
          code: `
            [[location(0)]] var<out> fragColor : vec4<f32>;
            [[stage(fragment)]] fn main() -> void {
              fragColor = vec4<f32>(0.0, 1.0, 0.0, 1.0);
              return;
            }`,
        }),
        entryPoint: 'main',
      },
      primitiveTopology: 'triangle-list',
      colorStates: [{ format: 'rgba8unorm' }],
      vertexState,
    };
    return descriptor;
  }

  testVertexState(
    success: boolean,
    vertexState: GPUVertexStateDescriptor,
    vertexShader: string = VERTEX_SHADER_CODE_WITH_NO_INPUT
  ) {
    const vsModule = this.device.createShaderModule({ code: vertexShader });
    const fsModule = this.device.createShaderModule({
      code: `
        [[location(0)]] var<out> fragColor : vec4<f32>;
        [[stage(fragment)]] fn main() -> void {
          fragColor = vec4<f32>(0.0, 1.0, 0.0, 1.0);
        }`,
    });

    this.expectValidationError(() => {
      this.device.createRenderPipeline({
        vertexState,
        vertexStage: {
          module: vsModule,
          entryPoint: 'main',
        },
        fragmentStage: {
          module: fsModule,
          entryPoint: 'main',
        },
        primitiveTopology: 'triangle-list',
        colorStates: [{ format: 'rgba8unorm' }],
      });
    }, !success);
  }

  generateTestVertexShader(inputs: { type: string; location: number }[]): string {
    let interfaces = '';
    let body = '';

    let count = 0;
    for (const input of inputs) {
      interfaces += `[[location(${input.location})]] var<in> input${count} : ${input.type};\n`;
      body += `var i${count} : ${input.type} = input${count};\n`;
      count++;
    }

    return `
      [[builtin(position)]] var<out> Position : vec4<f32>;
      ${interfaces}
      [[stage(vertex)]] fn main() -> void {
        Position = vec4<f32>(0.0, 0.0, 0.0, 0.0);
        ${body}
      }
    `;
  }
}

export const g = makeTestGroup(F);

g.test('max_vertex_buffer_limit')
  .desc(
    `Test that only up to <maxVertexBuffers> vertex buffers are allowed.
   - Tests with 0, 1, limits, limits + 1 vertex buffers.
   - Tests with the last buffer having an attribute or not.
  This also happens to test that vertex buffers with no attributes are allowed and that a vertex state with no buffers is allowed.`
  )
  .subcases(() =>
    params()
      .combine(poptions('count', [0, 1, kMaxVertexBuffers, kMaxVertexBuffers + 1]))
      .combine(pbool('lastEmpty'))
  )
  .fn(t => {
    const { count, lastEmpty } = t.params;

    const vertexBuffers: GPUVertexBufferLayoutDescriptor[] = [];
    for (let i = 0; i < count; i++) {
      if (lastEmpty || i !== count - 1) {
        vertexBuffers.push({ attributes: [], arrayStride: 0 });
      } else {
        vertexBuffers.push({
          attributes: [{ format: 'float32', offset: 0, shaderLocation: 0 }],
          arrayStride: 0,
        });
      }
    }

    const success = count <= kMaxVertexBuffers;
    t.testVertexState(success, { vertexBuffers });
  });

g.test('max_vertex_attribute_limit')
  .desc(
    `Test that only up to <maxVertexAttributes> vertex attributes are allowed.
   - Tests with 0, 1, limit, limits + 1 vertex attribute.
   - Tests with 0, 1, 4 attributes per buffer (with remaining attributes in the last buffer).`
  )
  .subcases(() =>
    params()
      .combine(poptions('attribCount', [0, 1, kMaxVertexAttributes, kMaxVertexAttributes + 1]))
      .combine(poptions('attribsPerBuffer', [0, 1, 4]))
  )
  .fn(t => {
    const { attribCount, attribsPerBuffer } = t.params;

    const vertexBuffers: GPUVertexBufferLayoutDescriptor[] = [];

    let attribsAdded = 0;
    while (attribsAdded !== attribCount) {
      // Choose how many attributes to add for this buffer. The last buffer gets all remaining attributes.
      let targetCount = Math.min(attribCount, attribsAdded + attribsPerBuffer);
      if (vertexBuffers.length === kMaxVertexBuffers - 1) {
        targetCount = attribCount;
      }

      const attributes: GPUVertexAttributeDescriptor[] = [];
      while (attribsAdded !== targetCount) {
        attributes.push({ format: 'float32', offset: 0, shaderLocation: attribsAdded });
        attribsAdded++;
      }

      vertexBuffers.push({ arrayStride: 0, attributes });
    }

    const success = attribCount <= kMaxVertexAttributes;
    t.testVertexState(success, { vertexBuffers });
  });

g.test('max_vertex_buffer_array_stride_limit')
  .desc(
    `Test that the vertex buffer arrayStride must be at most <maxVertexBufferArrayStride>.
   - Test for various vertex buffer indices
   - Test for array strides 0, 4, 256, limit - 4, limit, limit + 4`
  )
  .subcases(() =>
    params()
      .combine(poptions('vertexBufferIndex', [0, 1, kMaxVertexBuffers - 1]))
      .combine(
        poptions('arrayStride', [
          0,
          4,
          256,
          kMaxVertexBufferArrayStride - 4,
          kMaxVertexBufferArrayStride,
          kMaxVertexBufferArrayStride + 4,
        ])
      )
  )
  .fn(t => {
    const { vertexBufferIndex, arrayStride } = t.params;

    const vertexBuffers: GPUVertexBufferLayoutDescriptor[] = [];
    vertexBuffers[vertexBufferIndex] = { arrayStride, attributes: [] };

    const success = arrayStride <= kMaxVertexBufferArrayStride;
    t.testVertexState(success, { vertexBuffers });
  });

g.test('vertex_buffer_array_stride_limit_alignment')
  .desc(
    `Test that the vertex buffer arrayStride must be a multiple of 4 (including 0).
   - Test for various vertex buffer indices
   - Test for array strides 0, 1, 2, 4, limit - 4, limit - 2, limit`
  )
  .subcases(() =>
    params()
      .combine(poptions('vertexBufferIndex', [0, 1, kMaxVertexBuffers - 1]))
      .combine(
        poptions('arrayStride', [
          0,
          1,
          2,
          4,
          kMaxVertexBufferArrayStride - 4,
          kMaxVertexBufferArrayStride - 2,
          kMaxVertexBufferArrayStride,
        ])
      )
  )
  .fn(t => {
    const { vertexBufferIndex, arrayStride } = t.params;

    const vertexBuffers: GPUVertexBufferLayoutDescriptor[] = [];
    vertexBuffers[vertexBufferIndex] = { arrayStride, attributes: [] };

    const success = arrayStride % 4 === 0;
    t.testVertexState(success, { vertexBuffers });
  });

g.test('vertex_attribute_shaderLocation_limit')
  .desc(
    `Test shaderLocation must be less than maxVertexAttributes.
   - Test for various vertex buffer indices
   - Test for various amounts of attributes in that vertex buffer
   - Test for shaderLocation 0, 1, limit - 1, limit`
  )
  .subcases(() =>
    params()
      .combine(poptions('vertexBufferIndex', [0, 1, kMaxVertexBuffers - 1]))
      .combine(poptions('extraAttributes', [0, 1, kMaxVertexAttributes - 1]))
      .combine(pbool('testAttributeAtStart'))
      .combine(
        poptions('testShaderLocation', [0, 1, kMaxVertexAttributes - 1, kMaxVertexAttributes])
      )
  )
  .fn(t => {
    const {
      vertexBufferIndex,
      extraAttributes,
      testShaderLocation,
      testAttributeAtStart,
    } = t.params;

    const attributes: GPUVertexAttributeDescriptor[] = [];

    let currentLocation = 0;
    for (let i = 0; i < extraAttributes; i++) {
      if (currentLocation === testShaderLocation) {
        currentLocation++;
      }

      attributes.push({ format: 'float32', shaderLocation: currentLocation, offset: 0 });
      currentLocation++;
    }

    const testAttribute: GPUVertexAttributeDescriptor = {
      format: 'float32',
      shaderLocation: testShaderLocation,
      offset: 0,
    };
    if (testAttributeAtStart) {
      attributes.unshift(testAttribute);
    } else {
      attributes.push(testAttribute);
    }

    const vertexBuffers: GPUVertexBufferLayoutDescriptor[] = [];
    vertexBuffers[vertexBufferIndex] = { arrayStride: 256, attributes };

    const success = testShaderLocation < kMaxVertexAttributes;
    t.testVertexState(success, { vertexBuffers });
  });

g.test('vertex_attribute_shaderLocation_unique')
  .desc(
    `Test that shaderLocation must be unique in the vertex state.
   - Test for various pairs of buffers that contain the potentially conflicting attributes
   - Test for the potentially conflicting attributes in various places in the buffers (with dummy attributes)
   - Test for various shaderLocations that conflict or not`
  )
  .subcases(() =>
    params()
      .combine(poptions('vertexBufferIndexA', [0, 1, kMaxVertexBuffers - 1]))
      .combine(poptions('vertexBufferIndexB', [0, 1, kMaxVertexBuffers - 1]))
      .combine(pbool('testAttributeAtStartA'))
      .combine(pbool('testAttributeAtStartB'))
      .combine(poptions('shaderLocationA', [0, 1, 7, kMaxVertexAttributes - 1]))
      .combine(poptions('shaderLocationB', [0, 1, 7, kMaxVertexAttributes - 1]))
      .combine(poptions('extraAttributes', [0, 4]))
  )
  .fn(t => {
    const {
      vertexBufferIndexA,
      vertexBufferIndexB,
      testAttributeAtStartA,
      testAttributeAtStartB,
      shaderLocationA,
      shaderLocationB,
      extraAttributes,
    } = t.params;

    // Depending on the params, the vertexBuffer for A and B can be the same or different. To support
    // both cases without code changes we treat `vertexBufferAttributes` as a map from indices to
    // vertex buffer descriptors, with A and B potentially reusing the same JS object if they have the
    // same index.
    const vertexBufferAttributes: GPUVertexAttributeDescriptor[][] = [];
    vertexBufferAttributes[vertexBufferIndexA] = [];
    vertexBufferAttributes[vertexBufferIndexB] = [];

    // Add the dummy attributes for attribute A
    const attributesA = vertexBufferAttributes[vertexBufferIndexA];
    let currentLocation = 0;
    for (let i = 0; i < extraAttributes; i++) {
      if (currentLocation === shaderLocationA || currentLocation === shaderLocationB) {
        currentLocation++;
        continue;
      }

      attributesA.push({ format: 'float', shaderLocation: currentLocation, offset: 0 });
      currentLocation++;
    }

    // Add attribute A
    if (testAttributeAtStartA) {
      attributesA.unshift({ format: 'float', offset: 0, shaderLocation: shaderLocationA });
    } else {
      attributesA.push({ format: 'float', offset: 0, shaderLocation: shaderLocationA });
    }

    // Add attribute B. Not that attributesB can be the same object as attributesA.
    const attributesB = vertexBufferAttributes[vertexBufferIndexB];
    if (testAttributeAtStartB) {
      attributesB.unshift({ format: 'float', offset: 0, shaderLocation: shaderLocationB });
    } else {
      attributesB.push({ format: 'float', offset: 0, shaderLocation: shaderLocationB });
    }

    // Use the attributes to make the list of vertex buffers. Note that we might be setting the same vertex
    // buffer twice, but that only happens when it is the only vertex buffer.
    const vertexBuffers: GPUVertexBufferLayoutDescriptor[] = [];
    vertexBuffers[vertexBufferIndexA] = { arrayStride: 256, attributes: attributesA };
    vertexBuffers[vertexBufferIndexB] = { arrayStride: 256, attributes: attributesB };

    // Note that an empty vertex shader will be used so errors only happens because of the conflict
    // in the vertex state.
    const success = shaderLocationA !== shaderLocationB;
    t.testVertexState(success, { vertexBuffers });
  });

g.test('vertex_shader_input_location_limit')
  .desc(
    `Test that vertex shader's input's location decoration must be less than maxVertexAttributes.
   - Test for shaderLocation 0, 1, limit - 1, limit`
  )
  .subcases(() =>
    params().combine(
      poptions('testLocation', [0, 1, kMaxVertexAttributes - 1, kMaxVertexAttributes, -1, 2 ** 32])
    )
  )
  .fn(t => {
    const { testLocation } = t.params;

    const shader = t.generateTestVertexShader([
      {
        type: 'vec4<f32>',
        location: testLocation,
      },
    ]);

    const vertexBuffers: GPUVertexBufferLayoutDescriptor[] = [
      {
        arrayStride: 512,
        attributes: [
          {
            format: 'float32',
            offset: 0,
<<<<<<< HEAD
            shaderLocation: testLocation,
=======
            shaderLocation: 0,
          },
          {
            format: 'float32',
            offset: 0,
            shaderLocation: 1,
>>>>>>> 020a76cc
          },
        ],
      },
    ];

    const success = testLocation < kMaxVertexAttributes;
    t.testVertexState(success, { vertexBuffers }, shader);
  });

g.test('vertex_shader_input_location_in_vertex_state')
  .desc(
    `Test that a vertex shader defined in the shader must have a corresponding attribute in the vertex state.
       - Test for various input locations.
       - Test for the attribute in various places in the list of vertex buffer and various places inside the vertex buffer descriptor`
  )
  .subcases(() =>
    params()
      .combine(poptions('vertexBufferIndex', [0, 1, kMaxVertexBuffers - 1]))
      .combine(poptions('extraAttributes', [0, 1, kMaxVertexAttributes - 1]))
      .combine(pbool('testAttributeAtStart'))
      .combine(poptions('testShaderLocation', [0, 1, 4, 7, kMaxVertexAttributes - 1]))
  )
  .fn(t => {
    const {
      vertexBufferIndex,
      extraAttributes,
      testAttributeAtStart,
      testShaderLocation,
    } = t.params;
    // We have a shader using `testShaderLocation`.
    const shader = t.generateTestVertexShader([
      {
        type: 'vec4<f32>',
        location: testShaderLocation,
      },
    ]);

    // Fill attributes with a bunch of attributes for other locations.
    const attributes: GPUVertexAttributeDescriptor[] = [];

    let currentLocation = 0;
    for (let i = 0; i < extraAttributes; i++) {
      if (currentLocation === testShaderLocation) {
        currentLocation++;
      }

      attributes.push({ format: 'float', shaderLocation: currentLocation, offset: 0 });
      currentLocation++;
    }

    // Using that vertex state is invalid because the vertex state doesn't contain the test location
    const vertexBuffers: GPUVertexBufferLayoutDescriptor[] = [];
    vertexBuffers[vertexBufferIndex] = { arrayStride: 256, attributes };
    t.testVertexState(false, { vertexBuffers }, shader);

    // Add an attribute for the test location and try again.
    const testAttribute: GPUVertexAttributeDescriptor = {
      format: 'float',
      shaderLocation: testShaderLocation,
      offset: 0,
    };
    if (testAttributeAtStart) {
      attributes.unshift(testAttribute);
    } else {
      attributes.push(testAttribute);
    }

    t.testVertexState(true, { vertexBuffers }, shader);
  });

g.test('offset_should_be_within_vertex_buffer_arrayStride_if_arrayStride_is_not_zero').fn(
  async t => {
    const vertexState = {
      vertexBuffers: [
        {
          arrayStride: 2 * SIZEOF_FLOAT,
          attributes: [
            {
              format: 'float' as GPUVertexFormat,
              offset: 0,
              shaderLocation: 0,
            },
            {
              format: 'float' as GPUVertexFormat,
              offset: SIZEOF_FLOAT,
              shaderLocation: 1,
            },
          ],
        },
      ],
    };
    {
      // Control case, setting correct arrayStride and offset
      const descriptor = t.getDescriptor(vertexState, VERTEX_SHADER_CODE_WITH_NO_INPUT);
      t.device.createRenderPipeline(descriptor);
    }
    {
      // Test vertex attribute offset exceed vertex buffer arrayStride range
      const badVertexState = clone(vertexState);
      badVertexState.vertexBuffers[0].attributes[1].format = 'float32x2';
      const descriptor = t.getDescriptor(badVertexState, VERTEX_SHADER_CODE_WITH_NO_INPUT);

      t.expectValidationError(() => {
        t.device.createRenderPipeline(descriptor);
      });
    }
    {
      // Test vertex attribute offset exceed vertex buffer arrayStride range
      const badVertexState = clone(vertexState);
      badVertexState.vertexBuffers[0].arrayStride = SIZEOF_FLOAT;
      const descriptor = t.getDescriptor(badVertexState, VERTEX_SHADER_CODE_WITH_NO_INPUT);

      t.expectValidationError(() => {
        t.device.createRenderPipeline(descriptor);
      });
    }
    {
      // It's OK if arrayStride is zero
      const goodVertexState = clone(vertexState);
      goodVertexState.vertexBuffers[0].arrayStride = 0;
      const descriptor = t.getDescriptor(goodVertexState, VERTEX_SHADER_CODE_WITH_NO_INPUT);
      t.device.createRenderPipeline(descriptor);
    }
  }
);

// TODO: This should be made into an operation test.
g.test('check_two_attributes_overlapping').fn(async t => {
  const vertexState = {
    vertexBuffers: [
      {
        arrayStride: 2 * SIZEOF_FLOAT,
        attributes: [
          {
            format: 'float' as GPUVertexFormat,
            offset: 0,
            shaderLocation: 0,
          },
          {
            format: 'float' as GPUVertexFormat,
            offset: SIZEOF_FLOAT,
            shaderLocation: 1,
          },
        ],
      },
    ],
  };
  {
    // Control case, setting correct arrayStride and offset
    const descriptor = t.getDescriptor(vertexState, VERTEX_SHADER_CODE_WITH_NO_INPUT);
    t.device.createRenderPipeline(descriptor);
  }
  {
    // Test two attributes overlapping
    const overlappingVertexState = clone(vertexState);
    overlappingVertexState.vertexBuffers[0].attributes[0].format = 'sint32x2';
    const descriptor = t.getDescriptor(overlappingVertexState, VERTEX_SHADER_CODE_WITH_NO_INPUT);
    t.device.createRenderPipeline(descriptor);
  }
});

<<<<<<< HEAD
=======
g.test('identical_duplicate_attributes_are_invalid').fn(async t => {
  const vertexState = {
    vertexBuffers: [
      {
        arrayStride: 0,
        attributes: [{ format: 'float32' as const, offset: 0, shaderLocation: 0 }],
      },
    ],
  };
  {
    // Control case, setting attribute 0
    const descriptor = t.getDescriptor(vertexState, VERTEX_SHADER_CODE_WITH_NO_INPUT);
    t.device.createRenderPipeline(descriptor);
  }
  {
    // Oh no, attribute 0 is set twice
    vertexState.vertexBuffers[0].attributes.push({
      format: 'float32' as const,
      offset: 0,
      shaderLocation: 0,
    });
    const descriptor = t.getDescriptor(vertexState, VERTEX_SHADER_CODE_WITH_NO_INPUT);

    t.expectValidationError(() => {
      t.device.createRenderPipeline(descriptor);
    });
  }
});

g.test('we_cannot_set_same_shader_location').fn(async t => {
  {
    const vertexState = {
      vertexBuffers: [
        {
          arrayStride: 0,
          attributes: [
            { format: 'float32' as const, offset: 0, shaderLocation: 0 },
            { format: 'float32' as const, offset: SIZEOF_FLOAT, shaderLocation: 1 },
          ],
        },
      ],
    };
    {
      // Control case, setting different shader locations in two attributes
      const descriptor = t.getDescriptor(vertexState, VERTEX_SHADER_CODE_WITH_NO_INPUT);
      t.device.createRenderPipeline(descriptor);
    }
    {
      // Test same shader location in two attributes in the same buffer
      vertexState.vertexBuffers[0].attributes[1].shaderLocation = 0;
      const descriptor = t.getDescriptor(vertexState, VERTEX_SHADER_CODE_WITH_NO_INPUT);

      t.expectValidationError(() => {
        t.device.createRenderPipeline(descriptor);
      });
    }
  }
  {
    const vertexState: GPUVertexStateDescriptor = {
      vertexBuffers: [
        {
          arrayStride: 0,
          attributes: [
            {
              format: 'float32',
              offset: 0,
              shaderLocation: 0,
            },
          ],
        },
        {
          arrayStride: 0,
          attributes: [
            {
              format: 'float32',
              offset: 0,
              shaderLocation: 0,
            },
          ],
        },
      ],
    };
    // Test same shader location in two attributes in different buffers
    const descriptor = t.getDescriptor(vertexState, VERTEX_SHADER_CODE_WITH_NO_INPUT);

    t.expectValidationError(() => {
      t.device.createRenderPipeline(descriptor);
    });
  }
});

g.test('check_out_of_bounds_condition_on_attribute_shader_location').fn(async t => {
  const vertexState = {
    vertexBuffers: [
      {
        arrayStride: 0,
        attributes: [
          { format: 'float32' as const, offset: 0, shaderLocation: MAX_VERTEX_ATTRIBUTES - 1 },
        ],
      },
    ],
  };
  {
    // Control case, setting last attribute shader location
    const descriptor = t.getDescriptor(vertexState, VERTEX_SHADER_CODE_WITH_NO_INPUT);
    t.device.createRenderPipeline(descriptor);
  }
  {
    // Test attribute location OOB
    vertexState.vertexBuffers[0].attributes[0].shaderLocation = MAX_VERTEX_ATTRIBUTES;
    const descriptor = t.getDescriptor(vertexState, VERTEX_SHADER_CODE_WITH_NO_INPUT);

    t.expectValidationError(() => {
      t.device.createRenderPipeline(descriptor);
    });
  }
});

>>>>>>> 020a76cc
g.test('check_attribute_offset_out_of_bounds').fn(async t => {
  const vertexState = {
    vertexBuffers: [
      {
        arrayStride: 0,
        attributes: [
          {
<<<<<<< HEAD
            format: 'float2' as const,
            offset: kMaxVertexBufferArrayStride - 2 * SIZEOF_FLOAT,
=======
            format: 'float32x2' as const,
            offset: MAX_VERTEX_BUFFER_END - 2 * SIZEOF_FLOAT,
>>>>>>> 020a76cc
            shaderLocation: 0,
          },
        ],
      },
    ],
  };
  {
    // Control case, setting max attribute offset to MAX_VERTEX_BUFFER_END - 8
    const descriptor = t.getDescriptor(vertexState, VERTEX_SHADER_CODE_WITH_NO_INPUT);
    t.device.createRenderPipeline(descriptor);
  }
  {
    // Control case, setting attribute offset to 8
    vertexState.vertexBuffers[0].attributes[0].offset = 8;
    const descriptor = t.getDescriptor(vertexState, VERTEX_SHADER_CODE_WITH_NO_INPUT);
    t.device.createRenderPipeline(descriptor);
  }
  {
    // Test attribute offset out of bounds
    vertexState.vertexBuffers[0].attributes[0].offset = kMaxVertexBufferArrayStride - 4;
    const descriptor = t.getDescriptor(vertexState, VERTEX_SHADER_CODE_WITH_NO_INPUT);

    t.expectValidationError(() => {
      t.device.createRenderPipeline(descriptor);
    });
  }
});

g.test('check_multiple_of_4_bytes_constraint_on_offset').fn(async t => {
  const vertexState = {
    vertexBuffers: [
      {
        arrayStride: 0,
        attributes: [
          { format: 'float32' as GPUVertexFormat, offset: SIZEOF_FLOAT, shaderLocation: 0 },
        ],
      },
    ],
  };
  {
    // Control case, setting offset 4 bytes
    const descriptor = t.getDescriptor(vertexState, VERTEX_SHADER_CODE_WITH_NO_INPUT);
    t.device.createRenderPipeline(descriptor);
  }
  {
    // Test offset of 2 bytes with uchar2 format
    vertexState.vertexBuffers[0].attributes[0].offset = 2;
    vertexState.vertexBuffers[0].attributes[0].format = 'uint8x2';
    const descriptor = t.getDescriptor(vertexState, VERTEX_SHADER_CODE_WITH_NO_INPUT);
    t.expectValidationError(() => {
      t.device.createRenderPipeline(descriptor);
    });
  }
  {
    // Test offset of 2 bytes with float format
    vertexState.vertexBuffers[0].attributes[0].offset = 2;
    vertexState.vertexBuffers[0].attributes[0].format = 'float32';
    const descriptor = t.getDescriptor(vertexState, VERTEX_SHADER_CODE_WITH_NO_INPUT);

    t.expectValidationError(() => {
      t.device.createRenderPipeline(descriptor);
    });
  }
});

g.test('check_attribute_offset_overflow').fn(async t => {
  const vertexState: GPUVertexStateDescriptor = {
    vertexBuffers: [
      {
        arrayStride: 0,
        attributes: [{ format: 'float32', offset: Number.MAX_SAFE_INTEGER, shaderLocation: 0 }],
      },
    ],
  };
  const descriptor = t.getDescriptor(vertexState, VERTEX_SHADER_CODE_WITH_NO_INPUT);

  t.expectValidationError(() => {
    t.device.createRenderPipeline(descriptor);
  });
});<|MERGE_RESOLUTION|>--- conflicted
+++ resolved
@@ -359,23 +359,23 @@
         continue;
       }
 
-      attributesA.push({ format: 'float', shaderLocation: currentLocation, offset: 0 });
+      attributesA.push({ format: 'float32', shaderLocation: currentLocation, offset: 0 });
       currentLocation++;
     }
 
     // Add attribute A
     if (testAttributeAtStartA) {
-      attributesA.unshift({ format: 'float', offset: 0, shaderLocation: shaderLocationA });
+      attributesA.unshift({ format: 'float32', offset: 0, shaderLocation: shaderLocationA });
     } else {
-      attributesA.push({ format: 'float', offset: 0, shaderLocation: shaderLocationA });
+      attributesA.push({ format: 'float32', offset: 0, shaderLocation: shaderLocationA });
     }
 
     // Add attribute B. Not that attributesB can be the same object as attributesA.
     const attributesB = vertexBufferAttributes[vertexBufferIndexB];
     if (testAttributeAtStartB) {
-      attributesB.unshift({ format: 'float', offset: 0, shaderLocation: shaderLocationB });
+      attributesB.unshift({ format: 'float32', offset: 0, shaderLocation: shaderLocationB });
     } else {
-      attributesB.push({ format: 'float', offset: 0, shaderLocation: shaderLocationB });
+      attributesB.push({ format: 'float32', offset: 0, shaderLocation: shaderLocationB });
     }
 
     // Use the attributes to make the list of vertex buffers. Note that we might be setting the same vertex
@@ -417,16 +417,7 @@
           {
             format: 'float32',
             offset: 0,
-<<<<<<< HEAD
             shaderLocation: testLocation,
-=======
-            shaderLocation: 0,
-          },
-          {
-            format: 'float32',
-            offset: 0,
-            shaderLocation: 1,
->>>>>>> 020a76cc
           },
         ],
       },
@@ -473,7 +464,7 @@
         currentLocation++;
       }
 
-      attributes.push({ format: 'float', shaderLocation: currentLocation, offset: 0 });
+      attributes.push({ format: 'float32', shaderLocation: currentLocation, offset: 0 });
       currentLocation++;
     }
 
@@ -484,7 +475,7 @@
 
     // Add an attribute for the test location and try again.
     const testAttribute: GPUVertexAttributeDescriptor = {
-      format: 'float',
+      format: 'float32',
       shaderLocation: testShaderLocation,
       offset: 0,
     };
@@ -505,12 +496,12 @@
           arrayStride: 2 * SIZEOF_FLOAT,
           attributes: [
             {
-              format: 'float' as GPUVertexFormat,
+              format: 'float32' as GPUVertexFormat,
               offset: 0,
               shaderLocation: 0,
             },
             {
-              format: 'float' as GPUVertexFormat,
+              format: 'float32' as GPUVertexFormat,
               offset: SIZEOF_FLOAT,
               shaderLocation: 1,
             },
@@ -561,12 +552,12 @@
         arrayStride: 2 * SIZEOF_FLOAT,
         attributes: [
           {
-            format: 'float' as GPUVertexFormat,
+            format: 'float32' as GPUVertexFormat,
             offset: 0,
             shaderLocation: 0,
           },
           {
-            format: 'float' as GPUVertexFormat,
+            format: 'float32' as GPUVertexFormat,
             offset: SIZEOF_FLOAT,
             shaderLocation: 1,
           },
@@ -588,127 +579,6 @@
   }
 });
 
-<<<<<<< HEAD
-=======
-g.test('identical_duplicate_attributes_are_invalid').fn(async t => {
-  const vertexState = {
-    vertexBuffers: [
-      {
-        arrayStride: 0,
-        attributes: [{ format: 'float32' as const, offset: 0, shaderLocation: 0 }],
-      },
-    ],
-  };
-  {
-    // Control case, setting attribute 0
-    const descriptor = t.getDescriptor(vertexState, VERTEX_SHADER_CODE_WITH_NO_INPUT);
-    t.device.createRenderPipeline(descriptor);
-  }
-  {
-    // Oh no, attribute 0 is set twice
-    vertexState.vertexBuffers[0].attributes.push({
-      format: 'float32' as const,
-      offset: 0,
-      shaderLocation: 0,
-    });
-    const descriptor = t.getDescriptor(vertexState, VERTEX_SHADER_CODE_WITH_NO_INPUT);
-
-    t.expectValidationError(() => {
-      t.device.createRenderPipeline(descriptor);
-    });
-  }
-});
-
-g.test('we_cannot_set_same_shader_location').fn(async t => {
-  {
-    const vertexState = {
-      vertexBuffers: [
-        {
-          arrayStride: 0,
-          attributes: [
-            { format: 'float32' as const, offset: 0, shaderLocation: 0 },
-            { format: 'float32' as const, offset: SIZEOF_FLOAT, shaderLocation: 1 },
-          ],
-        },
-      ],
-    };
-    {
-      // Control case, setting different shader locations in two attributes
-      const descriptor = t.getDescriptor(vertexState, VERTEX_SHADER_CODE_WITH_NO_INPUT);
-      t.device.createRenderPipeline(descriptor);
-    }
-    {
-      // Test same shader location in two attributes in the same buffer
-      vertexState.vertexBuffers[0].attributes[1].shaderLocation = 0;
-      const descriptor = t.getDescriptor(vertexState, VERTEX_SHADER_CODE_WITH_NO_INPUT);
-
-      t.expectValidationError(() => {
-        t.device.createRenderPipeline(descriptor);
-      });
-    }
-  }
-  {
-    const vertexState: GPUVertexStateDescriptor = {
-      vertexBuffers: [
-        {
-          arrayStride: 0,
-          attributes: [
-            {
-              format: 'float32',
-              offset: 0,
-              shaderLocation: 0,
-            },
-          ],
-        },
-        {
-          arrayStride: 0,
-          attributes: [
-            {
-              format: 'float32',
-              offset: 0,
-              shaderLocation: 0,
-            },
-          ],
-        },
-      ],
-    };
-    // Test same shader location in two attributes in different buffers
-    const descriptor = t.getDescriptor(vertexState, VERTEX_SHADER_CODE_WITH_NO_INPUT);
-
-    t.expectValidationError(() => {
-      t.device.createRenderPipeline(descriptor);
-    });
-  }
-});
-
-g.test('check_out_of_bounds_condition_on_attribute_shader_location').fn(async t => {
-  const vertexState = {
-    vertexBuffers: [
-      {
-        arrayStride: 0,
-        attributes: [
-          { format: 'float32' as const, offset: 0, shaderLocation: MAX_VERTEX_ATTRIBUTES - 1 },
-        ],
-      },
-    ],
-  };
-  {
-    // Control case, setting last attribute shader location
-    const descriptor = t.getDescriptor(vertexState, VERTEX_SHADER_CODE_WITH_NO_INPUT);
-    t.device.createRenderPipeline(descriptor);
-  }
-  {
-    // Test attribute location OOB
-    vertexState.vertexBuffers[0].attributes[0].shaderLocation = MAX_VERTEX_ATTRIBUTES;
-    const descriptor = t.getDescriptor(vertexState, VERTEX_SHADER_CODE_WITH_NO_INPUT);
-
-    t.expectValidationError(() => {
-      t.device.createRenderPipeline(descriptor);
-    });
-  }
-});
-
->>>>>>> 020a76cc
 g.test('check_attribute_offset_out_of_bounds').fn(async t => {
   const vertexState = {
     vertexBuffers: [
@@ -716,13 +586,8 @@
         arrayStride: 0,
         attributes: [
           {
-<<<<<<< HEAD
-            format: 'float2' as const,
+            format: 'float32x2' as const,
             offset: kMaxVertexBufferArrayStride - 2 * SIZEOF_FLOAT,
-=======
-            format: 'float32x2' as const,
-            offset: MAX_VERTEX_BUFFER_END - 2 * SIZEOF_FLOAT,
->>>>>>> 020a76cc
             shaderLocation: 0,
           },
         ],
@@ -768,7 +633,7 @@
     t.device.createRenderPipeline(descriptor);
   }
   {
-    // Test offset of 2 bytes with uchar2 format
+    // Test offset of 2 bytes with uint8x2 format
     vertexState.vertexBuffers[0].attributes[0].offset = 2;
     vertexState.vertexBuffers[0].attributes[0].format = 'uint8x2';
     const descriptor = t.getDescriptor(vertexState, VERTEX_SHADER_CODE_WITH_NO_INPUT);
@@ -777,7 +642,7 @@
     });
   }
   {
-    // Test offset of 2 bytes with float format
+    // Test offset of 2 bytes with float32 format
     vertexState.vertexBuffers[0].attributes[0].offset = 2;
     vertexState.vertexBuffers[0].attributes[0].format = 'float32';
     const descriptor = t.getDescriptor(vertexState, VERTEX_SHADER_CODE_WITH_NO_INPUT);
