--- conflicted
+++ resolved
@@ -4,16 +4,10 @@
 import {
   kMaximumLimitBaseParams,
   makeLimitTestGroup,
-<<<<<<< HEAD
-  LimitValueTest,
-  TestValue,
   LimitMode,
   getDefaultLimit,
-=======
   MaximumLimitValueTest,
   MaximumTestValue,
-  kMaximumLimitValueTestKeys,
->>>>>>> d88504ed
 } from './limit_utils.js';
 
 const BufferParts = {
@@ -158,20 +152,8 @@
 
 g.test('validate,maxBufferSize')
   .desc(`Test that ${limit} <= maxBufferSize`)
-<<<<<<< HEAD
   .fn(t => {
-    const { adapter, defaultLimit, maximumLimit } = t;
+    const { adapter, defaultLimit, adapterLimit } = t;
     t.expect(defaultLimit <= getDefaultLimit('maxBufferSize'));
-    t.expect(maximumLimit <= adapter.limits.maxBufferSize);
-=======
-  .params(u => u.combine('limitTest', kMaximumLimitValueTestKeys))
-  .fn(async t => {
-    const { limitTest } = t.params;
-    const { defaultLimit, adapterLimit: maximumLimit } = t;
-    const requestedLimit = getDeviceLimitToRequest(limitTest, defaultLimit, maximumLimit);
-
-    await t.testDeviceWithSpecificLimits(requestedLimit, 0, ({ device, actualLimit }) => {
-      t.expect(actualLimit <= device.limits.maxBufferSize);
-    });
->>>>>>> d88504ed
+    t.expect(adapterLimit <= adapter.limits.maxBufferSize);
   });