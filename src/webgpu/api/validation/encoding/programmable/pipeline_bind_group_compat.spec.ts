--- conflicted
+++ resolved
@@ -11,16 +11,12 @@
 `;
 
 import { makeTestGroup } from '../../../../../common/framework/test_group.js';
-<<<<<<< HEAD
 import { kSamplerBindingTypes, kBufferBindingTypes } from '../../../../capability_info.js';
-=======
-import { kShaderStageCombinations } from '../../../../capability_info.js';
 import { GPUConst } from '../../../../constants.js';
 import {
   ProgrammableEncoderType,
   kProgrammableEncoderTypes,
 } from '../../util/command_buffer_maker.js';
->>>>>>> a23e18fd
 import { ValidationTest } from '../../validation_test.js';
 
 function getTestCmds(encoderType: ProgrammableEncoderType): readonly string[] {
@@ -220,7 +216,6 @@
     }, !_success);
   });
 
-<<<<<<< HEAD
 g.test('buffer_binding,render_pipeline')
   .desc(
     `
@@ -346,7 +341,7 @@
       commandEncoder.finish();
     }, !success);
   });
-=======
+
 g.test('bgl_binding_mismatch')
   .desc(
     'Tests the binding number must exist or not exist in both bindGroups[i].layout and pipelineLayout.bgls[i]'
@@ -402,5 +397,4 @@
       .combine('plResourceType', kResourceTypes)
       .combine('useU32Array', [false, true])
   )
-  .unimplemented();
->>>>>>> a23e18fd
+  .unimplemented();