export const description = '';

import { makeTestGroup } from '../../../common/framework/test_group.js';
import { attemptGarbageCollection } from '../../../common/framework/util/collect_garbage.js';
import { raceWithRejectOnTimeout } from '../../../common/framework/util/util.js';
import { GPUTest } from '../../gpu_test.js';

export const g = makeTestGroup(GPUTest);

g.test('initial,no_descriptor').fn(t => {
  const fence = t.queue.createFence();
  t.expect(fence.getCompletedValue() === 0);
});

g.test('initial,empty_descriptor').fn(t => {
  const fence = t.queue.createFence({});
  t.expect(fence.getCompletedValue() === 0);
});

g.test('initial,descriptor_with_initialValue').fn(t => {
  const fence = t.queue.createFence({ initialValue: 2 });
  t.expect(fence.getCompletedValue() === 2);
});

// Promise resolves when onCompletion value is less than signal value.
g.test('wait,less_than_signaled').fn(async t => {
  const fence = t.queue.createFence();
  t.queue.signal(fence, 2);
  await fence.onCompletion(1);
  t.expect(fence.getCompletedValue() === 2);
});

// Promise resolves when onCompletion value is equal to signal value.
g.test('wait,equal_to_signaled').fn(async t => {
  const fence = t.queue.createFence();
  t.queue.signal(fence, 2);
  await fence.onCompletion(2);
  t.expect(fence.getCompletedValue() === 2);
});

// All promises resolve when signal is called once.
g.test('wait,signaled_once').fn(async t => {
  const fence = t.queue.createFence();
  t.queue.signal(fence, 20);
  const promises = [];
  for (let i = 0; i <= 20; ++i) {
    promises.push(
      fence.onCompletion(i).then(() => {
        t.expect(fence.getCompletedValue() >= i);
      })
    );
  }
  await Promise.all(promises);
});

// Promise resolves when signal is called multiple times.
g.test('wait,signaled_multiple_times').fn(async t => {
  const fence = t.queue.createFence();
  t.queue.signal(fence, 1);
  t.queue.signal(fence, 2);
  await fence.onCompletion(2);
  t.expect(fence.getCompletedValue() === 2);
});

// Promise resolves if fence has already completed.
g.test('wait,already_completed').fn(async t => {
  const fence = t.queue.createFence();
  t.queue.signal(fence, 2);

  // Wait for value to update.
  while (fence.getCompletedValue() < 2) {
    await new Promise(resolve => {
      requestAnimationFrame(resolve);
    });
  }

  t.expect(fence.getCompletedValue() === 2);

  await fence.onCompletion(2);
  t.expect(fence.getCompletedValue() === 2);
});

// Test many calls to signal and wait on fence values one at a time.
g.test('wait,many,serially').fn(async t => {
  const fence = t.queue.createFence();
  for (let i = 1; i <= 20; ++i) {
    t.queue.signal(fence, i);
    await fence.onCompletion(i);
    t.expect(fence.getCompletedValue() === i);
  }
});

// Test many calls to signal and wait on all fence values.
g.test('wait,many,parallel').fn(async t => {
  const fence = t.queue.createFence();
  const promises = [];
  for (let i = 1; i <= 20; ++i) {
    t.queue.signal(fence, i);
    promises.push(
      fence.onCompletion(i).then(() => {
        t.expect(fence.getCompletedValue() >= i);
      })
    );
  }
  await Promise.all(promises);
  t.expect(fence.getCompletedValue() === 20);
});

// Test onCompletion promise resolves within a time limit.
g.test('wait,resolves_within_timeout').fn(t => {
  const fence = t.queue.createFence();
  t.queue.signal(fence, 2);

  return raceWithRejectOnTimeout(
    (async () => {
      await fence.onCompletion(2);
      t.expect(fence.getCompletedValue() === 2);
    })(),
    100,
    'The fence has not been resolved within time limit.'
  );
});

// Test dropping references to the fence and onCompletion promise does not crash.
<<<<<<< HEAD
g.test('drop,fence_and_promise').fn(t => {
=======
g.test('drop/fence and promise').fn(async t => {
>>>>>>> ba023dd7
  {
    const fence = t.queue.createFence();
    t.queue.signal(fence, 2);
    fence.onCompletion(2);
  }
  await attemptGarbageCollection();
});

// Test dropping references to the fence and holding the promise does not crash.
g.test('drop,promise').fn(async t => {
  let promise;
  {
    const fence = t.queue.createFence();
    t.queue.signal(fence, 2);
    promise = fence.onCompletion(2);
  }
  await attemptGarbageCollection();
  await promise;
});<|MERGE_RESOLUTION|>--- conflicted
+++ resolved
@@ -122,11 +122,7 @@
 });
 
 // Test dropping references to the fence and onCompletion promise does not crash.
-<<<<<<< HEAD
-g.test('drop,fence_and_promise').fn(t => {
-=======
-g.test('drop/fence and promise').fn(async t => {
->>>>>>> ba023dd7
+g.test('drop,fence_and_promise').fn(async t => {
   {
     const fence = t.queue.createFence();
     t.queue.signal(fence, 2);
