--- conflicted
+++ resolved
@@ -285,17 +285,11 @@
       _generateWarningOnly: true,
     },
   ])
-<<<<<<< HEAD
-  .fn(async t => {
+  .fn(t => {
     const texture = t.createTextureFromTexelViewsMultipleMipmaps(
       colors.map(value => TexelView.fromTexelsAsBytes(kTextureFormat, coords_ => value)),
       { size: [4, 4, 1], usage: GPUTextureUsage.COPY_DST | GPUTextureUsage.TEXTURE_BINDING }
     );
-=======
-  .fn(t => {
-    const texture = t.createTexture2DWithMipmaps(colors);
-
->>>>>>> 11e6fb70
     const textureView = texture.createView();
 
     const sampler = t.device.createSampler({
