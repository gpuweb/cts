--- conflicted
+++ resolved
@@ -408,14 +408,10 @@
   .params(u =>
     u
       .combine('format', kColorTextureFormats)
-<<<<<<< HEAD
-      .filter(p => kTextureFormatInfo[p.format].color?.storage === true)
-      .combine('shaderStage', ['fragment', 'compute'] as const)
-=======
       .filter(
         p => p.format === 'bgra8unorm' || kTextureFormatInfo[p.format].color?.storage === true
       )
->>>>>>> 7cdae79c
+      .combine('shaderStage', ['fragment', 'compute'] as const)
       .combine('depthOrArrayLayers', [1, 2] as const)
   )
   .beforeAllSubcases(t => {
