--- conflicted
+++ resolved
@@ -41,13 +41,8 @@
   return (rasterizationMask & sampleMask & fragmentShaderOutputMask & (1 << sampleIndex)) > 0;
 }
 
-<<<<<<< HEAD
 class F extends TextureTestMixin(GPUTest) {
-  async GetTargetTexture(
-=======
-class F extends GPUTest {
   GetTargetTexture(
->>>>>>> 11e6fb70
     sampleCount: number,
     rasterizationMask: number,
     sampleMask: number,
