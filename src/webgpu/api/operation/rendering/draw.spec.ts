export const description = `
Tests for the general aspects of draw/drawIndexed/drawIndirect/drawIndexedIndirect.

Primitive topology tested in api/operation/render_pipeline/primitive_topology.spec.ts.
Index format tested in api/operation/command_buffer/render/state_tracking.spec.ts.

* arguments - Test that draw arguments are passed correctly.

TODO:
* default_arguments - Test defaults to draw / drawIndexed.
  - arg= {instance_count, first, first_instance, base_vertex}
  - mode= {draw, drawIndexed}

<<<<<<< HEAD
* unaligned_vertex_count - Test that drawing with a number of vertices that's not a multiple of the vertices a given primitive list topology is not an error. The last primitive is not drawn.
  - primitive_topology= {line-list, triangle-list}
  - mode= {draw, drawIndexed, drawIndirect, drawIndexedIndirect}
=======
* vertex_attributes - Test fetching of vertex attributes
  Each vertex attribute is a single value and written to one component of an output attachment.
  4 components x 4 attachments is enough for 16 attributes. The test draws a grid of points
  with a fixed number of primitives and instances.
  Horizontally across the screen are primitives with increasing "primitive id".
  Vertically down the screen are primitives with increasing instance id.

  Params:
  - vertex_attributes= {0, 1, max}
  - vertex_buffer_count={0, 1, max} - where # attributes is > 0
  - step_mode= {vertex, instanced, mixed} - where mixed only applies for vertex_attributes > 1
>>>>>>> d01919a0
`;

import { params, pbool, poptions } from '../../../../common/framework/params_builder.js';
import { makeTestGroup } from '../../../../common/framework/test_group.js';
import { assert } from '../../../../common/framework/util/util.js';
import {
  GPUTest,
  TypedArrayBufferView,
  TypedArrayBufferViewConstructor,
} from '../../../gpu_test.js';

export const g = makeTestGroup(GPUTest);

g.test('arguments')
  .desc(
    `Test that draw arguments are passed correctly by drawing triangles in a grid.
Horizontally across the texture are triangles with increasing "primitive id".
Vertically down the screen are triangles with increasing instance id.
Increasing the |first| param should skip some of the beginning triangles on the horizontal axis.
Increasing the |first_instance| param should skip of the beginning triangles on the vertical axis.
The vertex buffer contains two sets of disjoint triangles, and base_vertex is used to select the second set.
The test checks that the center of all of the expected triangles is drawn, and the others are empty.
The fragment shader also writes out to a storage buffer. If the draw is zero-sized, check that no value is written.

Params:
  - first= {0, 3} - either the firstVertex or firstIndex
  - count= {0, 3, 6} - either the vertexCount or indexCount
  - first_instance= {0, 2}
  - instance_count= {0, 1, 4}
  - indexed= {true, false}
  - indirect= {true, false}
  - vertex_buffer_offset= {0, 32}
  - index_buffer_offset= {0, 16} - only for indexed draws
  - base_vertex= {0, 9} - only for indexed draws
  `
  )
  .cases(
    params()
      .combine(poptions('first', [0, 3] as const))
      .combine(poptions('count', [0, 3, 6] as const))
      .combine(poptions('first_instance', [0, 2] as const))
      .combine(poptions('instance_count', [0, 1, 4] as const))
      .combine(pbool('indexed'))
      .combine(pbool('indirect'))
      .combine(poptions('vertex_buffer_offset', [0, 32] as const))
      .expand(p => poptions('index_buffer_offset', p.indexed ? ([0, 16] as const) : [undefined]))
      .expand(p => poptions('base_vertex', p.indexed ? ([0, 9] as const) : [undefined]))
  )
  .fn(t => {
    const renderTargetSize = [72, 36];

    // The test will split up the render target into a grid where triangles of
    // increasing primitive id will be placed along the X axis, and triangles
    // of increasing instance id will be placed along the Y axis. The size of the
    // grid is based on the max primitive id and instance id used.
    const numX = 6;
    const numY = 6;
    const tileSizeX = renderTargetSize[0] / numX;
    const tileSizeY = renderTargetSize[1] / numY;

    // |\
    // |   \
    // |______\
    // Unit triangle shaped like this. 0-1 Y-down.
    const triangleVertices = /* prettier-ignore */ [
      0.0, 0.0,
      0.0, 1.0,
      1.0, 1.0,
    ];

    const renderTarget = t.device.createTexture({
      size: renderTargetSize,
      usage: GPUTextureUsage.RENDER_ATTACHMENT | GPUTextureUsage.COPY_SRC,
      format: 'rgba8unorm',
    });

    const vertexModule = t.device.createShaderModule({
      code: `
[[builtin(vertex_index)]] var<in> vertex_index : u32;
[[builtin(instance_index)]] var<in> instance_id : u32;
[[location(0)]] var<in> vertexPosition : vec2<f32>;

[[builtin(position)]] var<out> Position : vec4<f32>;
[[stage(vertex)]] fn vert_main() -> void {
  // 3u is the number of points in a triangle to convert from index
  // to id.
  var vertex_id : u32 = vertex_index / 3u;

  var x : f32 = (vertexPosition.x + f32(vertex_id)) / ${numX}.0;
  var y : f32 = (vertexPosition.y + f32(instance_id)) / ${numY}.0;

  // (0,1) y-down space to (-1,1) y-up NDC
  x = 2.0 * x - 1.0;
  y = -2.0 * y + 1.0;
  Position = vec4<f32>(x, y, 0.0, 1.0);
}
`,
    });

    const fragmentModule = t.device.createShaderModule({
      code: `
[[block]] struct Output {
  value : u32;
};

[[group(0), binding(0)]] var<storage> output : Output;

[[location(0)]] var<out> fragColor : vec4<f32>;
[[stage(fragment)]] fn frag_main() -> void {
  output.value = 1u;
  fragColor = vec4<f32>(0.0, 1.0, 0.0, 1.0);
}
`,
    });

    const pipeline = t.device.createRenderPipeline({
      vertex: {
        module: vertexModule,
        entryPoint: 'vert_main',
        buffers: [
          {
            attributes: [
              {
                shaderLocation: 0,
                format: 'float32x2',
                offset: 0,
              },
            ],
            arrayStride: 2 * Float32Array.BYTES_PER_ELEMENT,
          },
        ],
      },
      fragment: {
        module: fragmentModule,
        entryPoint: 'frag_main',
        targets: [
          {
            format: 'rgba8unorm',
          },
        ],
      },
    });

    const resultBuffer = t.device.createBuffer({
      size: Uint32Array.BYTES_PER_ELEMENT,
      usage: GPUBufferUsage.STORAGE | GPUBufferUsage.COPY_SRC,
    });

    const resultBindGroup = t.device.createBindGroup({
      layout: pipeline.getBindGroupLayout(0),
      entries: [
        {
          binding: 0,
          resource: {
            buffer: resultBuffer,
          },
        },
      ],
    });

    const commandEncoder = t.device.createCommandEncoder();
    const renderPass = commandEncoder.beginRenderPass({
      colorAttachments: [
        {
          attachment: renderTarget.createView(),
          loadValue: [0, 0, 0, 0],
        },
      ],
    });

    renderPass.setPipeline(pipeline);
    renderPass.setBindGroup(0, resultBindGroup);

    if (t.params.indexed) {
      // INDEXED DRAW
      assert(t.params.base_vertex !== undefined);
      assert(t.params.index_buffer_offset !== undefined);

      renderPass.setIndexBuffer(
        t.makeBufferWithContents(
          /* prettier-ignore */ new Uint32Array([
            // Offset the index buffer contents by empty data.
            ...new Array(t.params.index_buffer_offset / Uint32Array.BYTES_PER_ELEMENT),

            0,  1,  2, //
            3,  4,  5, //
            6,  7,  8, //
          ]),
          GPUBufferUsage.INDEX
        ),
        'uint32',
        t.params.index_buffer_offset
      );

      renderPass.setVertexBuffer(
        0,
        t.makeBufferWithContents(
          /* prettier-ignore */ new Float32Array([
            // Offset the vertex buffer contents by empty data.
            ...new Array(t.params.vertex_buffer_offset / Float32Array.BYTES_PER_ELEMENT),

            // selected with base_vertex=0
                                 // count=6
            ...triangleVertices, //   |   count=6;first=3
            ...triangleVertices, //   |       |
            ...triangleVertices, //           |

            // selected with base_vertex=9
                                 // count=6
            ...triangleVertices, //   |   count=6;first=3
            ...triangleVertices, //   |       |
            ...triangleVertices, //           |
          ]),
          GPUBufferUsage.VERTEX
        ),
        t.params.vertex_buffer_offset
      );

      const args = [
        t.params.count,
        t.params.instance_count,
        t.params.first,
        t.params.base_vertex,
        t.params.first_instance,
      ] as const;
      if (t.params.indirect) {
        renderPass.drawIndexedIndirect(
          t.makeBufferWithContents(new Uint32Array(args), GPUBufferUsage.INDIRECT),
          0
        );
      } else {
        renderPass.drawIndexed.apply(renderPass, [...args]);
      }
    } else {
      // NON-INDEXED DRAW
      renderPass.setVertexBuffer(
        0,
        t.makeBufferWithContents(
          /* prettier-ignore */ new Float32Array([
            // Offset the vertex buffer contents by empty data.
            ...new Array(t.params.vertex_buffer_offset / Float32Array.BYTES_PER_ELEMENT),

                                 // count=6
            ...triangleVertices, //   |   count=6;first=3
            ...triangleVertices, //   |       |
            ...triangleVertices, //           |
          ]),
          GPUBufferUsage.VERTEX
        ),
        t.params.vertex_buffer_offset
      );

      const args = [
        t.params.count,
        t.params.instance_count,
        t.params.first,
        t.params.first_instance,
      ] as const;
      if (t.params.indirect) {
        renderPass.drawIndirect(
          t.makeBufferWithContents(new Uint32Array(args), GPUBufferUsage.INDIRECT),
          0
        );
      } else {
        renderPass.draw.apply(renderPass, [...args]);
      }
    }

    renderPass.endPass();
    t.queue.submit([commandEncoder.finish()]);

    const green = new Uint8Array([0, 255, 0, 255]);
    const transparentBlack = new Uint8Array([0, 0, 0, 0]);

    const didDraw = t.params.count && t.params.instance_count;

    t.expectContents(resultBuffer, new Uint32Array([didDraw ? 1 : 0]));

    const baseVertex = t.params.base_vertex ?? 0;
    for (let primitiveId = 0; primitiveId < numX; ++primitiveId) {
      for (let instanceId = 0; instanceId < numY; ++instanceId) {
        let expectedColor = didDraw ? green : transparentBlack;
        if (
          primitiveId * 3 < t.params.first + baseVertex ||
          primitiveId * 3 >= t.params.first + baseVertex + t.params.count
        ) {
          expectedColor = transparentBlack;
        }

        if (
          instanceId < t.params.first_instance ||
          instanceId >= t.params.first_instance + t.params.instance_count
        ) {
          expectedColor = transparentBlack;
        }

        t.expectSinglePixelIn2DTexture(
          renderTarget,
          'rgba8unorm',
          {
            x: (1 / 3 + primitiveId) * tileSizeX,
            y: (2 / 3 + instanceId) * tileSizeY,
          },
          {
            exp: expectedColor,
          }
        );
      }
    }
  });

g.test('vertex_attributes,basic')
  .desc(
    `Test basic fetching of vertex attributes.
  Each vertex attribute is a single value and written out into a storage buffer.
  Tests that vertices with offsets/strides for instanced/non-instanced attributes are
  fetched correctly. Not all vertex formats are tested.

  Params:
  - vertex_attribute_count= {1, 4, 8, 16}
  - vertex_buffer_count={1, 4, 8} - where # attributes is > 0
  - vertex_format={uint32, float32}
  - step_mode= {undefined, vertex, instance, mixed} - where mixed only applies for vertex_buffer_count > 1
  `
  )
  .cases(
    params()
      .combine(poptions('vertex_attribute_count', [1, 4, 8, 16]))
      .combine(poptions('vertex_buffer_count', [1, 4, 8]))
      .combine(poptions('vertex_format', ['uint32', 'float32'] as const))
      .combine(poptions('step_mode', [undefined, 'vertex', 'instance', 'mixed'] as const))
      .unless(p => p.vertex_attribute_count < p.vertex_buffer_count)
      .unless(p => p.step_mode === 'mixed' && p.vertex_buffer_count <= 1)
  )
  .fn(t => {
    const vertexCount = 4;
    const instanceCount = 4;

    const attributesPerVertexBuffer =
      t.params.vertex_attribute_count / t.params.vertex_buffer_count;
    assert(Math.round(attributesPerVertexBuffer) === attributesPerVertexBuffer);

    let shaderLocation = 0;
    let attributeValue = 0;
    const bufferLayouts: GPUVertexBufferLayout[] = [];

    let ExpectedDataConstructor: TypedArrayBufferViewConstructor;
    switch (t.params.vertex_format) {
      case 'uint32':
        ExpectedDataConstructor = Uint32Array;
        break;
      case 'float32':
        ExpectedDataConstructor = Float32Array;
        break;
    }

    // Populate |bufferLayouts|, |vertexBufferData|, and |vertexBuffers|.
    // We will use this to both create the render pipeline, and produce the
    // expected data on the CPU.
    // Attributes in each buffer will be interleaved.
    const vertexBuffers: GPUBuffer[] = [];
    const vertexBufferData: TypedArrayBufferView[] = [];
    for (let b = 0; b < t.params.vertex_buffer_count; ++b) {
      const vertexBufferValues: number[] = [];

      let offset = 0;
      let stepMode = t.params.step_mode;

      // If stepMode is mixed, alternate between vertex and instance.
      if (stepMode === 'mixed') {
        stepMode = (['vertex', 'instance'] as const)[b % 2];
      }

      let vertexOrInstanceCount: number;
      switch (stepMode) {
        case undefined:
        case 'vertex':
          vertexOrInstanceCount = vertexCount;
          break;
        case 'instance':
          vertexOrInstanceCount = instanceCount;
          break;
      }

      const attributes: GPUVertexAttribute[] = [];
      for (let a = 0; a < attributesPerVertexBuffer; ++a) {
        const attribute: GPUVertexAttribute = {
          format: t.params.vertex_format,
          shaderLocation,
          offset,
        };
        attributes.push(attribute);

        offset += ExpectedDataConstructor.BYTES_PER_ELEMENT;
        shaderLocation += 1;
      }

      for (let v = 0; v < vertexOrInstanceCount; ++v) {
        for (let a = 0; a < attributesPerVertexBuffer; ++a) {
          vertexBufferValues.push(attributeValue);
          attributeValue += 1.234; // Values will get rounded later if we make a Uint32Array.
        }
      }

      bufferLayouts.push({
        attributes,
        arrayStride: offset,
        stepMode,
      });

      const data = new ExpectedDataConstructor(vertexBufferValues);
      vertexBufferData.push(data);
      vertexBuffers.push(t.makeBufferWithContents(data, GPUBufferUsage.VERTEX));
    }

    // Create an array of shader locations [0, 1, 2, 3, ...] for easy iteration.
    const shaderLocations = new Array(shaderLocation).fill(0).map((_, i) => i);

    // Create the expected data buffer.
    const expectedData = new ExpectedDataConstructor(
      vertexCount * instanceCount * shaderLocations.length
    );

    // Populate the expected data. This is a CPU-side version of what we expect the shader
    // to do.
    for (let vertexIndex = 0; vertexIndex < vertexCount; ++vertexIndex) {
      for (let instanceIndex = 0; instanceIndex < instanceCount; ++instanceIndex) {
        bufferLayouts.forEach((bufferLayout, b) => {
          for (const attribute of bufferLayout.attributes) {
            const primitiveId = vertexCount * instanceIndex + vertexIndex;
            const outputIndex = primitiveId * shaderLocations.length + attribute.shaderLocation;

            let vertexOrInstanceIndex: number;
            switch (bufferLayout.stepMode) {
              case undefined:
              case 'vertex':
                vertexOrInstanceIndex = vertexIndex;
                break;
              case 'instance':
                vertexOrInstanceIndex = instanceIndex;
                break;
            }

            const view = new ExpectedDataConstructor(
              vertexBufferData[b].buffer,
              bufferLayout.arrayStride * vertexOrInstanceIndex + attribute.offset,
              1
            );
            expectedData[outputIndex] = view[0];
          }
        });
      }
    }

    let wgslFormat: string;
    switch (t.params.vertex_format) {
      case 'uint32':
        wgslFormat = 'u32';
        break;
      case 'float32':
        wgslFormat = 'f32';
        break;
    }

    const pipeline = t.device.createRenderPipeline({
      vertex: {
        module: t.device.createShaderModule({
          code: `
${shaderLocations
  .map(
    i => `
[[location(${i})]] var<in> attrib${i} : ${wgslFormat};
[[location(${i})]] var<out> outAttrib${i} : ${wgslFormat};
`
  )
  .join('\n')}

[[location(${shaderLocations.length})]] var<out> primitiveId : u32;

[[builtin(vertex_index)]] var<in> vertexIndex : u32;
[[builtin(instance_index)]] var<in> instanceIndex : u32;

[[builtin(position)]] var<out> Position : vec4<f32>;

[[stage(vertex)]] fn main() -> void {
${shaderLocations.map(i => `  outAttrib${i} = attrib${i};`).join('\n')}
  primitiveId = instanceIndex * ${instanceCount}u + vertexIndex;
  Position = vec4<f32>(0.0, 0.0, 0.5, 1.0);
}
          `,
        }),
        entryPoint: 'main',
        buffers: bufferLayouts,
      },
      fragment: {
        module: t.device.createShaderModule({
          code: `
${shaderLocations.map(i => `[[location(${i})]] var<in> attrib${i} : ${wgslFormat};`).join('\n')}
[[location(${shaderLocations.length})]] var<in> primitiveId : u32;

struct OutPrimitive {
${shaderLocations.map(i => `  attrib${i} : ${wgslFormat};`).join('\n')}
};
[[block]] struct OutBuffer {
  primitives : [[stride(${shaderLocations.length * 4})]] array<OutPrimitive>;
};
[[group(0), binding(0)]] var<storage> outBuffer : [[access(read_write)]] OutBuffer;

[[stage(fragment)]] fn main() -> void {
${shaderLocations
  .map(i => `  outBuffer.primitives[primitiveId].attrib${i} = attrib${i};`)
  .join('\n')}
}
          `,
        }),
        entryPoint: 'main',
        targets: [
          {
            format: 'rgba8unorm',
          },
        ],
      },
      primitive: {
        topology: 'point-list',
      },
    });

    const resultBuffer = t.device.createBuffer({
      usage: GPUBufferUsage.STORAGE | GPUBufferUsage.COPY_SRC,
      size: vertexCount * instanceCount * shaderLocations.length * 4,
    });

    const resultBindGroup = t.device.createBindGroup({
      layout: pipeline.getBindGroupLayout(0),
      entries: [
        {
          binding: 0,
          resource: {
            buffer: resultBuffer,
          },
        },
      ],
    });

    const commandEncoder = t.device.createCommandEncoder();
    const renderPass = commandEncoder.beginRenderPass({
      colorAttachments: [
        {
          // Dummy render attachment - not used.
          attachment: t.device
            .createTexture({
              usage: GPUTextureUsage.RENDER_ATTACHMENT,
              size: [1],
              format: 'rgba8unorm',
            })
            .createView(),
          loadValue: [0, 0, 0, 0],
        },
      ],
    });

    renderPass.setPipeline(pipeline);
    renderPass.setBindGroup(0, resultBindGroup);
    for (let i = 0; i < t.params.vertex_buffer_count; ++i) {
      renderPass.setVertexBuffer(i, vertexBuffers[i]);
    }
    renderPass.draw(vertexCount, instanceCount);
    renderPass.endPass();
    t.device.queue.submit([commandEncoder.finish()]);

    t.expectContents(resultBuffer, expectedData);
  });

g.test('vertex_attributes,formats')
  .desc(
    `Test all vertex formats are fetched correctly.

    Runs a basic vertex shader which loads vertex data from two attributes which
    may have different formats. Write data out to a storage buffer and check that
    it was loaded correctly.

    Params:
      - vertex_format_1={...all_vertex_formats}
      - vertex_format_2={...all_vertex_formats}
  `
  )
  .unimplemented();<|MERGE_RESOLUTION|>--- conflicted
+++ resolved
@@ -10,24 +10,6 @@
 * default_arguments - Test defaults to draw / drawIndexed.
   - arg= {instance_count, first, first_instance, base_vertex}
   - mode= {draw, drawIndexed}
-
-<<<<<<< HEAD
-* unaligned_vertex_count - Test that drawing with a number of vertices that's not a multiple of the vertices a given primitive list topology is not an error. The last primitive is not drawn.
-  - primitive_topology= {line-list, triangle-list}
-  - mode= {draw, drawIndexed, drawIndirect, drawIndexedIndirect}
-=======
-* vertex_attributes - Test fetching of vertex attributes
-  Each vertex attribute is a single value and written to one component of an output attachment.
-  4 components x 4 attachments is enough for 16 attributes. The test draws a grid of points
-  with a fixed number of primitives and instances.
-  Horizontally across the screen are primitives with increasing "primitive id".
-  Vertically down the screen are primitives with increasing instance id.
-
-  Params:
-  - vertex_attributes= {0, 1, max}
-  - vertex_buffer_count={0, 1, max} - where # attributes is > 0
-  - step_mode= {vertex, instanced, mixed} - where mixed only applies for vertex_attributes > 1
->>>>>>> d01919a0
 `;
 
 import { params, pbool, poptions } from '../../../../common/framework/params_builder.js';
