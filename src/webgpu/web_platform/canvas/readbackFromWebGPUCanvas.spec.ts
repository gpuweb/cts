export const description = `
Tests for readback from WebGPU Canvas.
`;

import { makeTestGroup } from '../../../common/framework/test_group.js';
import { assert, raceWithRejectOnTimeout, unreachable } from '../../../common/util/util.js';
import { kCanvasTextureFormats } from '../../capability_info.js';
import { GPUTest } from '../../gpu_test.js';
import { checkElementsEqual } from '../../util/check_contents.js';
import {
  allCanvasTypes,
  canvasTypes,
  createCanvas,
  createOnscreenCanvas,
} from '../../util/create_elements.js';

export const g = makeTestGroup(GPUTest);

// Use four pixels rectangle for the test:
// blue: top-left;
// green: top-right;
// red: bottom-left;
// yellow: bottom-right;
const expect = new Uint8ClampedArray([
  0x00,
  0x00,
  0xff,
  0xff, // blue
  0x00,
  0xff,
  0x00,
  0xff, // green
  0xff,
  0x00,
  0x00,
  0xff, // red
  0xff,
  0xff,
  0x00,
  0xff, // yellow
]);

// WebGL has opposite Y direction so we need to
// flipY to get correct expects.
const webglExpect = new Uint8ClampedArray([
  0xff,
  0x00,
  0x00,
  0xff, // red
  0xff,
  0xff,
  0x00,
  0xff, // yellow
  0x00,
  0x00,
  0xff,
  0xff, // blue
  0x00,
  0xff,
  0x00,
  0xff, // green
]);

async function initCanvasContent(
  t: GPUTest,
  format: GPUTextureFormat,
  canvasType: canvasTypes
): Promise<HTMLCanvasElement | OffscreenCanvas> {
  const canvas = createCanvas(t, canvasType, 2, 2);
  const ctx = canvas.getContext('webgpu');
  assert(ctx !== null, 'Failed to get WebGPU context from canvas');

  ctx.configure({
    device: t.device,
    format,
<<<<<<< HEAD
    usage: GPUTextureUsage.COPY_SRC | GPUTextureUsage.COPY_DST,
  });

  const textureCanvas = ctx.getCurrentTexture();
  const clearOnePixel = (color: GPUColor, x: number, y: number) => {
    const tempTexture = t.device.createTexture({
      size: { width: 1, height: 1, depthOrArrayLayers: 1 },
      format,
      usage: GPUTextureUsage.COPY_SRC | GPUTextureUsage.RENDER_ATTACHMENT,
    });
    const colorAttachmentView = tempTexture.createView();
    let encoder = t.device.createCommandEncoder();
    const pass = encoder.beginRenderPass({
      colorAttachments: [
        {
          view: colorAttachmentView,
          loadValue: color,
          storeOp: 'store',
        },
      ],
    });
    pass.endPass();
    t.device.queue.submit([encoder.finish()]);

    encoder = t.device.createCommandEncoder();
    encoder.copyTextureToTexture(
      { texture: tempTexture },
      { texture: textureCanvas, origin: { x, y, z: 0 } },
      { width: 1, height: 1, depthOrArrayLayers: 1 }
    );
    t.device.queue.submit([encoder.finish()]);
  };

  // | b, g |
  // | r, y |
  const pixels = [
    { color: { r: 0.0, g: 0.0, b: 1.0, a: 1.0 }, pos: { x: 0, y: 0 } },
    { color: { r: 0.0, g: 1.0, b: 0.0, a: 1.0 }, pos: { x: 1, y: 0 } },
    { color: { r: 1.0, g: 0.0, b: 0.0, a: 1.0 }, pos: { x: 0, y: 1 } },
    { color: { r: 1.0, g: 1.0, b: 0.0, a: 1.0 }, pos: { x: 1, y: 1 } },
  ];
  pixels.forEach(pixel => {
    clearOnePixel(pixel.color, pixel.pos.x, pixel.pos.y);
  });
=======
    usage: GPUTextureUsage.COPY_SRC | GPUTextureUsage.RENDER_ATTACHMENT,
  });

  const pipeline = t.device.createRenderPipeline({
    vertex: {
      module: t.device.createShaderModule({
        code: `
struct VertexOutput {
  @builtin(position) Position : vec4<f32>;
};

@stage(vertex)
fn main(@builtin(vertex_index) VertexIndex : u32) -> VertexOutput {
  var pos = array<vec2<f32>, 6>(
      vec2<f32>( 1.0,  1.0),
      vec2<f32>( 1.0, -1.0),
      vec2<f32>(-1.0, -1.0),
      vec2<f32>( 1.0,  1.0),
      vec2<f32>(-1.0, -1.0),
      vec2<f32>(-1.0,  1.0));

  var output : VertexOutput;
  output.Position = vec4<f32>(pos[VertexIndex], 0.0, 1.0);
  return output;
}
            `,
      }),
      entryPoint: 'main',
    },
    fragment: {
      module: t.device.createShaderModule({
        code: `
@group(0) @binding(0) var mySampler: sampler;
@group(0) @binding(1) var myTexture: texture_2d<f32>;

@stage(fragment)
fn main(@builtin(position) fragcoord: vec4<f32>) -> @location(0) vec4<f32> {
  var coord = vec2<u32>(floor(fragcoord.xy));
  var color = vec4<f32>(0.0, 0.0, 0.0, 1.0);
  if (coord.x == 0u) {
    if (coord.y == 0u) {
      color.b = 1.0;
    } else {
      color.r = 1.0;
    }
  } else {
    if (coord.y == 0u) {
      color.g = 1.0;
    } else {
      color.r = 1.0;
      color.g = 1.0;
    }
  }
  return color;
}
            `,
      }),
      entryPoint: 'main',
      targets: [{ format }],
    },
    primitive: {
      topology: 'triangle-list',
    },
  });

  const renderPassDescriptor: GPURenderPassDescriptor = {
    colorAttachments: [
      {
        view: ctx.getCurrentTexture().createView(),

        loadValue: { r: 0.0, g: 0.0, b: 0.0, a: 1.0 },
        storeOp: 'store',
      },
    ],
  };

  const commandEncoder = t.device.createCommandEncoder();
  const passEncoder = commandEncoder.beginRenderPass(renderPassDescriptor);
  passEncoder.setPipeline(pipeline);
  passEncoder.draw(6, 1, 0, 0);
  passEncoder.endPass();
  t.device.queue.submit([commandEncoder.finish()]);
>>>>>>> ecebd78f
  await t.device.queue.onSubmittedWorkDone();

  return canvas;
}

function checkImageResult(t: GPUTest, image: CanvasImageSource, expect: Uint8ClampedArray) {
  const canvas: HTMLCanvasElement = createOnscreenCanvas(t, 2, 2);
  const ctx = canvas.getContext('2d');
  assert(ctx !== null);
  ctx.drawImage(image, 0, 0);
  readPixelsFrom2DCanvasAndCompare(t, ctx, expect);
}

function readPixelsFrom2DCanvasAndCompare(
  t: GPUTest,
  ctx: CanvasRenderingContext2D | OffscreenCanvasRenderingContext2D,
  expect: Uint8ClampedArray
) {
  const actual = ctx.getImageData(0, 0, 2, 2).data;

  t.expectOK(checkElementsEqual(actual, expect));
}

g.test('onscreenCanvas,snapshot')
  .desc(
    `
    Ensure snapshot of canvas with WebGPU context is correct

    TODO: Snapshot canvas to jpeg, webp and other mime type and
          different quality. Maybe we should test them in reftest.
    `
  )
  .params(u =>
    u //
      .combine('format', kCanvasTextureFormats)
      .combine('snapshotType', ['toDataURL', 'toBlob', 'imageBitmap'])
  )
  .fn(async t => {
    const canvas = (await initCanvasContent(t, t.params.format, 'onscreen')) as HTMLCanvasElement;

    let snapshot: HTMLImageElement | ImageBitmap;
    switch (t.params.snapshotType) {
      case 'toDataURL': {
        const url = canvas.toDataURL();
        const img = new Image(canvas.width, canvas.height);
        img.src = url;
        await raceWithRejectOnTimeout(img.decode(), 5000, 'load image timeout');
        snapshot = img;
        break;
      }
      case 'toBlob': {
        const blobFromCanvs = new Promise(resolve => {
          canvas.toBlob(blob => resolve(blob));
        });
        const blob = (await blobFromCanvs) as Blob;
        const url = URL.createObjectURL(blob);
        const img = new Image(canvas.width, canvas.height);
        img.src = url;
        await raceWithRejectOnTimeout(img.decode(), 5000, 'load image timeout');
        snapshot = img;
        break;
      }
      case 'imageBitmap': {
        snapshot = await createImageBitmap(canvas);
        break;
      }
      default:
        unreachable();
    }

    checkImageResult(t, snapshot, expect);
  });

g.test('offscreenCanvas,snapshot')
  .desc(
    `
    Ensure snapshot of offscreenCanvas with WebGPU context is correct

    TODO: Snapshot offscreenCanvas to jpeg, webp and other mime type and
          different quality. Maybe we should test them in reftest.
    `
  )
  .params(u =>
    u //
      .combine('format', kCanvasTextureFormats)
      .combine('snapshotType', ['convertToBlob', 'transferToImageBitmap', 'imageBitmap'])
  )
  .fn(async t => {
    const offscreenCanvas = (await initCanvasContent(
      t,
      t.params.format,
      'offscreen'
    )) as OffscreenCanvas;

    let snapshot: HTMLImageElement | ImageBitmap;
    switch (t.params.snapshotType) {
      case 'convertToBlob': {
        if (typeof offscreenCanvas.convertToBlob === undefined) {
          t.skip("Browser doesn't support OffscreenCanvas.convertToBlob");
          return;
        }
        const blob = await offscreenCanvas.convertToBlob();
        const url = URL.createObjectURL(blob);
        const img = new Image(offscreenCanvas.width, offscreenCanvas.height);
        img.src = url;
        await raceWithRejectOnTimeout(img.decode(), 5000, 'load image timeout');
        snapshot = img;
        break;
      }
      case 'transferToImageBitmap': {
        if (typeof offscreenCanvas.transferToImageBitmap === undefined) {
          t.skip("Browser doesn't support OffscreenCanvas.transferToImageBitmap");
          return;
        }
        snapshot = offscreenCanvas.transferToImageBitmap();
        break;
      }
      case 'imageBitmap': {
        snapshot = await createImageBitmap(offscreenCanvas);
        break;
      }
      default:
        unreachable();
    }

    checkImageResult(t, snapshot, expect);
  });

g.test('onscreenCanvas,uploadToWebGL')
  .desc(
    `
    Ensure upload WebGPU context canvas to webgl texture is correct.
    `
  )
  .params(u =>
    u //
      .combine('format', kCanvasTextureFormats)
      .combine('webgl', ['webgl', 'webgl2'])
      .combine('upload', ['texImage2D', 'texSubImage2D'])
  )
  .fn(async t => {
    const { format, webgl, upload } = t.params;
    const canvas = (await initCanvasContent(t, format, 'onscreen')) as HTMLCanvasElement;

    const expectCanvas: HTMLCanvasElement = createOnscreenCanvas(t, canvas.width, canvas.height);
    const gl = expectCanvas.getContext(webgl) as WebGLRenderingContext | WebGL2RenderingContext;
    if (gl === null) {
      return;
    }

    const texture = gl.createTexture();
    gl.bindTexture(gl.TEXTURE_2D, texture);
    switch (upload) {
      case 'texImage2D': {
        gl.texImage2D(gl.TEXTURE_2D, 0, gl.RGBA, gl.RGBA, gl.UNSIGNED_BYTE, canvas);
        break;
      }
      case 'texSubImage2D': {
        gl.texImage2D(
          gl.TEXTURE_2D,
          0,
          gl.RGBA,
          canvas.width,
          canvas.height,
          0,
          gl.RGBA,
          gl.UNSIGNED_BYTE,
          null
        );
        gl.texSubImage2D(gl.TEXTURE_2D, 0, 0, 0, gl.RGBA, gl.UNSIGNED_BYTE, canvas);
        break;
      }
      default:
        unreachable();
    }

    const fb = gl.createFramebuffer();

    gl.bindFramebuffer(gl.FRAMEBUFFER, fb);
    gl.framebufferTexture2D(gl.FRAMEBUFFER, gl.COLOR_ATTACHMENT0, gl.TEXTURE_2D, texture, 0);

    const pixels = new Uint8Array(canvas.width * canvas.height * 4);
    gl.readPixels(0, 0, 2, 2, gl.RGBA, gl.UNSIGNED_BYTE, pixels);
    const actual = new Uint8ClampedArray(pixels);

    t.expectOK(checkElementsEqual(actual, webglExpect));
  });

g.test('drawTo2DCanvas')
  .desc(
    `
    Ensure draw WebGPU context canvas to 2d context canvas/offscreenCanvas is correct.
    `
  )
  .params(u =>
    u //
      .combine('format', kCanvasTextureFormats)
      .combine('webgpuCanvasType', allCanvasTypes)
      .combine('canvas2DType', allCanvasTypes)
  )
  .fn(async t => {
    const { format, webgpuCanvasType, canvas2DType } = t.params;

    const canvas = await initCanvasContent(t, format, webgpuCanvasType);

    const expectCanvas = createCanvas(t, canvas2DType, canvas.width, canvas.height);
    const ctx = expectCanvas.getContext('2d');
    if (ctx === null) {
      t.skip(canvas2DType + ' canvas cannot get 2d context');
      return;
    }
    ctx.drawImage(canvas, 0, 0);

    readPixelsFrom2DCanvasAndCompare(t, ctx, expect);
  });<|MERGE_RESOLUTION|>--- conflicted
+++ resolved
@@ -73,7 +73,6 @@
   ctx.configure({
     device: t.device,
     format,
-<<<<<<< HEAD
     usage: GPUTextureUsage.COPY_SRC | GPUTextureUsage.COPY_DST,
   });
 
@@ -118,90 +117,7 @@
   pixels.forEach(pixel => {
     clearOnePixel(pixel.color, pixel.pos.x, pixel.pos.y);
   });
-=======
-    usage: GPUTextureUsage.COPY_SRC | GPUTextureUsage.RENDER_ATTACHMENT,
-  });
-
-  const pipeline = t.device.createRenderPipeline({
-    vertex: {
-      module: t.device.createShaderModule({
-        code: `
-struct VertexOutput {
-  @builtin(position) Position : vec4<f32>;
-};
-
-@stage(vertex)
-fn main(@builtin(vertex_index) VertexIndex : u32) -> VertexOutput {
-  var pos = array<vec2<f32>, 6>(
-      vec2<f32>( 1.0,  1.0),
-      vec2<f32>( 1.0, -1.0),
-      vec2<f32>(-1.0, -1.0),
-      vec2<f32>( 1.0,  1.0),
-      vec2<f32>(-1.0, -1.0),
-      vec2<f32>(-1.0,  1.0));
-
-  var output : VertexOutput;
-  output.Position = vec4<f32>(pos[VertexIndex], 0.0, 1.0);
-  return output;
-}
-            `,
-      }),
-      entryPoint: 'main',
-    },
-    fragment: {
-      module: t.device.createShaderModule({
-        code: `
-@group(0) @binding(0) var mySampler: sampler;
-@group(0) @binding(1) var myTexture: texture_2d<f32>;
-
-@stage(fragment)
-fn main(@builtin(position) fragcoord: vec4<f32>) -> @location(0) vec4<f32> {
-  var coord = vec2<u32>(floor(fragcoord.xy));
-  var color = vec4<f32>(0.0, 0.0, 0.0, 1.0);
-  if (coord.x == 0u) {
-    if (coord.y == 0u) {
-      color.b = 1.0;
-    } else {
-      color.r = 1.0;
-    }
-  } else {
-    if (coord.y == 0u) {
-      color.g = 1.0;
-    } else {
-      color.r = 1.0;
-      color.g = 1.0;
-    }
-  }
-  return color;
-}
-            `,
-      }),
-      entryPoint: 'main',
-      targets: [{ format }],
-    },
-    primitive: {
-      topology: 'triangle-list',
-    },
-  });
-
-  const renderPassDescriptor: GPURenderPassDescriptor = {
-    colorAttachments: [
-      {
-        view: ctx.getCurrentTexture().createView(),
-
-        loadValue: { r: 0.0, g: 0.0, b: 0.0, a: 1.0 },
-        storeOp: 'store',
-      },
-    ],
-  };
-
-  const commandEncoder = t.device.createCommandEncoder();
-  const passEncoder = commandEncoder.beginRenderPass(renderPassDescriptor);
-  passEncoder.setPipeline(pipeline);
-  passEncoder.draw(6, 1, 0, 0);
-  passEncoder.endPass();
-  t.device.queue.submit([commandEncoder.finish()]);
->>>>>>> ecebd78f
+
   await t.device.queue.onSubmittedWorkDone();
 
   return canvas;
