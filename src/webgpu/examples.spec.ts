export const description = `
Examples of writing CTS tests with various features.

Start here when looking for examples of basic framework usage.
`;

import { TestGroup } from '../common/framework/test_group.js';

import { GPUTest } from './gpu_test.js';

// To run these tests in the standalone runner, run `grunt build` or `grunt pre` then open:
// - http://localhost:8080/?runnow=1&q=webgpu:examples:
// To run in WPT, copy/symlink the out-wpt/ directory as the webgpu/ directory in WPT, then open:
// - (wpt server url)/webgpu/cts.html?q=webgpu:examples:
//
// Tests here can be run individually or in groups:
// - ?q=webgpu:examples:basic/async=
// - ?q=webgpu:examples:basic/
// - ?q=webgpu:examples:

export const g = new TestGroup(GPUTest);

// Note: spaces in test names are replaced with underscores: webgpu:examples:test_name=
<<<<<<< HEAD
g.test('test name').fn(t => {});
=======
/* eslint-disable-next-line  @typescript-eslint/no-unused-vars */
g.test('test name', t => {});
>>>>>>> 639527ef

g.test('basic').fn(t => {
  t.expect(true);
  t.expect(true, 'true should be true');

  t.shouldThrow(
    // The expected '.name' of the thrown error.
    'TypeError',
    // This function is run inline inside shouldThrow, and is expected to throw.
    () => {
      throw new TypeError();
    },
    // Log message.
    'function should throw Error'
  );
});

g.test('basic/async').fn(async t => {
  // shouldReject must be awaited to ensure it can wait for the promise before the test ends.
  t.shouldReject(
    // The expected '.name' of the thrown error.
    'TypeError',
    // Promise expected to reject.
    Promise.reject(new TypeError()),
    // Log message.
    'Promise.reject should reject'
  );

  // Promise can also be an IIFE.
  t.shouldReject(
    'TypeError',
    (async () => {
      throw new TypeError();
    })(),
    'Promise.reject should reject'
  );
});

// A test can be parameterized with a simple array of objects.
//
// Parameters can be public (x, y) which means they're part of the case name.
// They can also be private by starting with an underscore (_result), which passes
// them into the test but does not make them part of the case name:
//
// - webgpu:examples:basic/params={"x":2,"y":4}    runs with t.params = {x: 2, y: 5, _result: 6}.
// - webgpu:examples:basic/params={"x":-10,"y":18} runs with t.params = {x: -10, y: 18, _result: 8}.
g.test('basic/params')
  .params([
    { x: 2, y: 4, _result: 6 }, //
    { x: -10, y: 18, _result: 8 },
  ])
  .fn(t => {
    t.expect(t.params.x + t.params.y === t.params._result);
  });
// (note the blank comment above to enforce newlines on autoformat)

g.test('gpu/async').fn(async t => {
  const fence = t.queue.createFence();
  t.queue.signal(fence, 2);
  await fence.onCompletion(1);
  t.expect(fence.getCompletedValue() === 2);
});

g.test('gpu/buffers').fn(async t => {
  const data = new Uint32Array([0, 1234, 0]);
  const [src, map] = t.device.createBufferMapped({
    size: 12,
    usage: GPUBufferUsage.COPY_SRC | GPUBufferUsage.COPY_DST,
  });
  new Uint32Array(map).set(data);
  src.unmap();

  // Use the expectContents helper to check the actual contents of a GPUBuffer.
  // Like shouldReject, it must be awaited.
  t.expectContents(src, data);
});<|MERGE_RESOLUTION|>--- conflicted
+++ resolved
@@ -21,12 +21,8 @@
 export const g = new TestGroup(GPUTest);
 
 // Note: spaces in test names are replaced with underscores: webgpu:examples:test_name=
-<<<<<<< HEAD
+/* eslint-disable-next-line  @typescript-eslint/no-unused-vars */
 g.test('test name').fn(t => {});
-=======
-/* eslint-disable-next-line  @typescript-eslint/no-unused-vars */
-g.test('test name', t => {});
->>>>>>> 639527ef
 
 g.test('basic').fn(t => {
   t.expect(true);
