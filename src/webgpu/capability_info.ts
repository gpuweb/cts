--- conflicted
+++ resolved
@@ -119,33 +119,18 @@
 /* prettier-ignore */
 const kTexFmtInfoHeader =  ['renderable', 'multisample', 'color', 'depth', 'stencil', 'storage', 'copySrc', 'copyDst', 'bytesPerBlock', 'blockWidth', 'blockHeight',              'extension'] as const;
 export const kSizedDepthStencilFormatInfo = /* prettier-ignore */ makeTable(kTexFmtInfoHeader,
-<<<<<<< HEAD
-                           [        true,   false,        ,          ,     false,          ,          ,                ,            1,             1,                         ] as const, {
-  'depth32float':          [        true,   false,    true,     false,          ,      true,      true,               4],
-  'depth16unorm':          [        true,   false,    true,     false,          ,      true,      true,               2],
-  'stencil8':              [        true,        ,   false,      true,          ,      true,      true,               1],
-} as const);
-export const kUnsizedDepthStencilFormatInfo = /* prettier-ignore */ makeTable(kTexFmtInfoHeader,
-                           [        true,   false,        ,          ,     false,          ,          ,       undefined,            1,             1,                         ] as const, {
-  'depth24plus':           [            ,        ,    true,     false,          ,      true,      true],
-  'depth24plus-stencil8':  [            ,        ,    true,      true,          ,      true,      true],
-  // bytesPerBlock only makes sense on a per-aspect basis. But this table can't express that. So we put depth24unorm-stencil8 and depth32float-stencil8 to be unsized formats for now.
-  'depth24unorm-stencil8': [            ,        ,    true,      true,          ,      true,      true,                ,             ,              ,  'depth24unorm-stencil8'],
-  'depth32float-stencil8': [            ,        ,    true,      true,          ,      true,      true,                ,             ,              ,  'depth32float-stencil8'],
-=======
                            [        true,          true,   false,        ,          ,     false,          ,          ,                ,            1,             1,                         ] as const, {
-  'depth32float':          [        true,              ,   false,    true,     false,          ,     false,     false,               4],
-  'depth16unorm':          [        true,              ,   false,    true,     false,          ,     false,     false,               2],
-  'stencil8':              [        true,              ,        ,   false,      true,          ,     false,     false,               1],
+  'depth32float':          [        true,              ,   false,    true,     false,          ,      true,      true,               4],
+  'depth16unorm':          [        true,              ,   false,    true,     false,          ,      true,      true,               2],
+  'stencil8':              [        true,              ,        ,   false,      true,          ,      true,      true,               1],
 } as const);
 export const kUnsizedDepthStencilFormatInfo = /* prettier-ignore */ makeTable(kTexFmtInfoHeader,
                            [        true,          true,   false,        ,          ,     false,          ,          ,       undefined,            1,             1,                         ] as const, {
-  'depth24plus':           [            ,              ,        ,    true,     false,          ,     false,     false],
-  'depth24plus-stencil8':  [            ,              ,        ,    true,      true,          ,     false,     false],
+  'depth24plus':           [            ,              ,        ,    true,     false,          ,      true,      true],
+  'depth24plus-stencil8':  [            ,              ,        ,    true,      true,          ,      true,      true],
   // bytesPerBlock only makes sense on a per-aspect basis. But this table can't express that. So we put depth24unorm-stencil8 and depth32float-stencil8 to be unsized formats for now.
-  'depth24unorm-stencil8': [            ,              ,        ,    true,      true,          ,     false,     false,                ,             ,              ,  'depth24unorm-stencil8'],
-  'depth32float-stencil8': [            ,              ,        ,    true,      true,          ,     false,     false,                ,             ,              ,  'depth32float-stencil8'],
->>>>>>> 0748c08c
+  'depth24unorm-stencil8': [            ,              ,        ,    true,      true,          ,      true,      true,                ,             ,              ,  'depth24unorm-stencil8'],
+  'depth32float-stencil8': [            ,              ,        ,    true,      true,          ,      true,      true,                ,             ,              ,  'depth32float-stencil8'],
 } as const);
 export const kCompressedTextureFormatInfo = /* prettier-ignore */ makeTable(kTexFmtInfoHeader,
                            [       false,         false,    true,   false,     false,     false,      true,      true,                ,            4,             4,                         ] as const, {
