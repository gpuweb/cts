--- conflicted
+++ resolved
@@ -538,17 +538,12 @@
    *
    * TODO: Several call sites would be simplified if this took ArrayBuffer as well.
    */
-<<<<<<< HEAD
   makeBufferWithContents(
     dataArray: TypedArrayBufferView,
     usage: GPUBufferUsageFlags,
     opts: { padToMultipleOf4?: boolean } = {}
   ): GPUBuffer {
-    return makeBufferWithContents(this.device, dataArray, usage, opts);
-=======
-  makeBufferWithContents(dataArray: TypedArrayBufferView, usage: GPUBufferUsageFlags): GPUBuffer {
-    return this.trackForCleanup(makeBufferWithContents(this.device, dataArray, usage));
->>>>>>> b6b379ad
+    return this.trackForCleanup(makeBufferWithContents(this.device, dataArray, usage, opts));
   }
 
   /**
