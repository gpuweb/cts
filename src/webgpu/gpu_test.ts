--- conflicted
+++ resolved
@@ -652,12 +652,6 @@
     }
   }
 
-<<<<<<< HEAD
-  skipIfMultisampleNotSupportedForFormat(...formats: (GPUTextureFormat | undefined)[]) {
-    for (const format of formats) {
-      if (format === undefined) continue;
-      if (!isMultisampledTextureFormat(format, this.isCompatibility)) {
-=======
   skipIfTextureFormatNotUsableAsRenderAttachment(...formats: (GPUTextureFormat | undefined)[]) {
     for (const format of formats) {
       if (format && !isTextureFormatUsableAsRenderAttachment(this.device, format)) {
@@ -670,14 +664,11 @@
     for (const format of formats) {
       if (format === undefined) continue;
       if (!isTextureFormatMultisampled(this.device, format)) {
->>>>>>> 8ea35a65
         this.skip(`texture format '${format}' is not supported to be multisampled`);
       }
     }
   }
 
-<<<<<<< HEAD
-=======
   skipIfTextureFormatDoesNotSupportUsage(
     usage: GPUTextureUsageFlags,
     ...formats: (GPUTextureFormat | undefined)[]
@@ -693,7 +684,6 @@
     }
   }
 
->>>>>>> 8ea35a65
   /** Skips this test case if the `langFeature` is *not* supported. */
   skipIfLanguageFeatureNotSupported(langFeature: WGSLLanguageFeature) {
     if (!this.hasLanguageFeature(langFeature)) {
