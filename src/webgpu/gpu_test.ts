import { attemptGarbageCollection } from '../common/framework/collect_garbage.js';
import { Fixture } from '../common/framework/fixture.js';
import { DevicePool, TestOOMedShouldAttemptGC } from '../common/framework/gpu/device_pool.js';
import { assert } from '../common/framework/util/util.js';

import {
  fillTextureDataWithTexelValue,
  getTextureCopyLayout,
  LayoutOptions as TextureLayoutOptions,
} from './util/texture/layout.js';
import { PerTexelComponent, getTexelDataRepresentation } from './util/texture/texelData.js';

type TypedArrayBufferView =
  | Uint8Array
  | Uint16Array
  | Uint32Array
  | Int8Array
  | Int16Array
  | Int32Array
  | Float32Array
  | Float64Array;

type TypedArrayBufferViewConstructor =
  | Uint8ArrayConstructor
  | Uint16ArrayConstructor
  | Uint32ArrayConstructor
  | Int8ArrayConstructor
  | Int16ArrayConstructor
  | Int32ArrayConstructor
  | Float32ArrayConstructor
  | Float64ArrayConstructor;

<<<<<<< HEAD
interface DeviceHolder {
  acquired: boolean; // whether the device is currently in use by a test
  device: GPUDevice;
  lostReason?: string; // initially undefined; becomes set when the device is lost
}

class TestFailedButDeviceReusable extends Error {}

const kPopErrorScopeTimeoutMS = 5000;

class DevicePool {
  failed: boolean = false; // if device init failed once, never try again
  holder?: DeviceHolder = undefined; // undefined if "uninitialized" (not yet initialized, or lost)

  async acquire(): Promise<GPUDevice> {
    assert(!this.failed, 'WebGPU device previously failed to initialize; not retrying');

    if (this.holder === undefined) {
      try {
        this.holder = await DevicePool.makeHolder();
      } catch (ex) {
        this.failed = true;
        throw ex;
      }
    }
    assert(!this.holder.acquired, 'Device was in use on DevicePool.acquire');
    this.holder.acquired = true;

    this.beginErrorScopes();
    return this.holder.device;
  }

  // When a test is done using a device, it's released back into the pool.
  // This waits for error scopes, checks their results, and checks for various error conditions.
  async release(device: GPUDevice): Promise<void> {
    const holder = this.holder;
    assert(holder !== undefined, 'trying to release a device while pool is uninitialized');
    assert(holder.acquired, 'trying to release a device while already released');
    assert(device === holder.device, 'Released device was the wrong device');

    try {
      // Time out if popErrorScope never completes. This could happen due to a browser bug - e.g.,
      // as of this writing, on Chrome GPU process crash, popErrorScope just hangs.
      await raceWithRejectOnTimeout(
        this.endErrorScopes(),
        kPopErrorScopeTimeoutMS,
        'finalization popErrorScope timed out'
      );

      // (Hopefully if the device was lost, it has been reported by the time endErrorScopes()
      // has finished (or timed out). If not, it could cause a finite number of extra test
      // failures following this one (but should recover eventually).)
      const lostReason = holder.lostReason;
      if (lostReason !== undefined) {
        // Fail the current test.
        unreachable(`Device was lost: ${lostReason}`);
      }
    } catch (ex) {
      // Any error that isn't explicitly TestFailedButDeviceReusable forces a new device to be
      // created for the next test.
      if (!(ex instanceof TestFailedButDeviceReusable)) {
        this.holder = undefined;
      }
      throw ex;
    } finally {
      // Mark the holder as free. (This only has an effect if the pool still has the holder.)
      // This could be done at the top but is done here to guard against async-races during release.
      holder.acquired = false;
    }
  }

  // Gets a device and creates a DeviceHolder.
  // If the device is lost, DeviceHolder.lostReason gets set.
  private static async makeHolder(): Promise<DeviceHolder> {
    const gpu = getGPU();
    const adapter = await gpu.requestAdapter();

    const holder: DeviceHolder = {
      acquired: false,
      device: await adapter.requestDevice(),
      lostReason: undefined,
    };
    holder.device.lost.then(ev => {
      holder.lostReason = ev.message;
    });
    return holder;
  }

  // Create error scopes that wrap the entire test.
  private beginErrorScopes(): void {
    assert(this.holder !== undefined);
    this.holder.device.pushErrorScope('out-of-memory');
    this.holder.device.pushErrorScope('validation');
  }

  // End the whole-test error scopes. Check that there are no extra error scopes, and that no
  // otherwise-uncaptured errors occurred during the test.
  private async endErrorScopes(): Promise<void> {
    assert(this.holder !== undefined);
    let gpuValidationError: GPUValidationError | GPUOutOfMemoryError | null;
    let gpuOutOfMemoryError: GPUValidationError | GPUOutOfMemoryError | null;

    try {
      // May reject if the device was lost.
      gpuValidationError = await this.holder.device.popErrorScope();
      gpuOutOfMemoryError = await this.holder.device.popErrorScope();
    } catch (ex) {
      assert(
        this.holder.lostReason !== undefined,
        "popErrorScope failed, but device.lost hasn't fired (yet)"
      );
      throw ex;
    }

    await assertReject(
      this.holder.device.popErrorScope(),
      'There was an extra error scope on the stack after a test'
    );

    if (gpuValidationError !== null) {
      assert(gpuValidationError instanceof GPUValidationError);
      // Allow the device to be reused.
      throw new TestFailedButDeviceReusable(
        `Unexpected validation error occurred: ${gpuValidationError.message}`
      );
    }
    if (gpuOutOfMemoryError !== null) {
      assert(gpuOutOfMemoryError instanceof GPUOutOfMemoryError);
      // Don't allow the device to be reused; unexpected OOM could break the device.
      unreachable('Unexpected out-of-memory error occurred');
    }
  }
}

=======
>>>>>>> ba023dd7
const devicePool = new DevicePool();

export class GPUTest extends Fixture {
  private objects: { device: GPUDevice; queue: GPUQueue } | undefined = undefined;
  initialized = false;

  get device(): GPUDevice {
    assert(this.objects !== undefined);
    return this.objects.device;
  }

  get queue(): GPUQueue {
    assert(this.objects !== undefined);
    return this.objects.queue;
  }

  async init(): Promise<void> {
    await super.init();

    const device = await devicePool.acquire();
    const queue = device.defaultQueue;
    this.objects = { device, queue };
  }

  // Note: finalize is called even if init was unsuccessful.
  async finalize(): Promise<void> {
    await super.finalize();

    if (this.objects) {
      let threw: undefined | Error;
      {
        const objects = this.objects;
        this.objects = undefined;
        try {
          await devicePool.release(objects.device);
        } catch (ex) {
          threw = ex;
        }
      }
      // The GPUDevice and GPUQueue should now have no outstanding references.

      if (threw) {
        if (threw instanceof TestOOMedShouldAttemptGC) {
          // Try to clean up, in case there are stray GPU resources in need of collection.
          await attemptGarbageCollection();
        }
        throw threw;
      }
    }
  }

  createCopyForMapRead(src: GPUBuffer, size: number): GPUBuffer {
    const dst = this.device.createBuffer({
      size,
      usage: GPUBufferUsage.MAP_READ | GPUBufferUsage.COPY_DST,
    });

    const c = this.device.createCommandEncoder();
    c.copyBufferToBuffer(src, 0, dst, 0, size);

    this.queue.submit([c.finish()]);

    return dst;
  }

  // TODO: add an expectContents for textures, which logs data: uris on failure

  expectContents(src: GPUBuffer, expected: TypedArrayBufferView): void {
    const dst = this.createCopyForMapRead(src, expected.buffer.byteLength);

    this.eventualAsyncExpectation(async niceStack => {
      const constructor = expected.constructor as TypedArrayBufferViewConstructor;
      const actual = new constructor(await dst.mapReadAsync());
      const check = this.checkBuffer(actual, expected);
      if (check !== undefined) {
        niceStack.message = check;
        this.rec.fail(niceStack);
      }
      dst.destroy();
    });
  }

  expectBuffer(actual: Uint8Array, exp: Uint8Array): void {
    const check = this.checkBuffer(actual, exp);
    if (check !== undefined) {
      this.rec.fail(new Error(check));
    }
  }

  checkBuffer(
    actual: TypedArrayBufferView,
    exp: TypedArrayBufferView,
    tolerance: number | ((i: number) => number) = 0
  ): string | undefined {
    assert(actual.constructor === exp.constructor);

    const size = exp.byteLength;
    if (actual.byteLength !== size) {
      return 'size mismatch';
    }
    const lines = [];
    let failedPixels = 0;
    for (let i = 0; i < size; ++i) {
      const tol = typeof tolerance === 'function' ? tolerance(i) : tolerance;
      if (Math.abs(actual[i] - exp[i]) > tol) {
        if (failedPixels > 4) {
          lines.push('... and more');
          break;
        }
        failedPixels++;
        lines.push(`at [${i}], expected ${exp[i]}, got ${actual[i]}`);
      }
    }

    // TODO: Could make a more convenient message, which could look like e.g.:
    //
    //   Starting at offset 48,
    //              got 22222222 ABCDABCD 99999999
    //     but expected 22222222 55555555 99999999
    //
    // or
    //
    //   Starting at offset 0,
    //              got 00000000 00000000 00000000 00000000 (... more)
    //     but expected 00FF00FF 00FF00FF 00FF00FF 00FF00FF (... more)
    //
    // Or, maybe these diffs aren't actually very useful (given we have the prints just above here),
    // and we should remove them. More important will be logging of texture data in a visual format.

    if (size <= 256 && failedPixels > 0) {
      const expHex = Array.from(new Uint8Array(exp.buffer, exp.byteOffset, exp.byteLength))
        .map(x => x.toString(16).padStart(2, '0'))
        .join('');
      const actHex = Array.from(new Uint8Array(actual.buffer, actual.byteOffset, actual.byteLength))
        .map(x => x.toString(16).padStart(2, '0'))
        .join('');
      lines.push('EXPECT:\t  ' + exp.join(' '));
      lines.push('\t0x' + expHex);
      lines.push('ACTUAL:\t  ' + actual.join(' '));
      lines.push('\t0x' + actHex);
    }
    if (failedPixels) {
      return lines.join('\n');
    }
    return undefined;
  }

  expectSingleColor(
    src: GPUTexture,
    format: GPUTextureFormat,
    {
      size,
      exp,
      dimension = '2d',
      slice = 0,
      layout,
    }: {
      size: [number, number, number];
      exp: PerTexelComponent<number>;
      dimension?: GPUTextureDimension;
      slice?: number;
      layout?: TextureLayoutOptions;
    }
  ): void {
    const { byteLength, bytesPerRow, rowsPerImage } = getTextureCopyLayout(
      format,
      dimension,
      size,
      layout
    );
    const expectedTexelData = getTexelDataRepresentation(format).getBytes(exp);

    const buffer = this.device.createBuffer({
      size: byteLength,
      usage: GPUBufferUsage.COPY_SRC | GPUBufferUsage.COPY_DST,
    });

    const commandEncoder = this.device.createCommandEncoder();
    commandEncoder.copyTextureToBuffer(
      { texture: src, mipLevel: layout?.mipLevel, arrayLayer: slice },
      { buffer, bytesPerRow, rowsPerImage },
      size
    );
    this.queue.submit([commandEncoder.finish()]);
    const arrayBuffer = new ArrayBuffer(byteLength);
    fillTextureDataWithTexelValue(expectedTexelData, format, dimension, arrayBuffer, size, layout);
    this.expectContents(buffer, new Uint8Array(arrayBuffer));
  }
}<|MERGE_RESOLUTION|>--- conflicted
+++ resolved
@@ -1,6 +1,6 @@
-import { attemptGarbageCollection } from '../common/framework/collect_garbage.js';
 import { Fixture } from '../common/framework/fixture.js';
 import { DevicePool, TestOOMedShouldAttemptGC } from '../common/framework/gpu/device_pool.js';
+import { attemptGarbageCollection } from '../common/framework/util/collect_garbage.js';
 import { assert } from '../common/framework/util/util.js';
 
 import {
@@ -30,143 +30,6 @@
   | Float32ArrayConstructor
   | Float64ArrayConstructor;
 
-<<<<<<< HEAD
-interface DeviceHolder {
-  acquired: boolean; // whether the device is currently in use by a test
-  device: GPUDevice;
-  lostReason?: string; // initially undefined; becomes set when the device is lost
-}
-
-class TestFailedButDeviceReusable extends Error {}
-
-const kPopErrorScopeTimeoutMS = 5000;
-
-class DevicePool {
-  failed: boolean = false; // if device init failed once, never try again
-  holder?: DeviceHolder = undefined; // undefined if "uninitialized" (not yet initialized, or lost)
-
-  async acquire(): Promise<GPUDevice> {
-    assert(!this.failed, 'WebGPU device previously failed to initialize; not retrying');
-
-    if (this.holder === undefined) {
-      try {
-        this.holder = await DevicePool.makeHolder();
-      } catch (ex) {
-        this.failed = true;
-        throw ex;
-      }
-    }
-    assert(!this.holder.acquired, 'Device was in use on DevicePool.acquire');
-    this.holder.acquired = true;
-
-    this.beginErrorScopes();
-    return this.holder.device;
-  }
-
-  // When a test is done using a device, it's released back into the pool.
-  // This waits for error scopes, checks their results, and checks for various error conditions.
-  async release(device: GPUDevice): Promise<void> {
-    const holder = this.holder;
-    assert(holder !== undefined, 'trying to release a device while pool is uninitialized');
-    assert(holder.acquired, 'trying to release a device while already released');
-    assert(device === holder.device, 'Released device was the wrong device');
-
-    try {
-      // Time out if popErrorScope never completes. This could happen due to a browser bug - e.g.,
-      // as of this writing, on Chrome GPU process crash, popErrorScope just hangs.
-      await raceWithRejectOnTimeout(
-        this.endErrorScopes(),
-        kPopErrorScopeTimeoutMS,
-        'finalization popErrorScope timed out'
-      );
-
-      // (Hopefully if the device was lost, it has been reported by the time endErrorScopes()
-      // has finished (or timed out). If not, it could cause a finite number of extra test
-      // failures following this one (but should recover eventually).)
-      const lostReason = holder.lostReason;
-      if (lostReason !== undefined) {
-        // Fail the current test.
-        unreachable(`Device was lost: ${lostReason}`);
-      }
-    } catch (ex) {
-      // Any error that isn't explicitly TestFailedButDeviceReusable forces a new device to be
-      // created for the next test.
-      if (!(ex instanceof TestFailedButDeviceReusable)) {
-        this.holder = undefined;
-      }
-      throw ex;
-    } finally {
-      // Mark the holder as free. (This only has an effect if the pool still has the holder.)
-      // This could be done at the top but is done here to guard against async-races during release.
-      holder.acquired = false;
-    }
-  }
-
-  // Gets a device and creates a DeviceHolder.
-  // If the device is lost, DeviceHolder.lostReason gets set.
-  private static async makeHolder(): Promise<DeviceHolder> {
-    const gpu = getGPU();
-    const adapter = await gpu.requestAdapter();
-
-    const holder: DeviceHolder = {
-      acquired: false,
-      device: await adapter.requestDevice(),
-      lostReason: undefined,
-    };
-    holder.device.lost.then(ev => {
-      holder.lostReason = ev.message;
-    });
-    return holder;
-  }
-
-  // Create error scopes that wrap the entire test.
-  private beginErrorScopes(): void {
-    assert(this.holder !== undefined);
-    this.holder.device.pushErrorScope('out-of-memory');
-    this.holder.device.pushErrorScope('validation');
-  }
-
-  // End the whole-test error scopes. Check that there are no extra error scopes, and that no
-  // otherwise-uncaptured errors occurred during the test.
-  private async endErrorScopes(): Promise<void> {
-    assert(this.holder !== undefined);
-    let gpuValidationError: GPUValidationError | GPUOutOfMemoryError | null;
-    let gpuOutOfMemoryError: GPUValidationError | GPUOutOfMemoryError | null;
-
-    try {
-      // May reject if the device was lost.
-      gpuValidationError = await this.holder.device.popErrorScope();
-      gpuOutOfMemoryError = await this.holder.device.popErrorScope();
-    } catch (ex) {
-      assert(
-        this.holder.lostReason !== undefined,
-        "popErrorScope failed, but device.lost hasn't fired (yet)"
-      );
-      throw ex;
-    }
-
-    await assertReject(
-      this.holder.device.popErrorScope(),
-      'There was an extra error scope on the stack after a test'
-    );
-
-    if (gpuValidationError !== null) {
-      assert(gpuValidationError instanceof GPUValidationError);
-      // Allow the device to be reused.
-      throw new TestFailedButDeviceReusable(
-        `Unexpected validation error occurred: ${gpuValidationError.message}`
-      );
-    }
-    if (gpuOutOfMemoryError !== null) {
-      assert(gpuOutOfMemoryError instanceof GPUOutOfMemoryError);
-      // Don't allow the device to be reused; unexpected OOM could break the device.
-      unreachable('Unexpected out-of-memory error occurred');
-    }
-  }
-}
-
-=======
->>>>>>> ba023dd7
 const devicePool = new DevicePool();
 
 export class GPUTest extends Fixture {
