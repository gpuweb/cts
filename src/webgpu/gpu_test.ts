import { Fixture } from '../common/framework/fixture.js';
import { compileGLSL, initGLSL } from '../common/framework/glsl.js';
import { getGPU } from '../common/framework/gpu/implementation.js';
import { assert, unreachable } from '../common/framework/util/util.js';

<<<<<<< HEAD
type ShaderStage = import('@webgpu/glslang/dist/web-devel/glslang').ShaderStage;
=======
type TypedArrayBufferView =
  | Uint8Array
  | Uint16Array
  | Uint32Array
  | Int8Array
  | Int16Array
  | Int32Array
  | Float32Array
  | Float64Array;

type TypedArrayBufferViewConstructor =
  | Uint8ArrayConstructor
  | Uint16ArrayConstructor
  | Uint32ArrayConstructor
  | Int8ArrayConstructor
  | Int16ArrayConstructor
  | Int32ArrayConstructor
  | Float32ArrayConstructor
  | Float64ArrayConstructor;
>>>>>>> 212317fa

class DevicePool {
  device: GPUDevice | undefined = undefined;
  state: 'free' | 'acquired' | 'uninitialized' | 'failed' = 'uninitialized';

  private async initialize(): Promise<void> {
    try {
      const gpu = getGPU();
      const adapter = await gpu.requestAdapter();
      this.device = await adapter.requestDevice();
    } catch (ex) {
      this.state = 'failed';
      throw ex;
    }
  }

  async acquire(): Promise<GPUDevice> {
    assert(this.state !== 'acquired', 'Device was in use');
    assert(this.state !== 'failed', 'Failed to initialize WebGPU device');

    const state = this.state;
    this.state = 'acquired';
    if (state === 'uninitialized') {
      await this.initialize();
    }

    assert(!!this.device);
    return this.device;
  }

  release(device: GPUDevice): void {
    assert(this.state === 'acquired');
    assert(device === this.device, 'Released device was the wrong device');
    this.state = 'free';
  }
}

const devicePool = new DevicePool();

export class GPUTest extends Fixture {
  private objects: { device: GPUDevice; queue: GPUQueue } | undefined = undefined;
  initialized = false;

  get device(): GPUDevice {
    assert(this.objects !== undefined);
    return this.objects.device;
  }

  get queue(): GPUQueue {
    assert(this.objects !== undefined);
    return this.objects.queue;
  }

  async init(): Promise<void> {
    await super.init();
    await initGLSL();

    const device = await devicePool.acquire();
    const queue = device.defaultQueue;
    this.objects = { device, queue };

    try {
      await device.popErrorScope();
      unreachable('There was an error scope on the stack at the beginning of the test');
      /* eslint-disable-next-line no-empty */
    } catch (ex) {}

    device.pushErrorScope('out-of-memory');
    device.pushErrorScope('validation');

    this.initialized = true;
  }

  async finalize(): Promise<void> {
    // Note: finalize is called even if init was unsuccessful.
    await super.finalize();

    if (this.initialized) {
      const gpuValidationError = await this.device.popErrorScope();
      if (gpuValidationError !== null) {
        assert(gpuValidationError instanceof GPUValidationError);
        this.fail(`Unexpected validation error occurred: ${gpuValidationError.message}`);
      }

      const gpuOutOfMemoryError = await this.device.popErrorScope();
      if (gpuOutOfMemoryError !== null) {
        assert(gpuOutOfMemoryError instanceof GPUOutOfMemoryError);
        this.fail('Unexpected out-of-memory error occurred');
      }
    }

    if (this.objects) {
      devicePool.release(this.objects.device);
    }
  }

  makeShaderModule(stage: ShaderStage, code: { glsl: string } | { wgsl: string }): GPUShaderModule {
    // If both are provided, always choose WGSL. (Can change this if needed.)
    if ('wgsl' in code) {
      return this.device.createShaderModule({ code: code.wgsl });
    } else {
      const spirv = compileGLSL(code.glsl, stage, false);
      return this.device.createShaderModule({ code: spirv });
    }
  }

  createCopyForMapRead(src: GPUBuffer, size: number): GPUBuffer {
    const dst = this.device.createBuffer({
      size,
      usage: GPUBufferUsage.MAP_READ | GPUBufferUsage.COPY_DST,
    });

    const c = this.device.createCommandEncoder();
    c.copyBufferToBuffer(src, 0, dst, 0, size);

    this.queue.submit([c.finish()]);

    return dst;
  }

  // TODO: add an expectContents for textures, which logs data: uris on failure

  expectContents(src: GPUBuffer, expected: TypedArrayBufferView): void {
    const dst = this.createCopyForMapRead(src, expected.buffer.byteLength);

    this.eventualAsyncExpectation(async niceStack => {
      const constructor = expected.constructor as TypedArrayBufferViewConstructor;
      const actual = new constructor(await dst.mapReadAsync());
      const check = this.checkBuffer(actual, expected);
      if (check !== undefined) {
        niceStack.message = check;
        this.rec.fail(niceStack);
      }
      dst.destroy();
    });
  }

  expectBuffer(actual: Uint8Array, exp: Uint8Array): void {
    const check = this.checkBuffer(actual, exp);
    if (check !== undefined) {
      this.rec.fail(new Error(check));
    }
  }

  checkBuffer(
    actual: TypedArrayBufferView,
    exp: TypedArrayBufferView,
    tolerance: number | ((i: number) => number) = 0
  ): string | undefined {
    assert(actual.constructor === exp.constructor);

    const size = exp.byteLength;
    if (actual.byteLength !== size) {
      return 'size mismatch';
    }
    const lines = [];
    let failedPixels = 0;
    for (let i = 0; i < size; ++i) {
      const tol = typeof tolerance === 'function' ? tolerance(i) : tolerance;
      if (Math.abs(actual[i] - exp[i]) > tol) {
        if (failedPixels > 4) {
          lines.push('... and more');
          break;
        }
        failedPixels++;
        lines.push(`at [${i}], expected ${exp[i]}, got ${actual[i]}`);
      }
    }

    // TODO: Could make a more convenient message, which could look like e.g.:
    //
    //   Starting at offset 48,
    //              got 22222222 ABCDABCD 99999999
    //     but expected 22222222 55555555 99999999
    //
    // or
    //
    //   Starting at offset 0,
    //              got 00000000 00000000 00000000 00000000 (... more)
    //     but expected 00FF00FF 00FF00FF 00FF00FF 00FF00FF (... more)
    //
    // Or, maybe these diffs aren't actually very useful (given we have the prints just above here),
    // and we should remove them. More important will be logging of texture data in a visual format.

    if (size <= 256 && failedPixels > 0) {
      const expHex = Array.from(new Uint8Array(exp.buffer, exp.byteOffset, exp.byteLength))
        .map(x => x.toString(16).padStart(2, '0'))
        .join('');
      const actHex = Array.from(new Uint8Array(actual.buffer, actual.byteOffset, actual.byteLength))
        .map(x => x.toString(16).padStart(2, '0'))
        .join('');
      lines.push('EXPECT:\t  ' + exp.join(' '));
      lines.push('\t0x' + expHex);
      lines.push('ACTUAL:\t  ' + actual.join(' '));
      lines.push('\t0x' + actHex);
    }
    if (failedPixels) {
      return lines.join('\n');
    }
    return undefined;
  }
}<|MERGE_RESOLUTION|>--- conflicted
+++ resolved
@@ -3,9 +3,8 @@
 import { getGPU } from '../common/framework/gpu/implementation.js';
 import { assert, unreachable } from '../common/framework/util/util.js';
 
-<<<<<<< HEAD
 type ShaderStage = import('@webgpu/glslang/dist/web-devel/glslang').ShaderStage;
-=======
+
 type TypedArrayBufferView =
   | Uint8Array
   | Uint16Array
@@ -25,7 +24,6 @@
   | Int32ArrayConstructor
   | Float32ArrayConstructor
   | Float64ArrayConstructor;
->>>>>>> 212317fa
 
 class DevicePool {
   device: GPUDevice | undefined = undefined;
