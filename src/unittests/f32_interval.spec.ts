export const description = `
F32Interval unit tests.
`;

import { makeTestGroup } from '../common/framework/test_group.js';
import { objectEquals } from '../common/util/util.js';
import { kValue } from '../webgpu/util/constants.js';
import {
  absInterval,
  absoluteErrorInterval,
  acosInterval,
  acoshAlternativeInterval,
  acoshPrimaryInterval,
  additionInterval,
  asinInterval,
  asinhInterval,
  atanInterval,
  atan2Interval,
  atanhInterval,
  ceilInterval,
  clampMedianInterval,
  clampMinMaxInterval,
  correctlyRoundedInterval,
  cosInterval,
  coshInterval,
  crossInterval,
  degreesInterval,
  distanceInterval,
  divisionInterval,
  dotInterval,
  expInterval,
  exp2Interval,
  F32Interval,
  faceForwardIntervals,
  floorInterval,
  fmaInterval,
  fractInterval,
  IntervalBounds,
  inverseSqrtInterval,
  ldexpInterval,
  lengthInterval,
  logInterval,
  log2Interval,
  maxInterval,
  minInterval,
  mixImpreciseInterval,
  mixPreciseInterval,
  multiplicationInterval,
  negationInterval,
  normalizeInterval,
  powInterval,
  quantizeToF16Interval,
  radiansInterval,
  reflectInterval,
  refractInterval,
  remainderInterval,
  roundInterval,
  saturateInterval,
  signInterval,
  sinInterval,
  sinhInterval,
  smoothStepInterval,
  sqrtInterval,
  stepInterval,
  subtractionInterval,
  tanInterval,
  tanhInterval,
  toF32Vector,
  truncInterval,
  ulpInterval,
  unpack2x16floatInterval,
  unpack2x16snormInterval,
  unpack2x16unormInterval,
  unpack4x8snormInterval,
  unpack4x8unormInterval,
  modfInterval,
  toF32Interval,
} from '../webgpu/util/f32_interval.js';
import { hexToF32, hexToF64, oneULP } from '../webgpu/util/math.js';

import { UnitTest } from './unit_test.js';

export const g = makeTestGroup(UnitTest);

/** Bounds indicating an expectation of an interval of all possible values */
const kAny: IntervalBounds = [Number.NEGATIVE_INFINITY, Number.POSITIVE_INFINITY];

/** @returns a number N * ULP greater than the provided number */
function plusNULP(x: number, n: number): number {
  return x + n * oneULP(x);
}

/** @returns a number one ULP greater than the provided number */
function plusOneULP(x: number): number {
  return plusNULP(x, 1);
}

/** @returns a number N * ULP less than the provided number */
function minusNULP(x: number, n: number): number {
  return x - n * oneULP(x);
}

/** @returns a number one ULP less than the provided number */
function minusOneULP(x: number): number {
  return minusNULP(x, 1);
}

/** @returns the expected IntervalBounds adjusted by the given error function
 *
 * @param expected the bounds to be adjusted
 * @param error error function to adjust the bounds via
 */
function applyError(expected: IntervalBounds, error: (n: number) => number): IntervalBounds {
  if (expected !== kAny) {
    const begin = expected[0];
    const end = expected.length === 2 ? expected[1] : begin;
    expected = [begin - error(begin), end + error(end)];
  }

  return expected;
}

interface ConstructorCase {
  input: IntervalBounds;
  expected: IntervalBounds;
}

g.test('constructor')
  .paramsSubcasesOnly<ConstructorCase>(
    // prettier-ignore
    [
      // Common cases
      { input: [0, 10], expected: [0, 10]},
      { input: [-5, 0], expected: [-5, 0]},
      { input: [-5, 10], expected: [-5, 10]},
      { input: [0], expected: [0]},
      { input: [10], expected: [10]},
      { input: [-5], expected: [-5]},

      // Edges
      { input: [0, kValue.f32.positive.max], expected: [0, kValue.f32.positive.max]},
      { input: [kValue.f32.negative.min, 0], expected: [kValue.f32.negative.min, 0]},
      { input: [kValue.f32.negative.min, kValue.f32.positive.max], expected: [kValue.f32.negative.min, kValue.f32.positive.max]},

      // Out of range
      { input: [0, 2 * kValue.f32.positive.max], expected: [0, 2 * kValue.f32.positive.max]},
      { input: [2 * kValue.f32.negative.min, 0], expected: [2 * kValue.f32.negative.min, 0]},
      { input: [2 * kValue.f32.negative.min, 2 * kValue.f32.positive.max], expected: [2 * kValue.f32.negative.min, 2 * kValue.f32.positive.max]},

      // Infinities
      { input: [0, kValue.f32.infinity.positive], expected: [0, Number.POSITIVE_INFINITY]},
      { input: [kValue.f32.infinity.negative, 0], expected: [Number.NEGATIVE_INFINITY, 0]},
      { input: [kValue.f32.infinity.negative, kValue.f32.infinity.positive], expected: kAny},
    ]
  )
  .fn(t => {
    const i = new F32Interval(...t.params.input);
    t.expect(
      objectEquals(i.bounds(), t.params.expected),
      `F32Interval([${t.params.input}]) returned ${i}. Expected [${t.params.expected}]`
    );
  });

interface ContainsNumberCase {
  bounds: IntervalBounds;
  value: number;
  expected: boolean;
}

g.test('contains_number')
  .paramsSubcasesOnly<ContainsNumberCase>(
    // prettier-ignore
    [
    // Common usage
    { bounds: [0, 10], value: 0, expected: true },
    { bounds: [0, 10], value: 10, expected: true },
    { bounds: [0, 10], value: 5, expected: true },
    { bounds: [0, 10], value: -5, expected: false },
    { bounds: [0, 10], value: 50, expected: false },
    { bounds: [0, 10], value: Number.NaN, expected: false },
    { bounds: [-5, 10], value: 0, expected: true },
    { bounds: [-5, 10], value: 10, expected: true },
    { bounds: [-5, 10], value: 5, expected: true },
    { bounds: [-5, 10], value: -5, expected: true },
    { bounds: [-5, 10], value: -6, expected: false },
    { bounds: [-5, 10], value: 50, expected: false },
    { bounds: [-5, 10], value: -10, expected: false },

    // Point
    { bounds: [0], value: 0, expected: true },
    { bounds: [0], value: 10, expected: false },
    { bounds: [0], value: -1000, expected: false },
    { bounds: [10], value: 10, expected: true },
    { bounds: [10], value: 0, expected: false },
    { bounds: [10], value: -10, expected: false },
    { bounds: [10], value: 11, expected: false },

    // Upper infinity
    { bounds: [0, kValue.f32.infinity.positive], value: kValue.f32.positive.min, expected: true },
    { bounds: [0, kValue.f32.infinity.positive], value: kValue.f32.positive.max, expected: true },
    { bounds: [0, kValue.f32.infinity.positive], value: kValue.f32.infinity.positive, expected: true },
    { bounds: [0, kValue.f32.infinity.positive], value: kValue.f32.negative.min, expected: false },
    { bounds: [0, kValue.f32.infinity.positive], value: kValue.f32.negative.max, expected: false },
    { bounds: [0, kValue.f32.infinity.positive], value: kValue.f32.infinity.negative, expected: false },

    // Lower infinity
    { bounds: [kValue.f32.infinity.negative, 0], value: kValue.f32.positive.min, expected: false },
    { bounds: [kValue.f32.infinity.negative, 0], value: kValue.f32.positive.max, expected: false },
    { bounds: [kValue.f32.infinity.negative, 0], value: kValue.f32.infinity.positive, expected: false },
    { bounds: [kValue.f32.infinity.negative, 0], value: kValue.f32.negative.min, expected: true },
    { bounds: [kValue.f32.infinity.negative, 0], value: kValue.f32.negative.max, expected: true },
    { bounds: [kValue.f32.infinity.negative, 0], value: kValue.f32.infinity.negative, expected: true },

    // Full infinity
    { bounds: [kValue.f32.infinity.negative, kValue.f32.infinity.positive], value: kValue.f32.positive.min, expected: true },
    { bounds: [kValue.f32.infinity.negative, kValue.f32.infinity.positive], value: kValue.f32.positive.max, expected: true },
    { bounds: [kValue.f32.infinity.negative, kValue.f32.infinity.positive], value: kValue.f32.infinity.positive, expected: true },
    { bounds: [kValue.f32.infinity.negative, kValue.f32.infinity.positive], value: kValue.f32.negative.min, expected: true },
    { bounds: [kValue.f32.infinity.negative, kValue.f32.infinity.positive], value: kValue.f32.negative.max, expected: true },
    { bounds: [kValue.f32.infinity.negative, kValue.f32.infinity.positive], value: kValue.f32.infinity.negative, expected: true },
    { bounds: [kValue.f32.infinity.negative, kValue.f32.infinity.positive], value: Number.NaN, expected: true },

    // Maximum f32 boundary
    { bounds: [0, kValue.f32.positive.max], value: kValue.f32.positive.min, expected: true },
    { bounds: [0, kValue.f32.positive.max], value: kValue.f32.positive.max, expected: true },
    { bounds: [0, kValue.f32.positive.max], value: kValue.f32.infinity.positive, expected: false },
    { bounds: [0, kValue.f32.positive.max], value: kValue.f32.negative.min, expected: false },
    { bounds: [0, kValue.f32.positive.max], value: kValue.f32.negative.max, expected: false },
    { bounds: [0, kValue.f32.positive.max], value: kValue.f32.infinity.negative, expected: false },

    // Minimum f32 boundary
    { bounds: [kValue.f32.negative.min, 0], value: kValue.f32.positive.min, expected: false },
    { bounds: [kValue.f32.negative.min, 0], value: kValue.f32.positive.max, expected: false },
    { bounds: [kValue.f32.negative.min, 0], value: kValue.f32.infinity.positive, expected: false },
    { bounds: [kValue.f32.negative.min, 0], value: kValue.f32.negative.min, expected: true },
    { bounds: [kValue.f32.negative.min, 0], value: kValue.f32.negative.max, expected: true },
    { bounds: [kValue.f32.negative.min, 0], value: kValue.f32.infinity.negative, expected: false },

    // Out of range high
    { bounds: [0, 2 * kValue.f32.positive.max], value: kValue.f32.positive.min, expected: true },
    { bounds: [0, 2 * kValue.f32.positive.max], value: kValue.f32.positive.max, expected: true },
    { bounds: [0, 2 * kValue.f32.positive.max], value: kValue.f32.infinity.positive, expected: false },
    { bounds: [0, 2 * kValue.f32.positive.max], value: kValue.f32.negative.min, expected: false },
    { bounds: [0, 2 * kValue.f32.positive.max], value: kValue.f32.negative.max, expected: false },
    { bounds: [0, 2 * kValue.f32.positive.max], value: kValue.f32.infinity.negative, expected: false },

    // Out of range low
    { bounds: [2 * kValue.f32.negative.min, 0], value: kValue.f32.positive.min, expected: false },
    { bounds: [2 * kValue.f32.negative.min, 0], value: kValue.f32.positive.max, expected: false },
    { bounds: [2 * kValue.f32.negative.min, 0], value: kValue.f32.infinity.positive, expected: false },
    { bounds: [2 * kValue.f32.negative.min, 0], value: kValue.f32.negative.min, expected: true },
    { bounds: [2 * kValue.f32.negative.min, 0], value: kValue.f32.negative.max, expected: true },
    { bounds: [2 * kValue.f32.negative.min, 0], value: kValue.f32.infinity.negative, expected: false },

    // Subnormals
    { bounds: [0, kValue.f32.positive.min], value: kValue.f32.subnormal.positive.min, expected: true },
    { bounds: [0, kValue.f32.positive.min], value: kValue.f32.subnormal.positive.max, expected: true },
    { bounds: [0, kValue.f32.positive.min], value: kValue.f32.subnormal.negative.min, expected: false },
    { bounds: [0, kValue.f32.positive.min], value: kValue.f32.subnormal.negative.max, expected: false },
    { bounds: [kValue.f32.negative.max, 0], value: kValue.f32.subnormal.positive.min, expected: false },
    { bounds: [kValue.f32.negative.max, 0], value: kValue.f32.subnormal.positive.max, expected: false },
    { bounds: [kValue.f32.negative.max, 0], value: kValue.f32.subnormal.negative.min, expected: true },
    { bounds: [kValue.f32.negative.max, 0], value: kValue.f32.subnormal.negative.max, expected: true },
    { bounds: [0, kValue.f32.subnormal.positive.min], value: kValue.f32.subnormal.positive.min, expected: true },
    { bounds: [0, kValue.f32.subnormal.positive.min], value: kValue.f32.subnormal.positive.max, expected: false },
    { bounds: [0, kValue.f32.subnormal.positive.min], value: kValue.f32.subnormal.negative.min, expected: false },
    { bounds: [0, kValue.f32.subnormal.positive.min], value: kValue.f32.subnormal.negative.max, expected: false },
    { bounds: [kValue.f32.subnormal.negative.max, 0], value: kValue.f32.subnormal.positive.min, expected: false },
    { bounds: [kValue.f32.subnormal.negative.max, 0], value: kValue.f32.subnormal.positive.max, expected: false },
    { bounds: [kValue.f32.subnormal.negative.max, 0], value: kValue.f32.subnormal.negative.min, expected: false },
    { bounds: [kValue.f32.subnormal.negative.max, 0], value: kValue.f32.subnormal.negative.max, expected: true },
    ]
  )
  .fn(t => {
    const i = new F32Interval(...t.params.bounds);
    const value = t.params.value;
    const expected = t.params.expected;

    const got = i.contains(value);
    t.expect(expected === got, `${i}.contains(${value}) returned ${got}. Expected ${expected}`);
  });

interface ContainsIntervalCase {
  lhs: IntervalBounds;
  rhs: IntervalBounds;
  expected: boolean;
}

g.test('contains_interval')
  .paramsSubcasesOnly<ContainsIntervalCase>(
    // prettier-ignore
    [
      // Common usage
      { lhs: [-10, 10], rhs: [0], expected: true},
      { lhs: [-10, 10], rhs: [-1, 0], expected: true},
      { lhs: [-10, 10], rhs: [0, 2], expected: true},
      { lhs: [-10, 10], rhs: [-1, 2], expected: true},
      { lhs: [-10, 10], rhs: [0, 10], expected: true},
      { lhs: [-10, 10], rhs: [-10, 2], expected: true},
      { lhs: [-10, 10], rhs: [-10, 10], expected: true},
      { lhs: [-10, 10], rhs: [-100, 10], expected: false},

      // Upper infinity
      { lhs: [0, kValue.f32.infinity.positive], rhs: [0], expected: true},
      { lhs: [0, kValue.f32.infinity.positive], rhs: [-1, 0], expected: false},
      { lhs: [0, kValue.f32.infinity.positive], rhs: [0, 1], expected: true},
      { lhs: [0, kValue.f32.infinity.positive], rhs: [0, kValue.f32.positive.max], expected: true},
      { lhs: [0, kValue.f32.infinity.positive], rhs: [0, kValue.f32.infinity.positive], expected: true},
      { lhs: [0, kValue.f32.infinity.positive], rhs: [100, kValue.f32.infinity.positive], expected: true},
      { lhs: [0, kValue.f32.infinity.positive], rhs: [Number.NEGATIVE_INFINITY, kValue.f32.infinity.positive], expected: false},

      // Lower infinity
      { lhs: [kValue.f32.infinity.negative, 0], rhs: [0], expected: true},
      { lhs: [kValue.f32.infinity.negative, 0], rhs: [-1, 0], expected: true},
      { lhs: [kValue.f32.infinity.negative, 0], rhs: [kValue.f32.negative.min, 0], expected: true},
      { lhs: [kValue.f32.infinity.negative, 0], rhs: [0, 1], expected: false},
      { lhs: [kValue.f32.infinity.negative, 0], rhs: [kValue.f32.infinity.negative, 0], expected: true},
      { lhs: [kValue.f32.infinity.negative, 0], rhs: [kValue.f32.infinity.negative, -100 ], expected: true},
      { lhs: [kValue.f32.infinity.negative, 0], rhs: [kValue.f32.infinity.negative, kValue.f32.infinity.positive], expected: false},

      // Full infinity
      { lhs: [kValue.f32.infinity.negative, kValue.f32.infinity.positive], rhs: [0], expected: true},
      { lhs: [kValue.f32.infinity.negative, kValue.f32.infinity.positive], rhs: [-1, 0], expected: true},
      { lhs: [kValue.f32.infinity.negative, kValue.f32.infinity.positive], rhs: [0, 1], expected: true},
      { lhs: [kValue.f32.infinity.negative, kValue.f32.infinity.positive], rhs: [0, kValue.f32.infinity.positive], expected: true},
      { lhs: [kValue.f32.infinity.negative, kValue.f32.infinity.positive], rhs: [100, kValue.f32.infinity.positive], expected: true},
      { lhs: [kValue.f32.infinity.negative, kValue.f32.infinity.positive], rhs: [kValue.f32.infinity.negative, 0], expected: true},
      { lhs: [kValue.f32.infinity.negative, kValue.f32.infinity.positive], rhs: [kValue.f32.infinity.negative, -100 ], expected: true},
      { lhs: [kValue.f32.infinity.negative, kValue.f32.infinity.positive], rhs: [kValue.f32.infinity.negative, kValue.f32.infinity.positive], expected: true},

      // Maximum f32 boundary
      { lhs: [0, kValue.f32.positive.max], rhs: [0], expected: true},
      { lhs: [0, kValue.f32.positive.max], rhs: [-1, 0], expected: false},
      { lhs: [0, kValue.f32.positive.max], rhs: [0, 1], expected: true},
      { lhs: [0, kValue.f32.positive.max], rhs: [0, kValue.f32.positive.max], expected: true},
      { lhs: [0, kValue.f32.positive.max], rhs: [0, kValue.f32.infinity.positive], expected: false},
      { lhs: [0, kValue.f32.positive.max], rhs: [100, kValue.f32.infinity.positive], expected: false},
      { lhs: [0, kValue.f32.positive.max], rhs: [kValue.f32.infinity.negative, kValue.f32.infinity.positive], expected: false},

      // Minimum f32 boundary
      { lhs: [kValue.f32.negative.min, 0], rhs: [0, 0], expected: true},
      { lhs: [kValue.f32.negative.min, 0], rhs: [-1, 0], expected: true},
      { lhs: [kValue.f32.negative.min, 0], rhs: [kValue.f32.negative.min, 0], expected: true},
      { lhs: [kValue.f32.negative.min, 0], rhs: [0, 1], expected: false},
      { lhs: [kValue.f32.negative.min, 0], rhs: [kValue.f32.infinity.negative, 0], expected: false},
      { lhs: [kValue.f32.negative.min, 0], rhs: [kValue.f32.infinity.negative, -100 ], expected: false},
      { lhs: [kValue.f32.negative.min, 0], rhs: [kValue.f32.infinity.negative, kValue.f32.infinity.positive], expected: false},

      // Out of range high
      { lhs: [0, 2 * kValue.f32.positive.max], rhs: [0], expected: true},
      { lhs: [0, 2 * kValue.f32.positive.max], rhs: [-1, 0], expected: false},
      { lhs: [0, 2 * kValue.f32.positive.max], rhs: [0, 1], expected: true},
      { lhs: [0, 2 * kValue.f32.positive.max], rhs: [0, kValue.f32.positive.max], expected: true},
      { lhs: [0, 2 * kValue.f32.positive.max], rhs: [0, kValue.f32.infinity.positive], expected: false},
      { lhs: [0, 2 * kValue.f32.positive.max], rhs: [100, kValue.f32.infinity.positive], expected: false},
      { lhs: [0, 2 * kValue.f32.positive.max], rhs: [kValue.f32.infinity.negative, kValue.f32.infinity.positive], expected: false},

      // Out of range low
      { lhs: [2 * kValue.f32.negative.min, 0], rhs: [0], expected: true},
      { lhs: [2 * kValue.f32.negative.min, 0], rhs: [-1, 0], expected: true},
      { lhs: [2 * kValue.f32.negative.min, 0], rhs: [kValue.f32.negative.min, 0], expected: true},
      { lhs: [2 * kValue.f32.negative.min, 0], rhs: [0, 1], expected: false},
      { lhs: [2 * kValue.f32.negative.min, 0], rhs: [kValue.f32.infinity.negative, 0], expected: false},
      { lhs: [2 * kValue.f32.negative.min, 0], rhs: [kValue.f32.infinity.negative, -100 ], expected: false},
      { lhs: [2 * kValue.f32.negative.min, 0], rhs: [kValue.f32.infinity.negative, kValue.f32.infinity.positive], expected: false},
    ]
  )
  .fn(t => {
    const lhs = new F32Interval(...t.params.lhs);
    const rhs = new F32Interval(...t.params.rhs);
    const expected = t.params.expected;

    const got = lhs.contains(rhs);
    t.expect(expected === got, `${lhs}.contains(${rhs}) returned ${got}. Expected ${expected}`);
  });

interface SpanCase {
  intervals: IntervalBounds[];
  expected: IntervalBounds;
}

g.test('span')
  .paramsSubcasesOnly<SpanCase>(
    // prettier-ignore
    [
      // Single Intervals
      { intervals: [[0, 10]], expected: [0, 10]},
      { intervals: [[0, kValue.f32.positive.max]], expected: [0, kValue.f32.positive.max]},
      { intervals: [[0, kValue.f32.positive.nearest_max]], expected: [0, kValue.f32.positive.nearest_max]},
      { intervals: [[0, kValue.f32.infinity.positive]], expected: [0, Number.POSITIVE_INFINITY]},
      { intervals: [[kValue.f32.negative.min, 0]], expected: [kValue.f32.negative.min, 0]},
      { intervals: [[kValue.f32.negative.nearest_min, 0]], expected: [kValue.f32.negative.nearest_min, 0]},
      { intervals: [[kValue.f32.infinity.negative, 0]], expected: [Number.NEGATIVE_INFINITY, 0]},

      // Double Intervals
      { intervals: [[0, 1], [2, 5]], expected: [0, 5]},
      { intervals: [[2, 5], [0, 1]], expected: [0, 5]},
      { intervals: [[0, 2], [1, 5]], expected: [0, 5]},
      { intervals: [[0, 5], [1, 2]], expected: [0, 5]},
      { intervals: [[kValue.f32.infinity.negative, 0], [0, kValue.f32.infinity.positive]], expected: kAny},

      // Multiple Intervals
      { intervals: [[0, 1], [2, 3], [4, 5]], expected: [0, 5]},
      { intervals: [[0, 1], [4, 5], [2, 3]], expected: [0, 5]},
      { intervals: [[0, 1], [0, 1], [0, 1]], expected: [0, 1]},
    ]
  )
  .fn(t => {
    const intervals = t.params.intervals.map(toF32Interval);
<<<<<<< HEAD
    const expected = toF32Interval(t.params.expected);
=======
    const expected = new F32Interval(...t.params.expected);
>>>>>>> fdab6c97

    const got = F32Interval.span(...intervals);
    t.expect(
      objectEquals(got, expected),
      `span({${intervals}}) returned ${got}. Expected ${expected}`
    );
  });

interface CorrectlyRoundedCase {
  value: number;
  expected: IntervalBounds;
}

g.test('correctlyRoundedInterval')
  .paramsSubcasesOnly<CorrectlyRoundedCase>(
    // prettier-ignore
    [
      // Edge Cases
      { value: kValue.f32.infinity.positive, expected: kAny },
      { value: kValue.f32.infinity.negative, expected: kAny },
      { value: kValue.f32.positive.max, expected: [kValue.f32.positive.max] },
      { value: kValue.f32.negative.min, expected: [kValue.f32.negative.min] },
      { value: kValue.f32.positive.min, expected: [kValue.f32.positive.min] },
      { value: kValue.f32.negative.max, expected: [kValue.f32.negative.max] },

      // 32-bit subnormals
      { value: kValue.f32.subnormal.positive.min, expected: [0, kValue.f32.subnormal.positive.min] },
      { value: kValue.f32.subnormal.positive.max, expected: [0, kValue.f32.subnormal.positive.max] },
      { value: kValue.f32.subnormal.negative.min, expected: [kValue.f32.subnormal.negative.min, 0] },
      { value: kValue.f32.subnormal.negative.max, expected: [kValue.f32.subnormal.negative.max, 0] },

      // 64-bit subnormals
      { value: hexToF64(0x00000000, 0x00000001), expected: [0, kValue.f32.subnormal.positive.min] },
      { value: hexToF64(0x00000000, 0x00000002), expected: [0, kValue.f32.subnormal.positive.min] },
      { value: hexToF64(0x800fffff, 0xffffffff), expected: [kValue.f32.subnormal.negative.max, 0] },
      { value: hexToF64(0x800fffff, 0xfffffffe), expected: [kValue.f32.subnormal.negative.max, 0] },

      // 32-bit normals
      { value: 0, expected: [0, 0] },
      { value: hexToF32(0x03800000), expected: [hexToF32(0x03800000)] },
      { value: hexToF32(0x03800001), expected: [hexToF32(0x03800001)] },
      { value: hexToF32(0x83800000), expected: [hexToF32(0x83800000)] },
      { value: hexToF32(0x83800001), expected: [hexToF32(0x83800001)] },

      // 64-bit normals
      { value: hexToF64(0x3ff00000, 0x00000001), expected: [hexToF32(0x3f800000), hexToF32(0x3f800001)] },
      { value: hexToF64(0x3ff00000, 0x00000002), expected: [hexToF32(0x3f800000), hexToF32(0x3f800001)] },
      { value: hexToF64(0x3ff00010, 0x00000010), expected: [hexToF32(0x3f800080), hexToF32(0x3f800081)] },
      { value: hexToF64(0x3ff00020, 0x00000020), expected: [hexToF32(0x3f800100), hexToF32(0x3f800101)] },
      { value: hexToF64(0xbff00000, 0x00000001), expected: [hexToF32(0xbf800001), hexToF32(0xbf800000)] },
      { value: hexToF64(0xbff00000, 0x00000002), expected: [hexToF32(0xbf800001), hexToF32(0xbf800000)] },
      { value: hexToF64(0xbff00010, 0x00000010), expected: [hexToF32(0xbf800081), hexToF32(0xbf800080)] },
      { value: hexToF64(0xbff00020, 0x00000020), expected: [hexToF32(0xbf800101), hexToF32(0xbf800100)] },
    ]
  )
  .fn(t => {
    const expected = toF32Interval(t.params.expected);

    const got = correctlyRoundedInterval(t.params.value);
    t.expect(
      objectEquals(expected, got),
      `correctlyRoundedInterval(${t.params.value}) returned ${got}. Expected ${expected}`
    );
  });

interface AbsoluteErrorCase {
  value: number;
  error: number;
  expected: IntervalBounds;
}

g.test('absoluteErrorInterval')
  .paramsSubcasesOnly<AbsoluteErrorCase>(
    // prettier-ignore
    [
      // Edge Cases
      { value: kValue.f32.infinity.positive, error: 0, expected: kAny },
      { value: kValue.f32.infinity.positive, error: 2 ** -11, expected: kAny },
      { value: kValue.f32.infinity.positive, error: 1, expected: kAny },
      { value: kValue.f32.infinity.negative, error: 0, expected: kAny },
      { value: kValue.f32.infinity.negative, error: 2 ** -11, expected: kAny },
      { value: kValue.f32.infinity.negative, error: 1, expected: kAny },
      { value: kValue.f32.positive.max, error: 0, expected: [kValue.f32.positive.max] },
      { value: kValue.f32.positive.max, error: 2 ** -11, expected: [kValue.f32.positive.max] },
      { value: kValue.f32.positive.max, error: kValue.f32.positive.max, expected: kAny },
      { value: kValue.f32.positive.min, error: 0, expected: [kValue.f32.positive.min] },
      { value: kValue.f32.positive.min, error: 2 ** -11, expected: [-(2 ** -11), 2 ** -11] },
      { value: kValue.f32.positive.min, error: 1, expected: [-1, 1] },
      { value: kValue.f32.negative.min, error: 0, expected: [kValue.f32.negative.min] },
      { value: kValue.f32.negative.min, error: 2 ** -11, expected: [kValue.f32.negative.min] },
      { value: kValue.f32.negative.min, error: kValue.f32.positive.max, expected: kAny },
      { value: kValue.f32.negative.max, error: 0, expected: [kValue.f32.negative.max] },
      { value: kValue.f32.negative.max, error: 2 ** -11, expected: [-(2 ** -11), 2 ** -11] },
      { value: kValue.f32.negative.max, error: 1, expected: [-1, 1] },

      // 32-bit subnormals
      { value: kValue.f32.subnormal.positive.max, error: 0, expected: [0, kValue.f32.subnormal.positive.max] },
      { value: kValue.f32.subnormal.positive.max, error: 2 ** -11, expected: [-(2 ** -11), 2 ** -11] },
      { value: kValue.f32.subnormal.positive.max, error: 1, expected: [-1, 1] },
      { value: kValue.f32.subnormal.positive.min, error: 0, expected: [0, kValue.f32.subnormal.positive.min] },
      { value: kValue.f32.subnormal.positive.min, error: 2 ** -11, expected: [-(2 ** -11), 2 ** -11] },
      { value: kValue.f32.subnormal.positive.min, error: 1, expected: [-1, 1] },
      { value: kValue.f32.subnormal.negative.min, error: 0, expected: [kValue.f32.subnormal.negative.min, 0] },
      { value: kValue.f32.subnormal.negative.min, error: 2 ** -11, expected: [-(2 ** -11), 2 ** -11] },
      { value: kValue.f32.subnormal.negative.min, error: 1, expected: [-1, 1] },
      { value: kValue.f32.subnormal.negative.max, error: 0, expected: [kValue.f32.subnormal.negative.max, 0] },
      { value: kValue.f32.subnormal.negative.max, error: 2 ** -11, expected: [-(2 ** -11), 2 ** -11] },
      { value: kValue.f32.subnormal.negative.max, error: 1, expected: [-1, 1] },

      // 64-bit subnormals
      { value: hexToF64(0x00000000, 0x00000001), error: 0, expected: [0, kValue.f32.subnormal.positive.min] },
      { value: hexToF64(0x00000000, 0x00000001), error: 2 ** -11, expected: [-(2 ** -11), 2 ** -11] },
      { value: hexToF64(0x00000000, 0x00000001), error: 1, expected: [-1, 1] },
      { value: hexToF64(0x00000000, 0x00000002), error: 0, expected: [0, kValue.f32.subnormal.positive.min] },
      { value: hexToF64(0x00000000, 0x00000002), error: 2 ** -11, expected: [-(2 ** -11), 2 ** -11] },
      { value: hexToF64(0x00000000, 0x00000002), error: 1, expected: [-1, 1] },
      { value: hexToF64(0x800fffff, 0xffffffff), error: 0, expected: [kValue.f32.subnormal.negative.max, 0] },
      { value: hexToF64(0x800fffff, 0xffffffff), error: 2 ** -11, expected: [-(2 ** -11), 2 ** -11] },
      { value: hexToF64(0x800fffff, 0xffffffff), error: 1, expected: [-1, 1] },
      { value: hexToF64(0x800fffff, 0xfffffffe), error: 0, expected: [kValue.f32.subnormal.negative.max, 0] },
      { value: hexToF64(0x800fffff, 0xfffffffe), error: 2 ** -11, expected: [-(2 ** -11), 2 ** -11] },
      { value: hexToF64(0x800fffff, 0xfffffffe), error: 1, expected: [-1, 1] },

      // Zero
      { value: 0, error: 0, expected: [0] },
      { value: 0, error: 2 ** -11, expected: [-(2 ** -11), 2 ** -11] },
      { value: 0, error: 1, expected: [-1, 1] },
    ]
  )
  .fn(t => {
    const expected = toF32Interval(t.params.expected);

    const got = absoluteErrorInterval(t.params.value, t.params.error);
    t.expect(
      objectEquals(expected, got),
      `absoluteErrorInterval(${t.params.value}, ${t.params.error}) returned ${got}. Expected ${expected}`
    );
  });

interface ULPCase {
  value: number;
  num_ulp: number;
  expected: IntervalBounds;
}

g.test('ulpInterval')
  .paramsSubcasesOnly<ULPCase>(
    // prettier-ignore
    [
      // Edge Cases
      { value: kValue.f32.infinity.positive, num_ulp: 0, expected: kAny },
      { value: kValue.f32.infinity.positive, num_ulp: 1, expected: kAny },
      { value: kValue.f32.infinity.positive, num_ulp: 4096, expected: kAny },
      { value: kValue.f32.infinity.negative, num_ulp: 0, expected: kAny },
      { value: kValue.f32.infinity.negative, num_ulp: 1, expected: kAny },
      { value: kValue.f32.infinity.negative, num_ulp: 4096, expected: kAny },
      { value: kValue.f32.positive.max, num_ulp: 0, expected: [kValue.f32.positive.max] },
      { value: kValue.f32.positive.max, num_ulp: 1, expected: kAny },
      { value: kValue.f32.positive.max, num_ulp: 4096, expected: kAny },
      { value: kValue.f32.positive.min, num_ulp: 0, expected: [kValue.f32.positive.min] },
      { value: kValue.f32.positive.min, num_ulp: 1, expected: [0, plusOneULP(kValue.f32.positive.min)] },
      { value: kValue.f32.positive.min, num_ulp: 4096, expected: [0, plusNULP(kValue.f32.positive.min, 4096)] },
      { value: kValue.f32.negative.min, num_ulp: 0, expected: [kValue.f32.negative.min] },
      { value: kValue.f32.negative.min, num_ulp: 1, expected: kAny },
      { value: kValue.f32.negative.min, num_ulp: 4096, expected: kAny },
      { value: kValue.f32.negative.max, num_ulp: 0, expected: [kValue.f32.negative.max] },
      { value: kValue.f32.negative.max, num_ulp: 1, expected: [minusOneULP(kValue.f32.negative.max), 0] },
      { value: kValue.f32.negative.max, num_ulp: 4096, expected: [minusNULP(kValue.f32.negative.max, 4096), 0] },

      // 32-bit subnormals
      { value: kValue.f32.subnormal.positive.max, num_ulp: 0, expected: [0, kValue.f32.subnormal.positive.max] },
      { value: kValue.f32.subnormal.positive.max, num_ulp: 1, expected: [minusOneULP(0), plusOneULP(kValue.f32.subnormal.positive.max)] },
      { value: kValue.f32.subnormal.positive.max, num_ulp: 4096, expected: [minusNULP(0, 4096), plusNULP(kValue.f32.subnormal.positive.max, 4096)] },
      { value: kValue.f32.subnormal.positive.min, num_ulp: 0, expected: [0, kValue.f32.subnormal.positive.min] },
      { value: kValue.f32.subnormal.positive.min, num_ulp: 1, expected: [minusOneULP(0), plusOneULP(kValue.f32.subnormal.positive.min)] },
      { value: kValue.f32.subnormal.positive.min, num_ulp: 4096, expected: [minusNULP(0, 4096), plusNULP(kValue.f32.subnormal.positive.min, 4096)] },
      { value: kValue.f32.subnormal.negative.min, num_ulp: 0, expected: [kValue.f32.subnormal.negative.min, 0] },
      { value: kValue.f32.subnormal.negative.min, num_ulp: 1, expected: [minusOneULP(kValue.f32.subnormal.negative.min), plusOneULP(0)] },
      { value: kValue.f32.subnormal.negative.min, num_ulp: 4096, expected: [minusNULP(kValue.f32.subnormal.negative.min, 4096), plusNULP(0, 4096)] },
      { value: kValue.f32.subnormal.negative.max, num_ulp: 0, expected: [kValue.f32.subnormal.negative.max, 0] },
      { value: kValue.f32.subnormal.negative.max, num_ulp: 1, expected: [minusOneULP(kValue.f32.subnormal.negative.max), plusOneULP(0)] },
      { value: kValue.f32.subnormal.negative.max, num_ulp: 4096, expected: [minusNULP(kValue.f32.subnormal.negative.max, 4096), plusNULP(0, 4096)] },

      // 64-bit subnormals
      { value: hexToF64(0x00000000, 0x00000001), num_ulp: 0, expected: [0, kValue.f32.subnormal.positive.min] },
      { value: hexToF64(0x00000000, 0x00000001), num_ulp: 1, expected: [minusOneULP(0), plusOneULP(kValue.f32.subnormal.positive.min)] },
      { value: hexToF64(0x00000000, 0x00000001), num_ulp: 4096, expected: [minusNULP(0, 4096), plusNULP(kValue.f32.subnormal.positive.min, 4096)] },
      { value: hexToF64(0x00000000, 0x00000002), num_ulp: 0, expected: [0, kValue.f32.subnormal.positive.min] },
      { value: hexToF64(0x00000000, 0x00000002), num_ulp: 1, expected: [minusOneULP(0), plusOneULP(kValue.f32.subnormal.positive.min)] },
      { value: hexToF64(0x00000000, 0x00000002), num_ulp: 4096, expected: [minusNULP(0, 4096), plusNULP(kValue.f32.subnormal.positive.min, 4096)] },
      { value: hexToF64(0x800fffff, 0xffffffff), num_ulp: 0, expected: [kValue.f32.subnormal.negative.max, 0] },
      { value: hexToF64(0x800fffff, 0xffffffff), num_ulp: 1, expected: [minusOneULP(kValue.f32.subnormal.negative.max), plusOneULP(0)] },
      { value: hexToF64(0x800fffff, 0xffffffff), num_ulp: 4096, expected: [minusNULP(kValue.f32.subnormal.negative.max, 4096), plusNULP(0, 4096)] },
      { value: hexToF64(0x800fffff, 0xfffffffe), num_ulp: 0, expected: [kValue.f32.subnormal.negative.max, 0] },
      { value: hexToF64(0x800fffff, 0xfffffffe), num_ulp: 1, expected: [minusOneULP(kValue.f32.subnormal.negative.max), plusOneULP(0)] },
      { value: hexToF64(0x800fffff, 0xfffffffe), num_ulp: 4096, expected: [minusNULP(kValue.f32.subnormal.negative.max, 4096), plusNULP(0, 4096)] },

      // Zero
      { value: 0, num_ulp: 0, expected: [0] },
      { value: 0, num_ulp: 1, expected: [minusOneULP(0), plusOneULP(0)] },
      { value: 0, num_ulp: 4096, expected: [minusNULP(0, 4096), plusNULP(0, 4096)] },
    ]
  )
  .fn(t => {
    const expected = toF32Interval(t.params.expected);

    const got = ulpInterval(t.params.value, t.params.num_ulp);
    t.expect(
      objectEquals(expected, got),
      `ulpInterval(${t.params.value}, ${t.params.num_ulp}) returned ${got}. Expected ${expected}`
    );
  });

interface PointToIntervalCase {
  input: number;
  expected: IntervalBounds;
}

g.test('absInterval')
  .paramsSubcasesOnly<PointToIntervalCase>(
    // prettier-ignore
    [
      // Common usages
      { input: 1, expected: [1] },
      { input: -1, expected: [1] },
      { input: 0.1, expected: [hexToF32(0x3dcccccc), hexToF32(0x3dcccccd)] },
      { input: -0.1, expected: [hexToF32(0x3dcccccc), hexToF32(0x3dcccccd)] },

      // Edge cases
      { input: kValue.f32.infinity.positive, expected: kAny },
      { input: kValue.f32.infinity.negative, expected: kAny },
      { input: kValue.f32.positive.max, expected: [kValue.f32.positive.max] },
      { input: kValue.f32.positive.min, expected: [kValue.f32.positive.min] },
      { input: kValue.f32.negative.min, expected: [kValue.f32.positive.max] },
      { input: kValue.f32.negative.max, expected: [kValue.f32.positive.min] },

      // 32-bit subnormals
      { input: kValue.f32.subnormal.positive.max, expected: [0, kValue.f32.subnormal.positive.max] },
      { input: kValue.f32.subnormal.positive.min, expected: [0, kValue.f32.subnormal.positive.min] },
      { input: kValue.f32.subnormal.negative.min, expected: [0, kValue.f32.subnormal.positive.max] },
      { input: kValue.f32.subnormal.negative.max, expected: [0, kValue.f32.subnormal.positive.min] },

      // 64-bit subnormals
      { input: hexToF64(0x00000000, 0x00000001), expected: [0, kValue.f32.subnormal.positive.min] },
      { input: hexToF64(0x800fffff, 0xffffffff), expected: [0, kValue.f32.subnormal.positive.min] },

      // Zero
      { input: 0, expected: [0]},
    ]
  )
  .fn(t => {
    const expected = toF32Interval(t.params.expected);

    const got = absInterval(t.params.input);
    t.expect(
      objectEquals(expected, got),
      `absInterval(${t.params.input}) returned ${got}. Expected ${expected}`
    );
  });

g.test('acosInterval')
  .paramsSubcasesOnly<PointToIntervalCase>(
    // prettier-ignore
    [
      // Some of these are hard coded, since the error intervals are difficult to express in a closed human readable
      // form due to the inherited nature of the errors.
      //
      // The acceptance interval @ x = -1 and 1 is kAny, because sqrt(1 - x*x) = sqrt(0), and sqrt is defined in terms of inverseqrt
      // The acceptance interval @ x = 0 is kAny, because atan2 is not well defined/implemented at 0.
      { input: kValue.f32.infinity.negative, expected: kAny },
      { input: kValue.f32.negative.min, expected: kAny },
      { input: -1, expected: kAny },
      { input: -1/2, expected: [hexToF32(0x40060290), hexToF32(0x40061294)] },  // ~2π/3
      { input: 0, expected: kAny },
      { input: 1/2, expected: [hexToF32(0x3f85fa8f), hexToF32(0x3f861a95)] },  // ~π/3
      { input: kValue.f32.positive.max, expected: kAny },
      { input: kValue.f32.infinity.positive, expected: kAny },
    ]
  )
  .fn(t => {
    const expected = toF32Interval(t.params.expected);

    const got = acosInterval(t.params.input);
    t.expect(
      objectEquals(expected, got),
      `acosInterval(${t.params.input}) returned ${got}. Expected ${expected}`
    );
  });

g.test('acoshAlternativeInterval')
  .paramsSubcasesOnly<PointToIntervalCase>(
    // prettier-ignore
    [
      // Some of these are hard coded, since the error intervals are difficult to express in a closed human readable
      // form due to the inherited nature of the errors.
      { input: kValue.f32.infinity.negative, expected: kAny },
      { input: kValue.f32.negative.min, expected: kAny },
      { input: -1, expected: kAny },
      { input: 0, expected: kAny },
      { input: 1, expected: kAny },  // 1/0 occurs in inverseSqrt in this formulation
      { input: 1.1, expected: [hexToF64(0x3fdc6368, 0x80000000), hexToF64(0x3fdc636f, 0x20000000)] },  // ~0.443..., differs from the primary in the later digits
      { input: 10, expected: [hexToF64(0x4007f21e, 0x40000000), hexToF64(0x4007f21f, 0x60000000)] },  // ~2.993...
      { input: kValue.f32.positive.max, expected: kAny },
      { input: kValue.f32.infinity.positive, expected: kAny },
    ]
  )
  .fn(t => {
    const expected = toF32Interval(t.params.expected);

    const got = acoshAlternativeInterval(t.params.input);
    t.expect(
      objectEquals(expected, got),
      `acoshInterval(${t.params.input}) returned ${got}. Expected ${expected}`
    );
  });

g.test('acoshPrimaryInterval')
  .paramsSubcasesOnly<PointToIntervalCase>(
    // prettier-ignore
    [
      // Some of these are hard coded, since the error intervals are difficult to express in a closed human readable
      // form due to the inherited nature of the errors.
      { input: kValue.f32.infinity.negative, expected: kAny },
      { input: kValue.f32.negative.min, expected: kAny },
      { input: -1, expected: kAny },
      { input: 0, expected: kAny },
      { input: 1, expected: kAny },  // 1/0 occurs in inverseSqrt in this formulation
      { input: 1.1, expected: [hexToF64(0x3fdc6368, 0x20000000), hexToF64(0x3fdc636f, 0x80000000)] }, // ~0.443..., differs from the alternative in the later digits
      { input: 10, expected: [hexToF64(0x4007f21e, 0x40000000), hexToF64(0x4007f21f, 0x60000000)] },  // ~2.993...
      { input: kValue.f32.positive.max, expected: kAny },
      { input: kValue.f32.infinity.positive, expected: kAny },
    ]
  )
  .fn(t => {
    const expected = toF32Interval(t.params.expected);

    const got = acoshPrimaryInterval(t.params.input);
    t.expect(
      objectEquals(expected, got),
      `acoshInterval(${t.params.input}) returned ${got}. Expected ${expected}`
    );
  });

g.test('asinInterval')
  .paramsSubcasesOnly<PointToIntervalCase>(
    // prettier-ignore
    [
      // Some of these are hard coded, since the error intervals are difficult to express in a closed human readable
      // form due to the inherited nature of the errors.
      //
      // The acceptance interval @ x = -1 and 1 is kAny, because sqrt(1 - x*x) = sqrt(0), and sqrt is defined in terms of inversqrt
      // The acceptance interval @ x = 0 is kAny, because atan2 is not well defined/implemented at 0.
      { input: kValue.f32.infinity.negative, expected: kAny },
      { input: kValue.f32.negative.min, expected: kAny },
      { input: -1, expected: kAny },
      { input: -1/2, expected: [hexToF32(0xbf061a99), hexToF32(0xbf05fa8b)] },  // ~-π/6
      { input: 0, expected: kAny },
      { input: 1/2, expected: [hexToF32(0x3f05fa8b), hexToF32(0x3f061a99)] },  // ~π/6
      { input: kValue.f32.positive.max, expected: kAny },
      { input: kValue.f32.infinity.positive, expected: kAny },
    ]
  )
  .fn(t => {
    const expected = toF32Interval(t.params.expected);

    const got = asinInterval(t.params.input);
    t.expect(
      objectEquals(expected, got),
      `asinInterval(${t.params.input}) returned ${got}. Expected ${expected}`
    );
  });

g.test('asinhInterval')
  .paramsSubcasesOnly<PointToIntervalCase>(
    // prettier-ignore
    [
      // Some of these are hard coded, since the error intervals are difficult to express in a closed human readable
      // form due to the inherited nature of the errors.
      { input: kValue.f32.infinity.negative, expected: kAny },
      { input: kValue.f32.negative.min, expected: kAny },
      { input: -1, expected: [hexToF64(0xbfec343a, 0x80000000), hexToF64(0xbfec3432, 0x80000000)] },  // ~-0.88137...
      { input: 0, expected: [hexToF64(0xbeaa0000, 0x20000000), hexToF64(0x3eb1ffff, 0xd0000000)] },  // ~0
      { input: 1, expected: [hexToF64(0x3fec3435, 0x40000000), hexToF64(0x3fec3437, 0x80000000)] },  // ~0.88137...
      { input: kValue.f32.positive.max, expected: kAny },
      { input: kValue.f32.infinity.positive, expected: kAny },
    ]
  )
  .fn(t => {
    const expected = toF32Interval(t.params.expected);

    const got = asinhInterval(t.params.input);
    t.expect(
      objectEquals(expected, got),
      `asinhInterval(${t.params.input}) returned ${got}. Expected ${expected}`
    );
  });

g.test('atanInterval')
  .paramsSubcasesOnly<PointToIntervalCase>(
    // prettier-ignore
    [
      { input: kValue.f32.infinity.negative, expected: kAny },
      { input: hexToF32(0xbfddb3d7), expected: [kValue.f32.negative.pi.third, plusOneULP(kValue.f32.negative.pi.third)] }, // x = -√3
      { input: -1, expected: [kValue.f32.negative.pi.quarter, plusOneULP(kValue.f32.negative.pi.quarter)] },
      { input: hexToF32(0xbf13cd3a), expected: [kValue.f32.negative.pi.sixth, plusOneULP(kValue.f32.negative.pi.sixth)] },  // x = -1/√3
      { input: 0, expected: [0] },
      { input: hexToF32(0x3f13cd3a), expected: [minusOneULP(kValue.f32.positive.pi.sixth), kValue.f32.positive.pi.sixth] },  // x = 1/√3
      { input: 1, expected: [minusOneULP(kValue.f32.positive.pi.quarter), kValue.f32.positive.pi.quarter] },
      { input: hexToF32(0x3fddb3d7), expected: [minusOneULP(kValue.f32.positive.pi.third), kValue.f32.positive.pi.third] }, // x = √3
      { input: kValue.f32.infinity.positive, expected: kAny },
    ]
  )
  .fn(t => {
    const error = (n: number): number => {
      return 4096 * oneULP(n);
    };

    t.params.expected = applyError(t.params.expected, error);
    const expected = toF32Interval(t.params.expected);

    const got = atanInterval(t.params.input);
    t.expect(
      objectEquals(expected, got),
      `atanInterval(${t.params.input}) returned ${got}. Expected ${expected}`
    );
  });

g.test('atanhInterval')
  .paramsSubcasesOnly<PointToIntervalCase>(
    // prettier-ignore
    [
      // Some of these are hard coded, since the error intervals are difficult to express in a closed human readable
      // form due to the inherited nature of the errors.
      { input: kValue.f32.infinity.negative, expected: kAny },
      { input: kValue.f32.negative.min, expected: kAny },
      { input: -1, expected: kAny },
      { input: -0.1, expected: [hexToF64(0xbfb9af9a, 0x60000000), hexToF64(0xbfb9af8c, 0xc0000000)] },  // ~-0.1003...
      { input: 0, expected: [hexToF64(0xbe960000, 0x20000000), hexToF64(0x3e980000, 0x00000000)] },  // ~0
      { input: 0.1, expected: [hexToF64(0x3fb9af8b, 0x80000000), hexToF64(0x3fb9af9b, 0x00000000)] },  // ~0.1003...
      { input: 1, expected: kAny },
      { input: kValue.f32.positive.max, expected: kAny },
      { input: kValue.f32.infinity.positive, expected: kAny },
    ]
  )
  .fn(t => {
    const expected = toF32Interval(t.params.expected);

    const got = atanhInterval(t.params.input);
    t.expect(
      objectEquals(expected, got),
      `atanhInterval(${t.params.input}) returned ${got}. Expected ${expected}`
    );
  });

g.test('ceilInterval')
  .paramsSubcasesOnly<PointToIntervalCase>(
    // prettier-ignore
    [
      { input: 0, expected: [0] },
      { input: 0.1, expected: [1] },
      { input: 0.9, expected: [1] },
      { input: 1.0, expected: [1] },
      { input: 1.1, expected: [2] },
      { input: 1.9, expected: [2] },
      { input: -0.1, expected: [0] },
      { input: -0.9, expected: [0] },
      { input: -1.0, expected: [-1] },
      { input: -1.1, expected: [-1] },
      { input: -1.9, expected: [-1] },

      // Edge cases
      { input: kValue.f32.infinity.positive, expected: kAny },
      { input: kValue.f32.infinity.negative, expected: kAny },
      { input: kValue.f32.positive.max, expected: [kValue.f32.positive.max] },
      { input: kValue.f32.positive.min, expected: [1] },
      { input: kValue.f32.negative.min, expected: [kValue.f32.negative.min] },
      { input: kValue.f32.negative.max, expected: [0] },
      { input: kValue.powTwo.to30, expected: [kValue.powTwo.to30] },
      { input: -kValue.powTwo.to30, expected: [-kValue.powTwo.to30] },

      // 32-bit subnormals
      { input: kValue.f32.subnormal.positive.max, expected: [0, 1] },
      { input: kValue.f32.subnormal.positive.min, expected: [0, 1] },
      { input: kValue.f32.subnormal.negative.min, expected: [0] },
      { input: kValue.f32.subnormal.negative.max, expected: [0] },
    ]
  )
  .fn(t => {
    const expected = toF32Interval(t.params.expected);

    const got = ceilInterval(t.params.input);
    t.expect(
      objectEquals(expected, got),
      `ceilInterval(${t.params.input}) returned ${got}. Expected ${expected}`
    );
  });

g.test('cosInterval')
  .paramsSubcasesOnly<PointToIntervalCase>(
    // prettier-ignore
    [
      // This test does not include some common cases. i.e. f(x = π/2) = 0, because the difference between true x
      // and x as a f32 is sufficiently large, such that the high slope of f @ x causes the results to be substantially
      // different, so instead of getting 0 you get a value on the order of 10^-8 away from 0, thus difficult to express
      // in a human readable manner.
      { input: kValue.f32.infinity.negative, expected: kAny },
      { input: kValue.f32.negative.min, expected: kAny },
      { input: kValue.f32.negative.pi.whole, expected: [-1, plusOneULP(-1)] },
      { input: kValue.f32.negative.pi.third, expected: [minusOneULP(1/2), 1/2] },
      { input: 0, expected: [1, 1] },
      { input: kValue.f32.positive.pi.third, expected: [minusOneULP(1/2), 1/2] },
      { input: kValue.f32.positive.pi.whole, expected: [-1, plusOneULP(-1)] },
      { input: kValue.f32.positive.max, expected: kAny },
      { input: kValue.f32.infinity.positive, expected: kAny },
    ]
  )
  .fn(t => {
    const error = (_: number): number => {
      return 2 ** -11;
    };

    t.params.expected = applyError(t.params.expected, error);
    const expected = toF32Interval(t.params.expected);

    const got = cosInterval(t.params.input);
    t.expect(
      objectEquals(expected, got),
      `cosInterval(${t.params.input}) returned ${got}. Expected ${expected}`
    );
  });

g.test('coshInterval')
  .paramsSubcasesOnly<PointToIntervalCase>(
    // prettier-ignore
    [
      // Some of these are hard coded, since the error intervals are difficult to express in a closed human readable
      // form due to the inherited nature of the errors.
      { input: kValue.f32.infinity.negative, expected: kAny },
      { input: kValue.f32.negative.min, expected: kAny },
      { input: -1, expected: [ hexToF32(0x3fc583a4), hexToF32(0x3fc583b1)] },  // ~1.1543...
      { input: 0, expected: [hexToF32(0x3f7ffffd), hexToF32(0x3f800002)] },  // ~1
      { input: 1, expected: [ hexToF32(0x3fc583a4), hexToF32(0x3fc583b1)] },  // ~1.1543...
      { input: kValue.f32.positive.max, expected: kAny },
      { input: kValue.f32.infinity.positive, expected: kAny },
    ]
  )
  .fn(t => {
    const expected = toF32Interval(t.params.expected);

    const got = coshInterval(t.params.input);
    t.expect(
      objectEquals(expected, got),
      `coshInterval(${t.params.input}) returned ${got}. Expected ${expected}`
    );
  });

g.test('degreesInterval')
  .paramsSubcasesOnly<PointToIntervalCase>(
    // prettier-ignore
    [
      { input: kValue.f32.infinity.negative, expected: kAny },
      { input: kValue.f32.negative.min, expected: kAny },
      { input: kValue.f32.negative.pi.whole, expected: [minusOneULP(-180), plusOneULP(-180)] },
      { input: kValue.f32.negative.pi.three_quarters, expected: [minusOneULP(-135), plusOneULP(-135)] },
      { input: kValue.f32.negative.pi.half, expected: [minusOneULP(-90), plusOneULP(-90)] },
      { input: kValue.f32.negative.pi.third, expected: [minusOneULP(-60), plusOneULP(-60)] },
      { input: kValue.f32.negative.pi.quarter, expected: [minusOneULP(-45), plusOneULP(-45)] },
      { input: kValue.f32.negative.pi.sixth, expected: [minusOneULP(-30), plusOneULP(-30)] },
      { input: 0, expected: [0] },
      { input: kValue.f32.positive.pi.sixth, expected: [minusOneULP(30), plusOneULP(30)] },
      { input: kValue.f32.positive.pi.quarter, expected: [minusOneULP(45), plusOneULP(45)] },
      { input: kValue.f32.positive.pi.third, expected: [minusOneULP(60), plusOneULP(60)] },
      { input: kValue.f32.positive.pi.half, expected: [minusOneULP(90), plusOneULP(90)] },
      { input: kValue.f32.positive.pi.three_quarters, expected: [minusOneULP(135), plusOneULP(135)] },
      { input: kValue.f32.positive.pi.whole, expected: [minusOneULP(180), plusOneULP(180)] },
      { input: kValue.f32.positive.max, expected: kAny },
      { input: kValue.f32.infinity.positive, expected: kAny },
    ]
  )
  .fn(t => {
    const expected = toF32Interval(t.params.expected);

    const got = degreesInterval(t.params.input);
    t.expect(
      objectEquals(expected, got),
      `degreesInterval(${t.params.input}) returned ${got}. Expected ${expected}`
    );
  });

g.test('expInterval')
  .paramsSubcasesOnly<PointToIntervalCase>(
    // prettier-ignore
    [
      { input: kValue.f32.infinity.negative, expected: kAny },
      { input: 0, expected: [1] },
      { input: 1, expected: [kValue.f32.positive.e, plusOneULP(kValue.f32.positive.e)] },
      { input: 89, expected: kAny },
    ]
  )
  .fn(t => {
    const error = (x: number): number => {
      const n = 3 + 2 * Math.abs(t.params.input);
      return n * oneULP(x);
    };

    t.params.expected = applyError(t.params.expected, error);
    const expected = toF32Interval(t.params.expected);

    const got = expInterval(t.params.input);
    t.expect(
      objectEquals(expected, got),
      `expInterval(${t.params.input}) returned ${got}. Expected ${expected}`
    );
  });

g.test('exp2Interval')
  .paramsSubcasesOnly<PointToIntervalCase>(
    // prettier-ignore
    [
      { input: kValue.f32.infinity.negative, expected: kAny },
      { input: 0, expected: [1] },
      { input: 1, expected: [2] },
      { input: 128, expected: kAny },
    ]
  )
  .fn(t => {
    const error = (x: number): number => {
      const n = 3 + 2 * Math.abs(t.params.input);
      return n * oneULP(x);
    };

    t.params.expected = applyError(t.params.expected, error);
    const expected = toF32Interval(t.params.expected);

    const got = exp2Interval(t.params.input);
    t.expect(
      objectEquals(expected, got),
      `exp2Interval(${t.params.input}) returned ${got}. Expected ${expected}`
    );
  });

g.test('floorInterval')
  .paramsSubcasesOnly<PointToIntervalCase>(
    // prettier-ignore
    [
      { input: 0, expected: [0] },
      { input: 0.1, expected: [0] },
      { input: 0.9, expected: [0] },
      { input: 1.0, expected: [1] },
      { input: 1.1, expected: [1] },
      { input: 1.9, expected: [1] },
      { input: -0.1, expected: [-1] },
      { input: -0.9, expected: [-1] },
      { input: -1.0, expected: [-1] },
      { input: -1.1, expected: [-2] },
      { input: -1.9, expected: [-2] },

      // Edge cases
      { input: kValue.f32.infinity.positive, expected: kAny },
      { input: kValue.f32.infinity.negative, expected: kAny },
      { input: kValue.f32.positive.max, expected: [kValue.f32.positive.max] },
      { input: kValue.f32.positive.min, expected: [0] },
      { input: kValue.f32.negative.min, expected: [kValue.f32.negative.min] },
      { input: kValue.f32.negative.max, expected: [-1] },
      { input: kValue.powTwo.to30, expected: [kValue.powTwo.to30] },
      { input: -kValue.powTwo.to30, expected: [-kValue.powTwo.to30] },

      // 32-bit subnormals
      { input: kValue.f32.subnormal.positive.max, expected: [0] },
      { input: kValue.f32.subnormal.positive.min, expected: [0] },
      { input: kValue.f32.subnormal.negative.min, expected: [-1, 0] },
      { input: kValue.f32.subnormal.negative.max, expected: [-1, 0] },
    ]
  )
  .fn(t => {
    const expected = toF32Interval(t.params.expected);

    const got = floorInterval(t.params.input);
    t.expect(
      objectEquals(expected, got),
      `floorInterval(${t.params.input}) returned ${got}. Expected ${expected}`
    );
  });

g.test('fractInterval')
  .paramsSubcasesOnly<PointToIntervalCase>(
    // prettier-ignore
    [
      { input: 0, expected: [0] },
      { input: 0.1, expected: [minusOneULP(hexToF32(0x3dcccccd)), hexToF32(0x3dcccccd)] }, // ~0.1
      { input: 0.9, expected: [hexToF32(0x3f666666), plusOneULP(hexToF32(0x3f666666))] },  // ~0.9
      { input: 1.0, expected: [0] },
      { input: 1.1, expected: [hexToF64(0x3fb99998, 0x00000000), hexToF64(0x3fb9999a, 0x00000000)] }, // ~0.1
      { input: -0.1, expected: [hexToF32(0x3f666666), plusOneULP(hexToF32(0x3f666666))] },  // ~0.9
      { input: -0.9, expected: [hexToF64(0x3fb99999, 0x00000000), hexToF64(0x3fb9999a, 0x00000000)] }, // ~0.1
      { input: -1.0, expected: [0] },
      { input: -1.1, expected: [hexToF64(0x3feccccc, 0xc0000000), hexToF64(0x3feccccd, 0x00000000), ] }, // ~0.9

      // Edge cases
      { input: kValue.f32.infinity.positive, expected: kAny },
      { input: kValue.f32.infinity.negative, expected: kAny },
      { input: kValue.f32.positive.max, expected: [0] },
      { input: kValue.f32.positive.min, expected: [kValue.f32.positive.min, kValue.f32.positive.min] },
      { input: kValue.f32.negative.min, expected: [0] },
      { input: kValue.f32.negative.max, expected: [kValue.f32.positive.less_than_one, 1.0] },
    ]
  )
  .fn(t => {
    const expected = toF32Interval(t.params.expected);

    const got = fractInterval(t.params.input);
    t.expect(
      objectEquals(expected, got),
      `fractInterval(${t.params.input}) returned ${got}. Expected ${expected}`
    );
  });

g.test('inverseSqrtInterval')
  .paramsSubcasesOnly<PointToIntervalCase>(
    // prettier-ignore
    [
      { input: -1, expected: kAny },
      { input: 0, expected: kAny },
      { input: 0.04, expected: [minusOneULP(5), plusOneULP(5)] },
      { input: 1, expected: [1] },
      { input: 100, expected: [minusOneULP(hexToF32(0x3dcccccd)), hexToF32(0x3dcccccd)] },  // ~0.1
      { input: kValue.f32.positive.max, expected: [hexToF32(0x1f800000), plusNULP(hexToF32(0x1f800000), 2)] },  // ~5.421...e-20, i.e. 1/√max f32
      { input: kValue.f32.infinity.positive, expected: kAny },
    ]
  )
  .fn(t => {
    const error = (n: number): number => {
      return 2 * oneULP(n);
    };

    t.params.expected = applyError(t.params.expected, error);
    const expected = toF32Interval(t.params.expected);

    const got = inverseSqrtInterval(t.params.input);
    t.expect(
      objectEquals(expected, got),
      `inverseSqrtInterval(${t.params.input}) returned ${got}. Expected ${expected}`
    );
  });

g.test('lengthIntervalScalar')
  .paramsSubcasesOnly<PointToIntervalCase>(
    // prettier-ignore
    [
      // Some of these are hard coded, since the error intervals are difficult to express in a closed human readable
      // form due to the inherited nature of the errors.
      //
      // length(0) = kAny, because length uses sqrt, which is defined as 1/inversesqrt
      {input: 0, expected: kAny },
      {input: 1.0, expected: [hexToF64(0x3fefffff, 0x70000000), hexToF64(0x3ff00000, 0x90000000)] },  // ~1
      {input: -1.0, expected: [hexToF64(0x3fefffff, 0x70000000), hexToF64(0x3ff00000, 0x90000000)] },  // ~1
      {input: 0.1, expected: [hexToF64(0x3fb99998, 0x90000000), hexToF64(0x3fb9999a, 0x70000000)] },  // ~0.1
      {input: -0.1, expected: [hexToF64(0x3fb99998, 0x90000000), hexToF64(0x3fb9999a, 0x70000000)] },  // ~0.1
      {input: 10.0, expected: [hexToF64(0x4023ffff, 0x70000000), hexToF64(0x40240000, 0xb0000000)] },  // ~10
      {input: -10.0, expected: [hexToF64(0x4023ffff, 0x70000000), hexToF64(0x40240000, 0xb0000000)] },  // ~10

      // Subnormal Cases
      { input: kValue.f32.subnormal.negative.min, expected: kAny },
      { input: kValue.f32.subnormal.negative.max, expected: kAny },
      { input: kValue.f32.subnormal.positive.min, expected: kAny },
      { input: kValue.f32.subnormal.positive.max, expected: kAny },

      // Edge cases
      { input: kValue.f32.infinity.positive, expected: kAny },
      { input: kValue.f32.infinity.negative, expected: kAny },
      { input: kValue.f32.negative.min, expected: kAny },
      { input: kValue.f32.negative.max, expected: kAny },
      { input: kValue.f32.positive.min, expected: kAny },
      { input: kValue.f32.positive.max, expected: kAny },
    ]
  )
  .fn(t => {
    const expected = toF32Interval(t.params.expected);

    const got = lengthInterval(t.params.input);
    t.expect(
      objectEquals(expected, got),
      `lengthInterval(${t.params.input}) returned ${got}. Expected ${expected}`
    );
  });

g.test('logInterval')
  .paramsSubcasesOnly<PointToIntervalCase>(
    // prettier-ignore
    [
      { input: -1, expected: kAny },
      { input: 0, expected: kAny },
      { input: 1, expected: [0] },
      { input: kValue.f32.positive.e, expected: [minusOneULP(1), 1] },
      { input: kValue.f32.positive.max, expected: [minusOneULP(hexToF32(0x42b17218)), hexToF32(0x42b17218)] },  // ~88.72...
    ]
  )
  .fn(t => {
    const error = (n: number): number => {
      if (t.params.input >= 0.5 && t.params.input <= 2.0) {
        return 2 ** -21;
      }
      return 3 * oneULP(n);
    };

    t.params.expected = applyError(t.params.expected, error);
    const expected = toF32Interval(t.params.expected);

    const got = logInterval(t.params.input);
    t.expect(
      objectEquals(expected, got),
      `logInterval(${t.params.input}) returned ${got}. Expected ${expected}`
    );
  });

g.test('log2Interval')
  .paramsSubcasesOnly<PointToIntervalCase>(
    // prettier-ignore
    [
      { input: -1, expected: kAny },
      { input: 0, expected: kAny },
      { input: 1, expected: [0] },
      { input: 2, expected: [1] },
      { input: kValue.f32.positive.max, expected: [minusOneULP(128), 128] },
    ]
  )
  .fn(t => {
    const error = (n: number): number => {
      if (t.params.input >= 0.5 && t.params.input <= 2.0) {
        return 2 ** -21;
      }
      return 3 * oneULP(n);
    };

    t.params.expected = applyError(t.params.expected, error);
    const expected = toF32Interval(t.params.expected);

    const got = log2Interval(t.params.input);
    t.expect(
      objectEquals(expected, got),
      `log2Interval(${t.params.input}) returned ${got}. Expected ${expected}`
    );
  });

g.test('negationInterval')
  .paramsSubcasesOnly<PointToIntervalCase>(
    // prettier-ignore
    [
      { input: 0, expected: [0] },
      { input: 0.1, expected: [hexToF32(0xbdcccccd), plusOneULP(hexToF32(0xbdcccccd))] }, // ~-0.1
      { input: 1.0, expected: [-1.0] },
      { input: 1.9, expected: [hexToF32(0xbff33334), plusOneULP(hexToF32(0xbff33334))] },  // ~-1.9
      { input: -0.1, expected: [minusOneULP(hexToF32(0x3dcccccd)), hexToF32(0x3dcccccd)] }, // ~0.1
      { input: -1.0, expected: [1] },
      { input: -1.9, expected: [minusOneULP(hexToF32(0x3ff33334)), hexToF32(0x3ff33334)] },  // ~1.9

      // Edge cases
      { input: kValue.f32.infinity.positive, expected: kAny },
      { input: kValue.f32.infinity.negative, expected: kAny },
      { input: kValue.f32.positive.max, expected: [kValue.f32.negative.min] },
      { input: kValue.f32.positive.min, expected: [kValue.f32.negative.max] },
      { input: kValue.f32.negative.min, expected: [kValue.f32.positive.max] },
      { input: kValue.f32.negative.max, expected: [kValue.f32.positive.min] },

      // 32-bit subnormals
      { input: kValue.f32.subnormal.positive.max, expected: [kValue.f32.subnormal.negative.min, 0] },
      { input: kValue.f32.subnormal.positive.min, expected: [kValue.f32.subnormal.negative.max, 0] },
      { input: kValue.f32.subnormal.negative.min, expected: [0, kValue.f32.subnormal.positive.max] },
      { input: kValue.f32.subnormal.negative.max, expected: [0, kValue.f32.subnormal.positive.min] },
    ]
  )
  .fn(t => {
    const expected = toF32Interval(t.params.expected);

    const got = negationInterval(t.params.input);
    t.expect(
      objectEquals(expected, got),
      `negationInterval(${t.params.input}) returned ${got}. Expected ${expected}`
    );
  });

g.test('quantizeToF16Interval')
  .paramsSubcasesOnly<PointToIntervalCase>(
    // prettier-ignore
    [
      { input: kValue.f32.infinity.negative, expected: kAny },
      { input: kValue.f32.negative.min, expected: kAny },
      { input: kValue.f16.negative.min, expected: [kValue.f16.negative.min] },
      { input: -1, expected: [-1] },
      { input: -0.1, expected: [hexToF32(0xbdcce000), hexToF32(0xbdccc000)] },  // ~-0.1
      { input: kValue.f16.negative.max, expected: [kValue.f16.negative.max] },
      { input: kValue.f16.subnormal.negative.min, expected: [kValue.f16.subnormal.negative.min, 0] },
      { input: kValue.f16.subnormal.negative.max, expected: [kValue.f16.subnormal.negative.max, 0] },
      { input: kValue.f32.subnormal.negative.max, expected: [kValue.f16.subnormal.negative.max, 0] },
      { input: 0, expected: [0] },
      { input: kValue.f32.subnormal.positive.min, expected: [0, kValue.f16.subnormal.positive.min] },
      { input: kValue.f16.subnormal.positive.min, expected: [0, kValue.f16.subnormal.positive.min] },
      { input: kValue.f16.subnormal.positive.max, expected: [0, kValue.f16.subnormal.positive.max] },
      { input: kValue.f16.positive.min, expected: [kValue.f16.positive.min] },
      { input: 0.1, expected: [hexToF32(0x3dccc000), hexToF32(0x3dcce000)] },  // ~0.1
      { input: 1, expected: [1] },
      { input: kValue.f16.positive.max, expected: [kValue.f16.positive.max] },
      { input: kValue.f32.positive.max, expected: kAny },
      { input: kValue.f32.infinity.positive, expected: kAny },
    ]
  )
  .fn(t => {
    const expected = toF32Interval(t.params.expected);

    const got = quantizeToF16Interval(t.params.input);
    t.expect(
      objectEquals(expected, got),
      `quantizeToF16Interval(${t.params.input}) returned ${got}. Expected ${expected}`
    );
  });

g.test('radiansInterval')
  .paramsSubcasesOnly<PointToIntervalCase>(
    // prettier-ignore
    [
      { input: kValue.f32.infinity.negative, expected: kAny },
      { input: -180, expected: [minusOneULP(kValue.f32.negative.pi.whole), plusOneULP(kValue.f32.negative.pi.whole)] },
      { input: -135, expected: [minusOneULP(kValue.f32.negative.pi.three_quarters), plusOneULP(kValue.f32.negative.pi.three_quarters)] },
      { input: -90, expected: [minusOneULP(kValue.f32.negative.pi.half), plusOneULP(kValue.f32.negative.pi.half)] },
      { input: -60, expected: [minusOneULP(kValue.f32.negative.pi.third), plusOneULP(kValue.f32.negative.pi.third)] },
      { input: -45, expected: [minusOneULP(kValue.f32.negative.pi.quarter), plusOneULP(kValue.f32.negative.pi.quarter)] },
      { input: -30, expected: [minusOneULP(kValue.f32.negative.pi.sixth), plusOneULP(kValue.f32.negative.pi.sixth)] },
      { input: 0, expected: [0] },
      { input: 30, expected: [minusOneULP(kValue.f32.positive.pi.sixth), plusOneULP(kValue.f32.positive.pi.sixth)] },
      { input: 45, expected: [minusOneULP(kValue.f32.positive.pi.quarter), plusOneULP(kValue.f32.positive.pi.quarter)] },
      { input: 60, expected: [minusOneULP(kValue.f32.positive.pi.third), plusOneULP(kValue.f32.positive.pi.third)] },
      { input: 90, expected: [minusOneULP(kValue.f32.positive.pi.half), plusOneULP(kValue.f32.positive.pi.half)] },
      { input: 135, expected: [minusOneULP(kValue.f32.positive.pi.three_quarters), plusOneULP(kValue.f32.positive.pi.three_quarters)] },
      { input: 180, expected: [minusOneULP(kValue.f32.positive.pi.whole), plusOneULP(kValue.f32.positive.pi.whole)] },
      { input: kValue.f32.infinity.positive, expected: kAny },
    ]
  )
  .fn(t => {
    const expected = toF32Interval(t.params.expected);

    const got = radiansInterval(t.params.input);
    t.expect(
      objectEquals(expected, got),
      `radiansInterval(${t.params.input}) returned ${got}. Expected ${expected}`
    );
  });

g.test('roundInterval')
  .paramsSubcasesOnly<PointToIntervalCase>(
    // prettier-ignore
    [
      { input: 0, expected: [0] },
      { input: 0.1, expected: [0] },
      { input: 0.5, expected: [0] },  // Testing tie breaking
      { input: 0.9, expected: [1] },
      { input: 1.0, expected: [1] },
      { input: 1.1, expected: [1] },
      { input: 1.5, expected: [2] },  // Testing tie breaking
      { input: 1.9, expected: [2] },
      { input: -0.1, expected: [0] },
      { input: -0.5, expected: [0] },  // Testing tie breaking
      { input: -0.9, expected: [-1] },
      { input: -1.0, expected: [-1] },
      { input: -1.1, expected: [-1] },
      { input: -1.5, expected: [-2] },  // Testing tie breaking
      { input: -1.9, expected: [-2] },

      // Edge cases
      { input: kValue.f32.infinity.positive, expected: kAny },
      { input: kValue.f32.infinity.negative, expected: kAny },
      { input: kValue.f32.positive.max, expected: [kValue.f32.positive.max] },
      { input: kValue.f32.positive.min, expected: [0] },
      { input: kValue.f32.negative.min, expected: [kValue.f32.negative.min] },
      { input: kValue.f32.negative.max, expected: [0] },
      { input: kValue.powTwo.to30, expected: [kValue.powTwo.to30] },
      { input: -kValue.powTwo.to30, expected: [-kValue.powTwo.to30] },

      // 32-bit subnormals
      { input: kValue.f32.subnormal.positive.max, expected: [0] },
      { input: kValue.f32.subnormal.positive.min, expected: [0] },
      { input: kValue.f32.subnormal.negative.min, expected: [0] },
      { input: kValue.f32.subnormal.negative.max, expected: [0] },
    ]
  )
  .fn(t => {
    const expected = toF32Interval(t.params.expected);

    const got = roundInterval(t.params.input);
    t.expect(
      objectEquals(expected, got),
      `roundInterval(${t.params.input}) returned ${got}. Expected ${expected}`
    );
  });

g.test('saturateInterval')
  .paramsSubcasesOnly<PointToIntervalCase>(
    // prettier-ignore
    [
      // Normals
      { input: 0, expected: [0] },
      { input: 1, expected: [1.0] },
      { input: -0.1, expected: [0] },
      { input: -1, expected: [0] },
      { input: -10, expected: [0] },
      { input: 0.1, expected: [minusOneULP(hexToF32(0x3dcccccd)), hexToF32(0x3dcccccd)] },  // ~0.1
      { input: 10, expected: [1.0] },
      { input: 11.1, expected: [1.0] },
      { input: kValue.f32.positive.max, expected: [1.0] },
      { input: kValue.f32.positive.min, expected: [kValue.f32.positive.min] },
      { input: kValue.f32.negative.max, expected: [0.0] },
      { input: kValue.f32.negative.min, expected: [0.0] },

      // Subnormals
      { input: kValue.f32.subnormal.positive.max, expected: [0.0, kValue.f32.subnormal.positive.max] },
      { input: kValue.f32.subnormal.positive.min, expected: [0.0, kValue.f32.subnormal.positive.min] },
      { input: kValue.f32.subnormal.negative.min, expected: [0.0] },
      { input: kValue.f32.subnormal.negative.max, expected: [0.0] },

      // Infinities
      { input: kValue.f32.infinity.positive, expected: kAny },
      { input: kValue.f32.infinity.negative, expected: kAny },
    ]
  )
  .fn(t => {
    const expected = toF32Interval(t.params.expected);

    const got = saturateInterval(t.params.input);
    t.expect(
      objectEquals(expected, got),
      `saturationInterval(${t.params.input}) returned ${got}. Expected ${expected}`
    );
  });

g.test('signInterval')
  .paramsSubcasesOnly<PointToIntervalCase>(
    // prettier-ignore
    [
      { input: kValue.f32.infinity.negative, expected: kAny },
      { input: kValue.f32.negative.min, expected: [-1] },
      { input: -10, expected: [-1] },
      { input: -1, expected: [-1] },
      { input: -0.1, expected: [-1] },
      { input: kValue.f32.negative.max, expected:  [-1] },
      { input: kValue.f32.subnormal.negative.min, expected: [-1, 0] },
      { input: kValue.f32.subnormal.negative.max, expected: [-1, 0] },
      { input: 0, expected: [0] },
      { input: kValue.f32.subnormal.positive.max, expected: [0, 1] },
      { input: kValue.f32.subnormal.positive.min, expected: [0, 1] },
      { input: kValue.f32.positive.min, expected: [1] },
      { input: 0.1, expected: [1] },
      { input: 1, expected: [1] },
      { input: 10, expected: [1] },
      { input: kValue.f32.positive.max, expected: [1] },
      { input: kValue.f32.infinity.positive, expected: kAny },
    ]
  )
  .fn(t => {
    const expected = toF32Interval(t.params.expected);

    const got = signInterval(t.params.input);
    t.expect(
      objectEquals(expected, got),
      `signInterval(${t.params.input}) returned ${got}. Expected ${expected}`
    );
  });

g.test('sinInterval')
  .paramsSubcasesOnly<PointToIntervalCase>(
    // prettier-ignore
    [
      // This test does not include some common cases, i.e. f(x = -π|π) = 0, because the difference between true x and x
      // as a f32 is sufficiently large, such that the high slope of f @ x causes the results to be substantially
      // different, so instead of getting 0 you get a value on the order of 10^-8 away from it, thus difficult to
      // express in a human readable manner.
      { input: kValue.f32.infinity.negative, expected: kAny },
      { input: kValue.f32.negative.min, expected: kAny },
      { input: kValue.f32.negative.pi.half, expected: [-1, plusOneULP(-1)] },
      { input: 0, expected: [0] },
      { input: kValue.f32.positive.pi.half, expected: [minusOneULP(1), 1] },
      { input: kValue.f32.positive.max, expected: kAny },
      { input: kValue.f32.infinity.positive, expected: kAny },
    ]
  )
  .fn(t => {
    const error = (_: number): number => {
      return 2 ** -11;
    };

    t.params.expected = applyError(t.params.expected, error);
    const expected = toF32Interval(t.params.expected);

    const got = sinInterval(t.params.input);
    t.expect(
      objectEquals(expected, got),
      `sinInterval(${t.params.input}) returned ${got}. Expected ${expected}`
    );
  });

g.test('sinhInterval')
  .paramsSubcasesOnly<PointToIntervalCase>(
    // prettier-ignore
    [
      // Some of these are hard coded, since the error intervals are difficult to express in a closed human readable
      // form due to the inherited nature of the errors.
      { input: kValue.f32.infinity.negative, expected: kAny },
      { input: kValue.f32.negative.min, expected: kAny },
      { input: -1, expected: [ hexToF32(0xbf966d05), hexToF32(0xbf966cf8)] },  // ~-1.175...
      { input: 0, expected: [hexToF32(0xb4600000), hexToF32(0x34600000)] },  // ~0
      { input: 1, expected: [ hexToF32(0x3f966cf8), hexToF32(0x3f966d05)] },  // ~1.175...
      { input: kValue.f32.positive.max, expected: kAny },
      { input: kValue.f32.infinity.positive, expected: kAny },
    ]
  )
  .fn(t => {
    const expected = toF32Interval(t.params.expected);

    const got = sinhInterval(t.params.input);
    t.expect(
      objectEquals(expected, got),
      `sinhInterval(${t.params.input}) returned ${got}. Expected ${expected}`
    );
  });

g.test('sqrtInterval')
  .paramsSubcasesOnly<PointToIntervalCase>(
    // prettier-ignore
    [
      // Some of these are hard coded, since the error intervals are difficult to express in a closed human readable
      // form due to the inherited nature of the errors.
      { input: -1, expected: kAny },
      { input: 0, expected: kAny },
      { input: 0.01, expected: [hexToF64(0x3fb99998, 0xb0000000), hexToF64(0x3fb9999a, 0x70000000)] },  // ~0.1
      { input: 1, expected: [hexToF64(0x3fefffff, 0x70000000), hexToF64(0x3ff00000, 0x90000000)] },  // ~1
      { input: 4, expected: [hexToF64(0x3fffffff, 0x70000000), hexToF64(0x40000000, 0x90000000)] },  // ~2
      { input: 100, expected: [hexToF64(0x4023ffff, 0x70000000), hexToF64(0x40240000, 0xb0000000)] },  // ~10
      { input: kValue.f32.infinity.positive, expected: kAny },
    ]
  )
  .fn(t => {
    const expected = toF32Interval(t.params.expected);

    const got = sqrtInterval(t.params.input);
    t.expect(
      objectEquals(expected, got),
      `sqrtInterval(${t.params.input}) returned ${got}. Expected ${expected}`
    );
  });

g.test('tanInterval')
  .paramsSubcasesOnly<PointToIntervalCase>(
    // prettier-ignore
    [
      // All of these are hard coded, since the error intervals are difficult to express in a closed human readable
      // form. Some easy looking cases like f(x = -π|π) = 0 are actually quite difficult. This is because the interval
      // is calculated from the results of sin(x)/cos(x), which becomes very messy at x = -π|π, since π is irrational,
      // thus does not have an exact representation as a f32.
      // Even at 0, which has a precise f32 value, there is still the problem that result of sin(0) and cos(0) will be
      // intervals due to the inherited nature of errors, so the proper interval will be an interval calculated from
      // dividing an interval by another interval and applying an error function to that. This complexity is why the
      // entire interval framework was developed.
      // The examples here have been manually traced to confirm the expectation values are correct.
      { input: kValue.f32.infinity.negative, expected: kAny },
      { input: kValue.f32.negative.min, expected: kAny },
      { input: kValue.f32.negative.pi.whole, expected: [hexToF64(0xbf4002bc, 0x90000000), hexToF64(0x3f400144, 0xf0000000)] },  // ~0.0
      { input: kValue.f32.negative.pi.half, expected: kAny },
      { input: 0, expected: [hexToF64(0xbf400200, 0xb0000000), hexToF64(0x3f400200, 0xb0000000)] },  // ~0.0
      { input: kValue.f32.positive.pi.half, expected: kAny },
      { input: kValue.f32.positive.pi.whole, expected: [hexToF64(0xbf400144, 0xf0000000), hexToF64(0x3f4002bc, 0x90000000)] },  // ~0.0
      { input: kValue.f32.positive.max, expected: kAny },
      { input: kValue.f32.infinity.positive, expected: kAny },
    ]
  )
  .fn(t => {
    const expected = toF32Interval(t.params.expected);

    const got = tanInterval(t.params.input);
    t.expect(
      objectEquals(expected, got),
      `tanInterval(${t.params.input}) returned ${got}. Expected ${expected}`
    );
  });

g.test('tanhInterval')
  .paramsSubcasesOnly<PointToIntervalCase>(
    // prettier-ignore
    [
      // Some of these are hard coded, since the error intervals are difficult to express in a closed human readable
      // form due to the inherited nature of the errors.
      { input: kValue.f32.infinity.negative, expected: kAny },
      { input: kValue.f32.negative.min, expected: kAny },
      { input: -1, expected: [hexToF64(0xbfe85efd, 0x10000000), hexToF64(0xbfe85ef8, 0x90000000)] },  // ~-0.7615...
      { input: 0, expected: [hexToF64(0xbe8c0000, 0xb0000000), hexToF64(0x3e8c0000, 0xb0000000)] },  // ~0
      { input: 1, expected: [hexToF64(0x3fe85ef8, 0x90000000), hexToF64(0x3fe85efd, 0x10000000)] },  // ~0.7615...
      { input: kValue.f32.positive.max, expected: kAny },
      { input: kValue.f32.infinity.positive, expected: kAny },
    ]
  )
  .fn(t => {
    const expected = toF32Interval(t.params.expected);

    const got = tanhInterval(t.params.input);
    t.expect(
      objectEquals(expected, got),
      `tanhInterval(${t.params.input}) returned ${got}. Expected ${expected}`
    );
  });

g.test('truncInterval')
  .paramsSubcasesOnly<PointToIntervalCase>(
    // prettier-ignore
    [
      { input: 0, expected: [0] },
      { input: 0.1, expected: [0] },
      { input: 0.9, expected: [0] },
      { input: 1.0, expected: [1] },
      { input: 1.1, expected: [1] },
      { input: 1.9, expected: [1] },
      { input: -0.1, expected: [0] },
      { input: -0.9, expected: [0] },
      { input: -1.0, expected: [-1] },
      { input: -1.1, expected: [-1] },
      { input: -1.9, expected: [-1] },

      // Edge cases
      { input: kValue.f32.infinity.positive, expected: kAny },
      { input: kValue.f32.infinity.negative, expected: kAny },
      { input: kValue.f32.positive.max, expected: [kValue.f32.positive.max] },
      { input: kValue.f32.positive.min, expected: [0] },
      { input: kValue.f32.negative.min, expected: [kValue.f32.negative.min] },
      { input: kValue.f32.negative.max, expected: [0] },

      // 32-bit subnormals
      { input: kValue.f32.subnormal.positive.max, expected: [0] },
      { input: kValue.f32.subnormal.positive.min, expected: [0] },
      { input: kValue.f32.subnormal.negative.min, expected: [0] },
      { input: kValue.f32.subnormal.negative.max, expected: [0] },
    ]
  )
  .fn(t => {
    const expected = toF32Interval(t.params.expected);

    const got = truncInterval(t.params.input);
    t.expect(
      objectEquals(expected, got),
      `truncInterval(${t.params.input}) returned ${got}. Expected ${expected}`
    );
  });

interface BinaryToIntervalCase {
  // input is a pair of independent values, not an range, so should not be
  // converted to a F32Interval.
  input: [number, number];
  expected: IntervalBounds;
}

g.test('additionInterval')
  .paramsSubcasesOnly<BinaryToIntervalCase>(
    // prettier-ignore
    [
      // 32-bit normals
      { input: [0, 0], expected: [0] },
      { input: [1, 0], expected: [1] },
      { input: [0, 1], expected: [1] },
      { input: [-1, 0], expected: [-1] },
      { input: [0, -1], expected: [-1] },
      { input: [1, 1], expected: [2] },
      { input: [1, -1], expected: [0] },
      { input: [-1, 1], expected: [0] },
      { input: [-1, -1], expected: [-2] },

      // 64-bit normals
      { input: [0.1, 0], expected: [minusOneULP(hexToF32(0x3dcccccd)), hexToF32(0x3dcccccd)] },  // ~0.1
      { input: [0, 0.1], expected: [minusOneULP(hexToF32(0x3dcccccd)), hexToF32(0x3dcccccd)] },  // ~0.1
      { input: [-0.1, 0], expected: [hexToF32(0xbdcccccd), plusOneULP(hexToF32(0xbdcccccd))] },  // ~-0.1
      { input: [0, -0.1], expected: [hexToF32(0xbdcccccd), plusOneULP(hexToF32(0xbdcccccd))] },  // ~-0.1
      { input: [0.1, 0.1], expected: [minusOneULP(hexToF32(0x3e4ccccd)), hexToF32(0x3e4ccccd)] },  // ~0.2
      { input: [0.1, -0.1], expected: [minusOneULP(hexToF32(0x3dcccccd)) - hexToF32(0x3dcccccd), hexToF32(0x3dcccccd) - minusOneULP(hexToF32(0x3dcccccd))] }, // ~0
      { input: [-0.1, 0.1], expected: [minusOneULP(hexToF32(0x3dcccccd)) - hexToF32(0x3dcccccd), hexToF32(0x3dcccccd) - minusOneULP(hexToF32(0x3dcccccd))] }, // ~0
      { input: [-0.1, -0.1], expected: [hexToF32(0xbe4ccccd), plusOneULP(hexToF32(0xbe4ccccd))] },  // ~-0.2

      // 32-bit subnormals
      { input: [kValue.f32.subnormal.positive.max, 0], expected: [0, kValue.f32.subnormal.positive.max] },
      { input: [0, kValue.f32.subnormal.positive.max], expected: [0, kValue.f32.subnormal.positive.max] },
      { input: [kValue.f32.subnormal.positive.min, 0], expected: [0, kValue.f32.subnormal.positive.min] },
      { input: [0, kValue.f32.subnormal.positive.min], expected: [0, kValue.f32.subnormal.positive.min] },
      { input: [kValue.f32.subnormal.negative.max, 0], expected: [kValue.f32.subnormal.negative.max, 0] },
      { input: [0, kValue.f32.subnormal.negative.max], expected: [kValue.f32.subnormal.negative.max, 0] },
      { input: [kValue.f32.subnormal.negative.min, 0], expected: [kValue.f32.subnormal.negative.min, 0] },
      { input: [0, kValue.f32.subnormal.negative.min], expected: [kValue.f32.subnormal.negative.min, 0] },

      // Infinities
      { input: [0, kValue.f32.infinity.positive], expected: kAny },
      { input: [kValue.f32.infinity.positive, 0], expected: kAny},
      { input: [kValue.f32.infinity.positive, kValue.f32.infinity.positive], expected: kAny },
      { input: [0, kValue.f32.infinity.negative], expected: kAny },
      { input: [kValue.f32.infinity.negative, 0], expected: kAny },
      { input: [kValue.f32.infinity.negative, kValue.f32.infinity.negative], expected: kAny },
      { input: [kValue.f32.infinity.negative, kValue.f32.infinity.positive], expected: kAny },
      { input: [kValue.f32.infinity.positive, kValue.f32.infinity.negative], expected: kAny },
    ]
  )
  .fn(t => {
    const [x, y] = t.params.input;
    const expected = toF32Interval(t.params.expected);

    const got = additionInterval(x, y);
    t.expect(
      objectEquals(expected, got),
      `additionInterval(${x}, ${y}) returned ${got}. Expected ${expected}`
    );
  });

// Note: atan2's parameters are labelled (y, x) instead of (x, y)
g.test('atan2Interval')
  .paramsSubcasesOnly<BinaryToIntervalCase>(
    // prettier-ignore
    [
      // Some of these are hard coded, since the error intervals are difficult to express in a closed human readable
      // form due to the inherited nature of the errors.

      // The positive x & y quadrant is tested in more detail, and the other quadrants are spot checked that values are
      // pointing in the right direction.

      // positive y, positive x
      { input: [1, hexToF32(0x3fddb3d7)], expected: [hexToF64(0x3fe0bf51, 0xe0000000), hexToF64(0x3fe0c352, 0xa0000000)] },  // x = √3, expected = ~π/6
      { input: [1, 1], expected: [hexToF64(0x3fe91ffb, 0x20000000), hexToF64(0x3fe923fb, 0xa0000000)] },  // expected = ~π/4
      { input: [hexToF32(0x3fddb3d7), 1], expected: [hexToF64(0x3ff0bf52, 0x00000000), hexToF64(0x3ff0c352, 0x60000000)] },  // y = √3, expected = ~π/3
      { input: [Number.POSITIVE_INFINITY, 1], expected: kAny },

      // positive y, negative x
      { input: [1, -1], expected: [hexToF64(0x4002d8fc, 0x60000000), hexToF64(0x4002d9fc, 0xa0000000)] },  // expected = ~3/4 * π
      { input: [Number.POSITIVE_INFINITY, -1], expected: kAny },

      // negative y, negative x
      { input: [-1, -1], expected: [hexToF64(0xc002d9fc, 0xa0000000), hexToF64(0xc002d8fc, 0x60000000)] },  // expected = ~-3/4 * π
      { input: [Number.NEGATIVE_INFINITY, -1], expected: kAny },

      // negative y, positive x
      { input: [-1, 1], expected: [hexToF64(0xbfe923fb, 0xa0000000), hexToF64(0xbfe91ffb, 0x20000000)] },  // expected = ~-π/4
      { input: [Number.NEGATIVE_INFINITY, 1], expected: kAny },

      // Discontinuity @ origin (0,0)
      { input: [0, 0], expected: kAny },
      { input: [0, kValue.f32.subnormal.positive.max], expected: kAny },
      { input: [0, kValue.f32.subnormal.negative.min], expected: kAny },
      { input: [0, kValue.f32.positive.min], expected: kAny },
      { input: [0, kValue.f32.negative.max], expected: kAny },
      { input: [0, kValue.f32.positive.max], expected: kAny },
      { input: [0, kValue.f32.negative.min], expected: kAny },
      { input: [0, kValue.f32.infinity.positive], expected: kAny },
      { input: [0, kValue.f32.infinity.negative], expected: kAny },
      { input: [0, 1], expected: kAny },
      { input: [kValue.f32.subnormal.positive.max, 1], expected: kAny },
      { input: [kValue.f32.subnormal.negative.min, 1], expected: kAny },
    ]
  )
  .fn(t => {
    const [y, x] = t.params.input;
    const expected = toF32Interval(t.params.expected);

    const got = atan2Interval(y, x);
    t.expect(
      objectEquals(expected, got),
      `atan2Interval(${y}, ${x}) returned ${got}. Expected ${expected}`
    );
  });

g.test('distanceIntervalScalar')
  .paramsSubcasesOnly<BinaryToIntervalCase>(
    // prettier-ignore
    [
      // Some of these are hard coded, since the error intervals are difficult
      // to express in a closed human readable  form due to the inherited nature
      // of the errors.
      //
      // distance(x, y), where x - y = 0 has an acceptance interval of kAny,
      // because distance(x, y) = length(x - y), and length(0) = kAny
      { input: [0, 0], expected: kAny },
      { input: [1.0, 0], expected: [hexToF64(0x3fefffff, 0x70000000), hexToF64(0x3ff00000, 0x90000000)] },  // ~1
      { input: [0.0, 1.0], expected: [hexToF64(0x3fefffff, 0x70000000), hexToF64(0x3ff00000, 0x90000000)] },  // ~1
      { input: [1.0, 1.0], expected: kAny },
      { input: [-0.0, -1.0], expected: [hexToF64(0x3fefffff, 0x70000000), hexToF64(0x3ff00000, 0x90000000)] },  // ~1
      { input: [0.0, -1.0], expected: [hexToF64(0x3fefffff, 0x70000000), hexToF64(0x3ff00000, 0x90000000)] },  // ~1
      { input: [-1.0, -1.0], expected: kAny },
      { input: [0.1, 0], expected: [hexToF64(0x3fb99998, 0x90000000), hexToF64(0x3fb9999a, 0x70000000)] },  // ~0.1
      { input: [0, 0.1], expected: [hexToF64(0x3fb99998, 0x90000000), hexToF64(0x3fb9999a, 0x70000000)] },  // ~0.1
      { input: [-0.1, 0], expected: [hexToF64(0x3fb99998, 0x90000000), hexToF64(0x3fb9999a, 0x70000000)] },  // ~0.1
      { input: [0, -0.1], expected: [hexToF64(0x3fb99998, 0x90000000), hexToF64(0x3fb9999a, 0x70000000)] },  // ~0.1
      { input: [10.0, 0], expected: [hexToF64(0x4023ffff, 0x70000000), hexToF64(0x40240000, 0xb0000000)] },  // ~10
      { input: [0, 10.0], expected: [hexToF64(0x4023ffff, 0x70000000), hexToF64(0x40240000, 0xb0000000)] },  // ~10
      { input: [-10.0, 0], expected: [hexToF64(0x4023ffff, 0x70000000), hexToF64(0x40240000, 0xb0000000)] },  // ~10
      { input: [0, -10.0], expected: [hexToF64(0x4023ffff, 0x70000000), hexToF64(0x40240000, 0xb0000000)] },  // ~10

      // Subnormal Cases
      { input: [kValue.f32.subnormal.negative.min, 0], expected: kAny },
      { input: [kValue.f32.subnormal.negative.max, 0], expected: kAny },
      { input: [kValue.f32.subnormal.positive.min, 0], expected: kAny },
      { input: [kValue.f32.subnormal.positive.max, 0], expected: kAny },

      // Edge cases
      { input: [kValue.f32.infinity.positive, 0], expected: kAny },
      { input: [kValue.f32.infinity.negative, 0], expected: kAny },
      { input: [kValue.f32.negative.min, 0], expected: kAny },
      { input: [kValue.f32.negative.max, 0], expected: kAny },
      { input: [kValue.f32.positive.min, 0], expected: kAny },
      { input: [kValue.f32.positive.max, 0], expected: kAny },
    ]
  )
  .fn(t => {
    const expected = toF32Interval(t.params.expected);

    const got = distanceInterval(...t.params.input);
    t.expect(
      objectEquals(expected, got),
      `distanceInterval(${t.params.input[0]}, ${t.params.input[1]}) returned ${got}. Expected ${expected}`
    );
  });

g.test('divisionInterval')
  .paramsSubcasesOnly<BinaryToIntervalCase>(
    // prettier-ignore
    [
      // 32-bit normals
      { input: [0, 1], expected: [0] },
      { input: [0, -1], expected: [0] },
      { input: [1, 1], expected: [1] },
      { input: [1, -1], expected: [-1] },
      { input: [-1, 1], expected: [-1] },
      { input: [-1, -1], expected: [1] },
      { input: [4, 2], expected: [2] },
      { input: [-4, 2], expected: [-2] },
      { input: [4, -2], expected: [-2] },
      { input: [-4, -2], expected: [2] },

      // 64-bit normals
      { input: [0, 0.1], expected: [0] },
      { input: [0, -0.1], expected: [0] },
      { input: [1, 0.1], expected: [minusOneULP(10), plusOneULP(10)] },
      { input: [-1, 0.1], expected: [minusOneULP(-10), plusOneULP(-10)] },
      { input: [1, -0.1], expected: [minusOneULP(-10), plusOneULP(-10)] },
      { input: [-1, -0.1], expected: [minusOneULP(10), plusOneULP(10)] },

      // Denominator out of range
      { input: [1, kValue.f32.infinity.positive], expected: kAny },
      { input: [1, kValue.f32.infinity.negative], expected: kAny },
      { input: [kValue.f32.infinity.negative, kValue.f32.infinity.negative], expected: kAny },
      { input: [kValue.f32.infinity.negative, kValue.f32.infinity.positive], expected: kAny },
      { input: [kValue.f32.infinity.positive, kValue.f32.infinity.negative], expected: kAny },
      { input: [1, kValue.f32.positive.max], expected: kAny },
      { input: [1, kValue.f32.negative.min], expected: kAny },
      { input: [1, 0], expected: kAny },
      { input: [1, kValue.f32.subnormal.positive.max], expected: kAny },
    ]
  )
  .fn(t => {
    const error = (n: number): number => {
      return 2.5 * oneULP(n);
    };

    const [x, y] = t.params.input;
    t.params.expected = applyError(t.params.expected, error);
    const expected = toF32Interval(t.params.expected);

    const got = divisionInterval(x, y);
    t.expect(
      objectEquals(expected, got),
      `divisionInterval(${x}, ${y}) returned ${got}. Expected ${expected}`
    );
  });

g.test('ldexpInterval')
  .paramsSubcasesOnly<BinaryToIntervalCase>(
    // prettier-ignore
    [
      // 32-bit normals
      { input: [0, 0], expected: [0] },
      { input: [0, 1], expected: [0] },
      { input: [0, -1], expected: [0] },
      { input: [1, 1], expected: [2] },
      { input: [1, -1], expected: [0.5] },
      { input: [-1, 1], expected: [-2] },
      { input: [-1, -1], expected: [-0.5] },

      // 64-bit normals
      { input: [0, 0.1], expected: [0] },
      { input: [0, -0.1], expected: [0] },
      { input: [1.0000000001, 1], expected: [2, plusNULP(2, 2)] },  // ~2, additional ULP error due to first param not being f32 precise
      { input: [-1.0000000001, 1], expected: [minusNULP(-2, 2), -2] },  // ~-2, additional ULP error due to first param not being f32 precise

      // Edge Cases
      { input: [1.9999998807907104, 127], expected: [kValue.f32.positive.max] },
      { input: [1, -126], expected: [kValue.f32.positive.min] },
      { input: [0.9999998807907104, -126], expected: [0, kValue.f32.subnormal.positive.max] },
      { input: [1.1920928955078125e-07, -126], expected: [0, kValue.f32.subnormal.positive.min] },
      { input: [-1.1920928955078125e-07, -126], expected: [kValue.f32.subnormal.negative.max, 0] },
      { input: [-0.9999998807907104, -126], expected: [kValue.f32.subnormal.negative.min, 0] },
      { input: [-1, -126], expected: [kValue.f32.negative.max] },
      { input: [-1.9999998807907104, 127], expected: [kValue.f32.negative.min] },

      // Out of Bounds
      { input: [1, 128], expected: kAny },
      { input: [-1, 128], expected: kAny },
      { input: [100, 126], expected: kAny },
      { input: [-100, 126], expected: kAny },
      { input: [kValue.f32.positive.max, kValue.i32.positive.max], expected: kAny },
      { input: [kValue.f32.negative.min, kValue.i32.positive.max], expected: kAny },
    ]
  )
  .fn(t => {
    const [x, y] = t.params.input;
    const expected = toF32Interval(t.params.expected);

    const got = ldexpInterval(x, y);
    t.expect(
      objectEquals(expected, got),
      `divisionInterval(${x}, ${y}) returned ${got}. Expected ${expected}`
    );
  });

g.test('maxInterval')
  .paramsSubcasesOnly<BinaryToIntervalCase>(
    // prettier-ignore
    [
      // 32-bit normals
      { input: [0, 0], expected: [0] },
      { input: [1, 0], expected: [1] },
      { input: [0, 1], expected: [1] },
      { input: [-1, 0], expected: [0] },
      { input: [0, -1], expected: [0] },
      { input: [1, 1], expected: [1] },
      { input: [1, -1], expected: [1] },
      { input: [-1, 1], expected: [1] },
      { input: [-1, -1], expected: [-1] },

      // 64-bit normals
      { input: [0.1, 0], expected: [minusOneULP(hexToF32(0x3dcccccd)), hexToF32(0x3dcccccd)] },  // ~0.1
      { input: [0, 0.1], expected: [minusOneULP(hexToF32(0x3dcccccd)), hexToF32(0x3dcccccd)] },  // ~0.1
      { input: [-0.1, 0], expected: [0] },
      { input: [0, -0.1], expected: [0] },
      { input: [0.1, 0.1], expected: [minusOneULP(hexToF32(0x3dcccccd)), hexToF32(0x3dcccccd)] },  // ~0.1
      { input: [0.1, -0.1], expected: [minusOneULP(hexToF32(0x3dcccccd)), hexToF32(0x3dcccccd)] },  // ~0.1
      { input: [-0.1, 0.1], expected: [minusOneULP(hexToF32(0x3dcccccd)), hexToF32(0x3dcccccd)] },  // ~0.1
      { input: [-0.1, -0.1], expected: [hexToF32(0xbdcccccd), plusOneULP(hexToF32(0xbdcccccd))] },  // ~-0.1

      // 32-bit normals
      { input: [kValue.f32.subnormal.positive.max, 0], expected: [0, kValue.f32.subnormal.positive.max] },
      { input: [0, kValue.f32.subnormal.positive.max], expected: [0, kValue.f32.subnormal.positive.max] },
      { input: [kValue.f32.subnormal.positive.min, 0], expected: [0, kValue.f32.subnormal.positive.min] },
      { input: [0, kValue.f32.subnormal.positive.min], expected: [0, kValue.f32.subnormal.positive.min] },
      { input: [kValue.f32.subnormal.negative.max, 0], expected: [0] },
      { input: [0, kValue.f32.subnormal.negative.max], expected: [0] },
      { input: [kValue.f32.subnormal.negative.min, 0], expected: [0] },
      { input: [0, kValue.f32.subnormal.negative.min], expected: [0] },

      // Infinities
      { input: [0, kValue.f32.infinity.positive], expected: kAny },
      { input: [kValue.f32.infinity.positive, 0], expected: kAny },
      { input: [kValue.f32.infinity.positive, kValue.f32.infinity.positive], expected: kAny },
      { input: [0, kValue.f32.infinity.negative], expected: kAny },
      { input: [kValue.f32.infinity.negative, 0], expected: kAny },
      { input: [kValue.f32.infinity.negative, kValue.f32.infinity.negative], expected: kAny },
      { input: [kValue.f32.infinity.negative, kValue.f32.infinity.positive], expected: kAny },
      { input: [kValue.f32.infinity.positive, kValue.f32.infinity.negative], expected: kAny },
    ]
  )
  .fn(t => {
    const [x, y] = t.params.input;
    const expected = toF32Interval(t.params.expected);

    const got = maxInterval(x, y);
    t.expect(
      objectEquals(expected, got),
      `maxInterval(${x}, ${y}) returned ${got}. Expected ${expected}`
    );
  });

g.test('minInterval')
  .paramsSubcasesOnly<BinaryToIntervalCase>(
    // prettier-ignore
    [
      // 32-bit normals
      { input: [0, 0], expected: [0] },
      { input: [1, 0], expected: [0] },
      { input: [0, 1], expected: [0] },
      { input: [-1, 0], expected: [-1] },
      { input: [0, -1], expected: [-1] },
      { input: [1, 1], expected: [1] },
      { input: [1, -1], expected: [-1] },
      { input: [-1, 1], expected: [-1] },
      { input: [-1, -1], expected: [-1] },

      // 64-bit normals
      { input: [0.1, 0], expected: [0] },
      { input: [0, 0.1], expected: [0] },
      { input: [-0.1, 0], expected: [hexToF32(0xbdcccccd), plusOneULP(hexToF32(0xbdcccccd))] },  // ~-0.1
      { input: [0, -0.1], expected: [hexToF32(0xbdcccccd), plusOneULP(hexToF32(0xbdcccccd))] },  // ~-0.1
      { input: [0.1, 0.1], expected: [minusOneULP(hexToF32(0x3dcccccd)), hexToF32(0x3dcccccd)] },  // ~0.1
      { input: [0.1, -0.1], expected: [hexToF32(0xbdcccccd), plusOneULP(hexToF32(0xbdcccccd))] },  // ~-0.1
      { input: [-0.1, 0.1], expected: [hexToF32(0xbdcccccd), plusOneULP(hexToF32(0xbdcccccd))] },  // ~-0.1
      { input: [-0.1, -0.1], expected: [hexToF32(0xbdcccccd), plusOneULP(hexToF32(0xbdcccccd))] },  // ~-0.1

      // 32-bit normals
      { input: [kValue.f32.subnormal.positive.max, 0], expected: [0] },
      { input: [0, kValue.f32.subnormal.positive.max], expected: [0] },
      { input: [kValue.f32.subnormal.positive.min, 0], expected: [0] },
      { input: [0, kValue.f32.subnormal.positive.min], expected: [0] },
      { input: [kValue.f32.subnormal.negative.max, 0], expected: [kValue.f32.subnormal.negative.max, 0] },
      { input: [0, kValue.f32.subnormal.negative.max], expected: [kValue.f32.subnormal.negative.max, 0] },
      { input: [kValue.f32.subnormal.negative.min, 0], expected: [kValue.f32.subnormal.negative.min, 0] },
      { input: [0, kValue.f32.subnormal.negative.min], expected: [kValue.f32.subnormal.negative.min, 0] },

      // Infinities
      { input: [0, kValue.f32.infinity.positive], expected: kAny },
      { input: [kValue.f32.infinity.positive, 0], expected: kAny },
      { input: [kValue.f32.infinity.positive, kValue.f32.infinity.positive], expected: kAny },
      { input: [0, kValue.f32.infinity.negative], expected: kAny },
      { input: [kValue.f32.infinity.negative, 0], expected: kAny },
      { input: [kValue.f32.infinity.negative, kValue.f32.infinity.negative], expected: kAny },
      { input: [kValue.f32.infinity.negative, kValue.f32.infinity.positive], expected: kAny },
      { input: [kValue.f32.infinity.positive, kValue.f32.infinity.negative], expected: kAny },
    ]
  )
  .fn(t => {
    const [x, y] = t.params.input;
    const expected = toF32Interval(t.params.expected);

    const got = minInterval(x, y);
    t.expect(
      objectEquals(expected, got),
      `minInterval(${x}, ${y}) returned ${got}. Expected ${expected}`
    );
  });

g.test('multiplicationInterval')
  .paramsSubcasesOnly<BinaryToIntervalCase>(
    // prettier-ignore
    [
      // 32-bit normals
      { input: [0, 0], expected: [0] },
      { input: [1, 0], expected: [0] },
      { input: [0, 1], expected: [0] },
      { input: [-1, 0], expected: [0] },
      { input: [0, -1], expected: [0] },
      { input: [1, 1], expected: [1] },
      { input: [1, -1], expected: [-1] },
      { input: [-1, 1], expected: [-1] },
      { input: [-1, -1], expected: [1] },
      { input: [2, 1], expected: [2] },
      { input: [1, -2], expected: [-2] },
      { input: [-2, 1], expected: [-2] },
      { input: [-2, -1], expected: [2] },
      { input: [2, 2], expected: [4] },
      { input: [2, -2], expected: [-4] },
      { input: [-2, 2], expected: [-4] },
      { input: [-2, -2], expected: [4] },

      // 64-bit normals
      { input: [0.1, 0], expected: [0] },
      { input: [0, 0.1], expected: [0] },
      { input: [-0.1, 0], expected: [0] },
      { input: [0, -0.1], expected: [0] },
      { input: [0.1, 0.1], expected: [minusNULP(hexToF32(0x3c23d70a), 2), plusOneULP(hexToF32(0x3c23d70a))] },  // ~0.01
      { input: [0.1, -0.1], expected: [minusOneULP(hexToF32(0xbc23d70a)), plusNULP(hexToF32(0xbc23d70a), 2)] },  // ~-0.01
      { input: [-0.1, 0.1], expected: [minusOneULP(hexToF32(0xbc23d70a)), plusNULP(hexToF32(0xbc23d70a), 2)] },  // ~-0.01
      { input: [-0.1, -0.1], expected: [minusNULP(hexToF32(0x3c23d70a), 2), plusOneULP(hexToF32(0x3c23d70a))] },  // ~0.01

      // Infinities
      { input: [0, kValue.f32.infinity.positive], expected: kAny },
      { input: [1, kValue.f32.infinity.positive], expected: kAny },
      { input: [-1, kValue.f32.infinity.positive], expected: kAny },
      { input: [kValue.f32.infinity.positive, kValue.f32.infinity.positive], expected: kAny },
      { input: [0, kValue.f32.infinity.negative], expected: kAny },
      { input: [1, kValue.f32.infinity.negative], expected: kAny },
      { input: [-1, kValue.f32.infinity.negative], expected: kAny },
      { input: [kValue.f32.infinity.negative, kValue.f32.infinity.negative], expected: kAny },
      { input: [kValue.f32.infinity.positive, kValue.f32.infinity.negative], expected: kAny },
      { input: [kValue.f32.infinity.negative, kValue.f32.infinity.positive], expected: kAny },

      // Edge of f32
      { input: [kValue.f32.positive.max, kValue.f32.positive.max], expected: kAny },
      { input: [kValue.f32.negative.min, kValue.f32.negative.min], expected: kAny },
      { input: [kValue.f32.positive.max, kValue.f32.negative.min], expected: kAny },
      { input: [kValue.f32.negative.min, kValue.f32.positive.max], expected: kAny },
    ]
  )
  .fn(t => {
    const [x, y] = t.params.input;
    const expected = toF32Interval(t.params.expected);

    const got = multiplicationInterval(x, y);
    t.expect(
      objectEquals(expected, got),
      `multiplicationInterval(${x}, ${y}) returned ${got}. Expected ${expected}`
    );
  });

g.test('remainderInterval')
  .paramsSubcasesOnly<BinaryToIntervalCase>(
    // prettier-ignore
    [
      // 32-bit normals
      { input: [0, 1], expected: [0, 0] },
      { input: [0, -1], expected: [0, 0] },
      { input: [1, 1], expected: [0, 1] },
      { input: [1, -1], expected: [0, 1] },
      { input: [-1, 1], expected: [-1, 0] },
      { input: [-1, -1], expected: [-1, 0] },
      { input: [4, 2], expected: [0, 2] },
      { input: [-4, 2], expected: [-2, 0] },
      { input: [4, -2], expected: [0, 2] },
      { input: [-4, -2], expected: [-2, 0] },
      { input: [2, 4], expected: [2, 2] },
      { input: [-2, 4], expected: [-2, -2] },
      { input: [2, -4], expected: [2, 2] },
      { input: [-2, -4], expected: [-2, -2] },

      // 64-bit normals
      { input: [0, 0.1], expected: [0, 0] },
      { input: [0, -0.1], expected: [0, 0] },
      { input: [1, 0.1], expected: [hexToF32(0xb4000000), hexToF32(0x3dccccd8)] }, // ~[0, 0.1]
      { input: [-1, 0.1], expected: [hexToF32(0xbdccccd8), hexToF32(0x34000000)] }, // ~[-0.1, 0]
      { input: [1, -0.1], expected: [hexToF32(0xb4000000), hexToF32(0x3dccccd8)] }, // ~[0, 0.1]
      { input: [-1, -0.1], expected: [hexToF32(0xbdccccd8), hexToF32(0x34000000)] }, // ~[-0.1, 0]

      // Denominator out of range
      { input: [1, kValue.f32.infinity.positive], expected: kAny },
      { input: [1, kValue.f32.infinity.negative], expected: kAny },
      { input: [kValue.f32.infinity.negative, kValue.f32.infinity.negative], expected: kAny },
      { input: [kValue.f32.infinity.negative, kValue.f32.infinity.positive], expected: kAny },
      { input: [kValue.f32.infinity.positive, kValue.f32.infinity.negative], expected: kAny },
      { input: [1, kValue.f32.positive.max], expected: kAny },
      { input: [1, kValue.f32.negative.min], expected: kAny },
      { input: [1, 0], expected: kAny },
      { input: [1, kValue.f32.subnormal.positive.max], expected: kAny },
    ]
  )
  .fn(t => {
    const [x, y] = t.params.input;
    const expected = toF32Interval(t.params.expected);

    const got = remainderInterval(x, y);
    t.expect(
      objectEquals(expected, got),
      `remainderInterval(${x}, ${y}) returned ${got}. Expected ${expected}`
    );
  });

g.test('powInterval')
  .paramsSubcasesOnly<BinaryToIntervalCase>(
    // prettier-ignore
    [
      // Some of these are hard coded, since the error intervals are difficult to express in a closed human readable
      // form due to the inherited nature of the errors.
      { input: [-1, 0], expected: kAny },
      { input: [0, 0], expected: kAny },
      { input: [1, 0], expected: [minusNULP(1, 3), hexToF64(0x3ff00000, 0x30000000)] },  // ~1
      { input: [2, 0], expected: [minusNULP(1, 3), hexToF64(0x3ff00000, 0x30000000)] },  // ~1
      { input: [kValue.f32.positive.max, 0], expected: [minusNULP(1, 3), hexToF64(0x3ff00000, 0x30000000)] },  // ~1
      { input: [0, 1], expected: kAny },
      { input: [1, 1], expected: [hexToF64(0x3feffffe, 0xdffffe00), hexToF64(0x3ff00000, 0xc0000200)] },  // ~1
      { input: [1, 100], expected: [hexToF64(0x3fefffba, 0x3fff3800), hexToF64(0x3ff00023, 0x2000c800)] },  // ~1
      { input: [1, kValue.f32.positive.max], expected: kAny },
      { input: [2, 1], expected: [hexToF64(0x3ffffffe, 0xa0000200), hexToF64(0x40000001, 0x00000200)] },  // ~2
      { input: [2, 2], expected: [hexToF64(0x400ffffd, 0xa0000400), hexToF64(0x40100001, 0xa0000400)] },  // ~4
      { input: [10, 10], expected: [hexToF64(0x4202a04f, 0x51f77000), hexToF64(0x4202a070, 0xee08e000)] },  // ~10000000000
      { input: [10, 1], expected: [hexToF64(0x4023fffe, 0x0b658b00), hexToF64(0x40240002, 0x149a7c00)] },  // ~10
      { input: [kValue.f32.positive.max, 1], expected: kAny },
    ]
  )
  .fn(t => {
    const [x, y] = t.params.input;
    const expected = toF32Interval(t.params.expected);

    const got = powInterval(x, y);
    t.expect(
      objectEquals(expected, got),
      `powInterval(${x}, ${y}) returned ${got}. Expected ${expected}`
    );
  });

g.test('stepInterval')
  .paramsSubcasesOnly<BinaryToIntervalCase>(
    // prettier-ignore
    [
      // 32-bit normals
      { input: [0, 0], expected: [1] },
      { input: [1, 1], expected: [1] },
      { input: [0, 1], expected: [1] },
      { input: [1, 0], expected: [0] },
      { input: [-1, -1], expected: [1] },
      { input: [0, -1], expected: [0] },
      { input: [-1, 0], expected: [1] },
      { input: [-1, 1], expected: [1] },
      { input: [1, -1], expected: [0] },

      // 64-bit normals
      { input: [0.1, 0.1], expected: [0, 1] },
      { input: [0, 0.1], expected: [1] },
      { input: [0.1, 0], expected: [0] },
      { input: [0.1, 1], expected: [1] },
      { input: [1, 0.1], expected: [0] },
      { input: [-0.1, -0.1], expected: [0, 1] },
      { input: [0, -0.1], expected: [0] },
      { input: [-0.1, 0], expected: [1] },
      { input: [-0.1, -1], expected: [0] },
      { input: [-1, -0.1], expected: [1] },

      // Subnormals
      { input: [0, kValue.f32.subnormal.positive.max], expected: [1] },
      { input: [0, kValue.f32.subnormal.positive.min], expected: [1] },
      { input: [0, kValue.f32.subnormal.negative.max], expected: [0, 1] },
      { input: [0, kValue.f32.subnormal.negative.min], expected: [0, 1] },
      { input: [1, kValue.f32.subnormal.positive.max], expected: [0] },
      { input: [1, kValue.f32.subnormal.positive.min], expected: [0] },
      { input: [1, kValue.f32.subnormal.negative.max], expected: [0] },
      { input: [1, kValue.f32.subnormal.negative.min], expected: [0] },
      { input: [-1, kValue.f32.subnormal.positive.max], expected: [1] },
      { input: [-1, kValue.f32.subnormal.positive.min], expected: [1] },
      { input: [-1, kValue.f32.subnormal.negative.max], expected: [1] },
      { input: [-1, kValue.f32.subnormal.negative.min], expected: [1] },
      { input: [kValue.f32.subnormal.positive.max, 0], expected: [0, 1] },
      { input: [kValue.f32.subnormal.positive.min, 0], expected: [0, 1] },
      { input: [kValue.f32.subnormal.negative.max, 0], expected: [1] },
      { input: [kValue.f32.subnormal.negative.min, 0], expected: [1] },
      { input: [kValue.f32.subnormal.positive.max, 1], expected: [1] },
      { input: [kValue.f32.subnormal.positive.min, 1], expected: [1] },
      { input: [kValue.f32.subnormal.negative.max, 1], expected: [1] },
      { input: [kValue.f32.subnormal.negative.min, 1], expected: [1] },
      { input: [kValue.f32.subnormal.positive.max, -1], expected: [0] },
      { input: [kValue.f32.subnormal.positive.min, -1], expected: [0] },
      { input: [kValue.f32.subnormal.negative.max, -1], expected: [0] },
      { input: [kValue.f32.subnormal.negative.min, -1], expected: [0] },
      { input: [kValue.f32.subnormal.negative.min, kValue.f32.subnormal.positive.max], expected: [1] },
      { input: [kValue.f32.subnormal.positive.max, kValue.f32.subnormal.negative.min], expected: [0, 1] },

      // Infinities
      { input: [0, kValue.f32.infinity.positive], expected: kAny },
      { input: [kValue.f32.infinity.positive, 0], expected: kAny },
      { input: [kValue.f32.infinity.positive, kValue.f32.infinity.positive], expected: kAny },
      { input: [0, kValue.f32.infinity.negative], expected: kAny },
      { input: [kValue.f32.infinity.negative, 0], expected: kAny },
      { input: [kValue.f32.infinity.negative, kValue.f32.infinity.negative], expected: kAny },
      { input: [kValue.f32.infinity.negative, kValue.f32.infinity.positive], expected: kAny },
      { input: [kValue.f32.infinity.positive, kValue.f32.infinity.negative], expected: kAny },
    ]
  )
  .fn(t => {
    const [edge, x] = t.params.input;
    const expected = toF32Interval(t.params.expected);

    const got = stepInterval(edge, x);
    t.expect(
      objectEquals(expected, got),
      `stepInterval(${edge}, ${x}) returned ${got}. Expected ${expected}`
    );
  });

g.test('subtractionInterval')
  .paramsSubcasesOnly<BinaryToIntervalCase>(
    // prettier-ignore
    [
      // 32-bit normals
      { input: [0, 0], expected: [0] },
      { input: [1, 0], expected: [1] },
      { input: [0, 1], expected: [-1] },
      { input: [-1, 0], expected: [-1] },
      { input: [0, -1], expected: [1] },
      { input: [1, 1], expected: [0] },
      { input: [1, -1], expected: [2] },
      { input: [-1, 1], expected: [-2] },
      { input: [-1, -1], expected: [0] },

      // 64-bit normals
      { input: [0.1, 0], expected: [minusOneULP(hexToF32(0x3dcccccd)), hexToF32(0x3dcccccd)] },  // ~0.1
      { input: [0, 0.1], expected: [hexToF32(0xbdcccccd), plusOneULP(hexToF32(0xbdcccccd))] },  // ~-0.1
      { input: [-0.1, 0], expected: [hexToF32(0xbdcccccd), plusOneULP(hexToF32(0xbdcccccd))] },  // ~-0.1
      { input: [0, -0.1], expected: [minusOneULP(hexToF32(0x3dcccccd)), hexToF32(0x3dcccccd)] },  // ~0.1
      { input: [0.1, 0.1], expected: [minusOneULP(hexToF32(0x3dcccccd)) - hexToF32(0x3dcccccd), hexToF32(0x3dcccccd) - minusOneULP(hexToF32(0x3dcccccd))] },  // ~0.0
      { input: [0.1, -0.1], expected: [minusOneULP(hexToF32(0x3e4ccccd)), hexToF32(0x3e4ccccd)] }, // ~0.2
      { input: [-0.1, 0.1], expected: [hexToF32(0xbe4ccccd), plusOneULP(hexToF32(0xbe4ccccd))] },  // ~-0.2
      { input: [-0.1, -0.1], expected: [minusOneULP(hexToF32(0x3dcccccd)) - hexToF32(0x3dcccccd), hexToF32(0x3dcccccd) - minusOneULP(hexToF32(0x3dcccccd))] }, // ~0

      // // 32-bit normals
      { input: [kValue.f32.subnormal.positive.max, 0], expected: [0, kValue.f32.subnormal.positive.max] },
      { input: [0, kValue.f32.subnormal.positive.max], expected: [kValue.f32.subnormal.negative.min, 0] },
      { input: [kValue.f32.subnormal.positive.min, 0], expected: [0, kValue.f32.subnormal.positive.min] },
      { input: [0, kValue.f32.subnormal.positive.min], expected: [kValue.f32.subnormal.negative.max, 0] },
      { input: [kValue.f32.subnormal.negative.max, 0], expected: [kValue.f32.subnormal.negative.max, 0] },
      { input: [0, kValue.f32.subnormal.negative.max], expected: [0, kValue.f32.subnormal.positive.min] },
      { input: [kValue.f32.subnormal.negative.min, 0], expected: [kValue.f32.subnormal.negative.min, 0] },
      { input: [0, kValue.f32.subnormal.negative.min], expected: [0, kValue.f32.subnormal.positive.max] },

      // Infinities
      { input: [0, kValue.f32.infinity.positive], expected: kAny },
      { input: [kValue.f32.infinity.positive, 0], expected: kAny },
      { input: [kValue.f32.infinity.positive, kValue.f32.infinity.positive], expected: kAny },
      { input: [0, kValue.f32.infinity.negative], expected: kAny },
      { input: [kValue.f32.infinity.negative, 0], expected: kAny },
      { input: [kValue.f32.infinity.negative, kValue.f32.infinity.negative], expected: kAny },
      { input: [kValue.f32.infinity.negative, kValue.f32.infinity.positive], expected: kAny },
      { input: [kValue.f32.infinity.positive, kValue.f32.infinity.negative], expected: kAny },
    ]
  )
  .fn(t => {
    const [x, y] = t.params.input;
    const expected = toF32Interval(t.params.expected);

    const got = subtractionInterval(x, y);
    t.expect(
      objectEquals(expected, got),
      `subtractionInterval(${x}, ${y}) returned ${got}. Expected ${expected}`
    );
  });

interface TernaryToIntervalCase {
  input: [number, number, number];
  expected: IntervalBounds;
}

g.test('clampMedianInterval')
  .paramsSubcasesOnly<TernaryToIntervalCase>(
    // prettier-ignore
    [
      // Normals
      { input: [0, 0, 0], expected: [0] },
      { input: [1, 0, 0], expected: [0] },
      { input: [0, 1, 0], expected: [0] },
      { input: [0, 0, 1], expected: [0] },
      { input: [1, 0, 1], expected: [1] },
      { input: [1, 1, 0], expected: [1] },
      { input: [0, 1, 1], expected: [1] },
      { input: [1, 1, 1], expected: [1] },
      { input: [1, 10, 100], expected: [10] },
      { input: [10, 1, 100], expected: [10] },
      { input: [100, 1, 10], expected: [10] },
      { input: [-10, 1, 100], expected: [1] },
      { input: [10, 1, -100], expected: [1] },
      { input: [-10, 1, -100], expected: [-10] },
      { input: [-10, -10, -10], expected: [-10] },

      // Subnormals
      { input: [kValue.f32.subnormal.positive.max, 0, 0], expected: [0] },
      { input: [0, kValue.f32.subnormal.positive.max, 0], expected: [0] },
      { input: [0, 0, kValue.f32.subnormal.positive.max], expected: [0] },
      { input: [kValue.f32.subnormal.positive.max, 0, kValue.f32.subnormal.positive.max], expected: [0, kValue.f32.subnormal.positive.max] },
      { input: [kValue.f32.subnormal.positive.max, kValue.f32.subnormal.positive.max, 0], expected: [0, kValue.f32.subnormal.positive.max] },
      { input: [0, kValue.f32.subnormal.positive.max, kValue.f32.subnormal.positive.max], expected: [0, kValue.f32.subnormal.positive.max] },
      { input: [kValue.f32.subnormal.positive.max, kValue.f32.subnormal.positive.max, kValue.f32.subnormal.positive.max], expected: [0, kValue.f32.subnormal.positive.max] },
      { input: [kValue.f32.subnormal.positive.max, kValue.f32.subnormal.positive.min, kValue.f32.subnormal.negative.max], expected: [0, kValue.f32.subnormal.positive.min] },
      { input: [kValue.f32.subnormal.positive.max, kValue.f32.subnormal.negative.min, kValue.f32.subnormal.negative.max], expected: [kValue.f32.subnormal.negative.max, 0] },
      { input: [kValue.f32.positive.max, kValue.f32.positive.max, kValue.f32.subnormal.positive.min], expected: [kValue.f32.positive.max] },

      // Infinities
      { input: [0, 1, kValue.f32.infinity.positive], expected: kAny },
      { input: [0, kValue.f32.infinity.positive, kValue.f32.infinity.positive], expected: kAny },
      { input: [kValue.f32.infinity.negative, kValue.f32.infinity.positive, kValue.f32.infinity.positive], expected: kAny },
      { input: [kValue.f32.infinity.negative, kValue.f32.infinity.positive, kValue.f32.infinity.negative], expected: kAny },
    ]
  )
  .fn(t => {
    const [x, y, z] = t.params.input;
    const expected = toF32Interval(t.params.expected);

    const got = clampMedianInterval(x, y, z);
    t.expect(
      objectEquals(expected, got),
      `clampMedianInterval(${x}, ${y}, ${z}) returned ${got}. Expected ${expected}`
    );
  });

g.test('clampMinMaxInterval')
  .paramsSubcasesOnly<TernaryToIntervalCase>(
    // prettier-ignore
    [
      // Normals
      { input: [0, 0, 0], expected: [0] },
      { input: [1, 0, 0], expected: [0] },
      { input: [0, 1, 0], expected: [0] },
      { input: [0, 0, 1], expected: [0] },
      { input: [1, 0, 1], expected: [1] },
      { input: [1, 1, 0], expected: [0] },
      { input: [0, 1, 1], expected: [1] },
      { input: [1, 1, 1], expected: [1] },
      { input: [1, 10, 100], expected: [10] },
      { input: [10, 1, 100], expected: [10] },
      { input: [100, 1, 10], expected: [10] },
      { input: [-10, 1, 100], expected: [1] },
      { input: [10, 1, -100], expected: [-100] },
      { input: [-10, 1, -100], expected: [-100] },
      { input: [-10, -10, -10], expected: [-10] },

      // Subnormals
      { input: [kValue.f32.subnormal.positive.max, 0, 0], expected: [0] },
      { input: [0, kValue.f32.subnormal.positive.max, 0], expected: [0] },
      { input: [0, 0, kValue.f32.subnormal.positive.max], expected: [0] },
      { input: [kValue.f32.subnormal.positive.max, 0, kValue.f32.subnormal.positive.max], expected: [0, kValue.f32.subnormal.positive.max] },
      { input: [kValue.f32.subnormal.positive.max, kValue.f32.subnormal.positive.max, 0], expected: [0] },
      { input: [0, kValue.f32.subnormal.positive.max, kValue.f32.subnormal.positive.max], expected: [0, kValue.f32.subnormal.positive.max] },
      { input: [kValue.f32.subnormal.positive.max, kValue.f32.subnormal.positive.max, kValue.f32.subnormal.positive.max], expected: [0, kValue.f32.subnormal.positive.max] },
      { input: [kValue.f32.subnormal.positive.max, kValue.f32.subnormal.positive.min, kValue.f32.subnormal.negative.max], expected: [kValue.f32.subnormal.negative.max, 0] },
      { input: [kValue.f32.subnormal.positive.max, kValue.f32.subnormal.negative.min, kValue.f32.subnormal.negative.max], expected: [kValue.f32.subnormal.negative.max, 0] },
      { input: [kValue.f32.positive.max, kValue.f32.positive.max, kValue.f32.subnormal.positive.min], expected: [0, kValue.f32.subnormal.positive.min] },

      // Infinities
      { input: [0, 1, kValue.f32.infinity.positive], expected: kAny },
      { input: [0, kValue.f32.infinity.positive, kValue.f32.infinity.positive], expected: kAny },
      { input: [kValue.f32.infinity.negative, kValue.f32.infinity.positive, kValue.f32.infinity.positive], expected: kAny },
      { input: [kValue.f32.infinity.negative, kValue.f32.infinity.positive, kValue.f32.infinity.negative], expected: kAny },
    ]
  )
  .fn(t => {
    const [x, y, z] = t.params.input;
    const expected = toF32Interval(t.params.expected);

    const got = clampMinMaxInterval(x, y, z);
    t.expect(
      objectEquals(expected, got),
      `clampMinMaxInterval(${x}, ${y}, ${z}) returned ${got}. Expected ${expected}`
    );
  });

g.test('fmaInterval')
  .paramsSubcasesOnly<TernaryToIntervalCase>(
    // prettier-ignore
    [
      // Normals
      { input: [0, 0, 0], expected: [0] },
      { input: [1, 0, 0], expected: [0] },
      { input: [0, 1, 0], expected: [0] },
      { input: [0, 0, 1], expected: [1] },
      { input: [1, 0, 1], expected: [1] },
      { input: [1, 1, 0], expected: [1] },
      { input: [0, 1, 1], expected: [1] },
      { input: [1, 1, 1], expected: [2] },
      { input: [1, 10, 100], expected: [110] },
      { input: [10, 1, 100], expected: [110] },
      { input: [100, 1, 10], expected: [110] },
      { input: [-10, 1, 100], expected: [90] },
      { input: [10, 1, -100], expected: [-90] },
      { input: [-10, 1, -100], expected: [-110] },
      { input: [-10, -10, -10], expected: [90] },

      // Subnormals
      { input: [kValue.f32.subnormal.positive.max, 0, 0], expected: [0] },
      { input: [0, kValue.f32.subnormal.positive.max, 0], expected: [0] },
      { input: [0, 0, kValue.f32.subnormal.positive.max], expected: [0, kValue.f32.subnormal.positive.max] },
      { input: [kValue.f32.subnormal.positive.max, 0, kValue.f32.subnormal.positive.max], expected: [0, kValue.f32.subnormal.positive.max] },
      { input: [kValue.f32.subnormal.positive.max, kValue.f32.subnormal.positive.max, 0], expected: [0, kValue.f32.subnormal.positive.min] },
      { input: [0, kValue.f32.subnormal.positive.max, kValue.f32.subnormal.positive.max], expected: [0, kValue.f32.subnormal.positive.max] },
      { input: [kValue.f32.subnormal.positive.max, kValue.f32.subnormal.positive.max, kValue.f32.subnormal.positive.max], expected: [0, kValue.f32.positive.min] },
      { input: [kValue.f32.subnormal.positive.max, kValue.f32.subnormal.positive.min, kValue.f32.subnormal.negative.max], expected: [kValue.f32.subnormal.negative.max, kValue.f32.subnormal.positive.min] },
      { input: [kValue.f32.subnormal.positive.max, kValue.f32.subnormal.negative.min, kValue.f32.subnormal.negative.max], expected: [hexToF32(0x80000002), 0] },

      // Infinities
      { input: [0, 1, kValue.f32.infinity.positive], expected: kAny },
      { input: [0, kValue.f32.infinity.positive, kValue.f32.infinity.positive], expected: kAny },
      { input: [kValue.f32.infinity.negative, kValue.f32.infinity.positive, kValue.f32.infinity.positive], expected: kAny },
      { input: [kValue.f32.infinity.negative, kValue.f32.infinity.positive, kValue.f32.infinity.negative], expected: kAny },
      { input: [kValue.f32.positive.max, kValue.f32.positive.max, kValue.f32.subnormal.positive.min], expected: kAny },
    ]
  )
  .fn(t => {
    const expected = toF32Interval(t.params.expected);

    const got = fmaInterval(...t.params.input);
    t.expect(
      objectEquals(expected, got),
      `fmaInterval(${t.params.input.join(',')}) returned ${got}. Expected ${expected}`
    );
  });

g.test('mixImpreciseInterval')
  .paramsSubcasesOnly<TernaryToIntervalCase>(
    // prettier-ignore
    [
      // Some of these are hard coded, since the error intervals are difficult to express in a closed human readable
      // form due to the inherited nature of the errors.
      // [0.0, 1.0] cases
      { input: [0.0, 1.0, -1.0], expected: [-1.0] },
      { input: [0.0, 1.0, 0.0], expected: [0.0] },
      { input: [0.0, 1.0, 0.1], expected: [hexToF64(0x3fb99999,0x80000000), hexToF64(0x3fb99999,0xa0000000)] },  // ~0.1
      { input: [0.0, 1.0, 0.5], expected: [0.5] },
      { input: [0.0, 1.0, 0.9], expected: [hexToF64(0x3feccccc,0xc0000000), hexToF64(0x3feccccc,0xe0000000)] },  // ~0.9
      { input: [0.0, 1.0, 1.0], expected: [1.0] },
      { input: [0.0, 1.0, 2.0], expected: [2.0] },

      // [1.0, 0.0] cases
      { input: [1.0, 0.0, -1.0], expected: [2.0] },
      { input: [1.0, 0.0, 0.0], expected: [1.0] },
      { input: [1.0, 0.0, 0.1], expected: [hexToF64(0x3feccccc,0xc0000000), hexToF64(0x3feccccc,0xe0000000)] },  // ~0.9
      { input: [1.0, 0.0, 0.5], expected: [0.5] },
      { input: [1.0, 0.0, 0.9], expected: [hexToF64(0x3fb99999,0x00000000), hexToF64(0x3fb9999a,0x00000000)] },  // ~0.1
      { input: [1.0, 0.0, 1.0], expected: [0.0] },
      { input: [1.0, 0.0, 2.0], expected: [-1.0] },

      // [0.0, 10.0] cases
      { input: [0.0, 10.0, -1.0], expected: [-10.0] },
      { input: [0.0, 10.0, 0.0], expected: [0.0] },
      { input: [0.0, 10.0, 0.1], expected: [hexToF64(0x3fefffff,0xe0000000), hexToF64(0x3ff00000,0x20000000)] },  // ~1
      { input: [0.0, 10.0, 0.5], expected: [5.0] },
      { input: [0.0, 10.0, 0.9], expected: [hexToF64(0x4021ffff,0xe0000000), hexToF64(0x40220000,0x20000000)] },  // ~9
      { input: [0.0, 10.0, 1.0], expected: [10.0] },
      { input: [0.0, 10.0, 2.0], expected: [20.0] },

      // [2.0, 10.0] cases
      { input: [2.0, 10.0, -1.0], expected: [-6.0] },
      { input: [2.0, 10.0, 0.0], expected: [2.0] },
      { input: [2.0, 10.0, 0.1], expected: [hexToF64(0x40066666,0x60000000), hexToF64(0x40066666,0x80000000)] },  // ~2.8
      { input: [2.0, 10.0, 0.5], expected: [6.0] },
      { input: [2.0, 10.0, 0.9], expected: [hexToF64(0x40226666,0x60000000), hexToF64(0x40226666,0x80000000)] },  // ~9.2
      { input: [2.0, 10.0, 1.0], expected: [10.0] },
      { input: [2.0, 10.0, 2.0], expected: [18.0] },

      // [-1.0, 1.0] cases
      { input: [-1.0, 1.0, -2.0], expected: [-5.0] },
      { input: [-1.0, 1.0, 0.0], expected: [-1.0] },
      { input: [-1.0, 1.0, 0.1], expected: [hexToF64(0xbfe99999,0xa0000000), hexToF64(0xbfe99999,0x80000000)] },  // ~-0.8
      { input: [-1.0, 1.0, 0.5], expected: [0.0] },
      { input: [-1.0, 1.0, 0.9], expected: [hexToF64(0x3fe99999,0x80000000), hexToF64(0x3fe99999,0xc0000000)] },  // ~0.8
      { input: [-1.0, 1.0, 1.0], expected: [1.0] },
      { input: [-1.0, 1.0, 2.0], expected: [3.0] },

      // Infinities
      { input: [0.0, kValue.f32.infinity.positive, 0.5], expected: kAny },
      { input: [kValue.f32.infinity.positive, 0.0, 0.5], expected: kAny },
      { input: [kValue.f32.infinity.negative, 1.0, 0.5], expected: kAny },
      { input: [1.0, kValue.f32.infinity.negative, 0.5], expected: kAny },
      { input: [kValue.f32.infinity.negative, kValue.f32.infinity.positive, 0.5], expected: kAny },
      { input: [kValue.f32.infinity.positive, kValue.f32.infinity.negative, 0.5], expected: kAny },
      { input: [0.0, 1.0, kValue.f32.infinity.negative], expected: kAny },
      { input: [1.0, 0.0, kValue.f32.infinity.negative], expected: kAny },
      { input: [0.0, 1.0, kValue.f32.infinity.positive], expected: kAny },
      { input: [1.0, 0.0, kValue.f32.infinity.positive], expected: kAny },

      // Showing how precise and imprecise versions diff
      { input: [kValue.f32.negative.min, 10.0, 1.0], expected: [0.0]},
    ]
  )
  .fn(t => {
    const [x, y, z] = t.params.input;
    const expected = toF32Interval(t.params.expected);

    const got = mixImpreciseInterval(x, y, z);
    t.expect(
      objectEquals(expected, got),
      `mixImpreciseInterval(${x}, ${y}, ${z}) returned ${got}. Expected ${expected}`
    );
  });

g.test('mixPreciseInterval')
  .paramsSubcasesOnly<TernaryToIntervalCase>(
    // prettier-ignore
    [
      // Some of these are hard coded, since the error intervals are difficult to express in a closed human readable
      // form due to the inherited nature of the errors.
      // [0.0, 1.0] cases
      { input: [0.0, 1.0, -1.0], expected: [-1.0] },
      { input: [0.0, 1.0, 0.0], expected: [0.0] },
      { input: [0.0, 1.0, 0.1], expected: [hexToF64(0x3fb99999,0x80000000), hexToF64(0x3fb99999,0xa0000000)] },  // ~0.1
      { input: [0.0, 1.0, 0.5], expected: [0.5] },
      { input: [0.0, 1.0, 0.9], expected: [hexToF64(0x3feccccc,0xc0000000), hexToF64(0x3feccccc,0xe0000000)] },  // ~0.9
      { input: [0.0, 1.0, 1.0], expected: [1.0] },
      { input: [0.0, 1.0, 2.0], expected: [2.0] },

      // [1.0, 0.0] cases
      { input: [1.0, 0.0, -1.0], expected: [2.0] },
      { input: [1.0, 0.0, 0.0], expected: [1.0] },
      { input: [1.0, 0.0, 0.1], expected: [hexToF64(0x3feccccc,0xc0000000), hexToF64(0x3feccccc,0xe0000000)] },  // ~0.9
      { input: [1.0, 0.0, 0.5], expected: [0.5] },
      { input: [1.0, 0.0, 0.9], expected: [hexToF64(0x3fb99999,0x00000000), hexToF64(0x3fb9999a,0x00000000)] },  // ~0.1
      { input: [1.0, 0.0, 1.0], expected: [0.0] },
      { input: [1.0, 0.0, 2.0], expected: [-1.0] },

      // [0.0, 10.0] cases
      { input: [0.0, 10.0, -1.0], expected: [-10.0] },
      { input: [0.0, 10.0, 0.0], expected: [0.0] },
      { input: [0.0, 10.0, 0.1], expected: [hexToF64(0x3fefffff,0xe0000000), hexToF64(0x3ff00000,0x20000000)] },  // ~1
      { input: [0.0, 10.0, 0.5], expected: [5.0] },
      { input: [0.0, 10.0, 0.9], expected: [hexToF64(0x4021ffff,0xe0000000), hexToF64(0x40220000,0x20000000)] },  // ~9
      { input: [0.0, 10.0, 1.0], expected: [10.0] },
      { input: [0.0, 10.0, 2.0], expected: [20.0] },

      // [2.0, 10.0] cases
      { input: [2.0, 10.0, -1.0], expected: [-6.0] },
      { input: [2.0, 10.0, 0.0], expected: [2.0] },
      { input: [2.0, 10.0, 0.1], expected: [hexToF64(0x40066666,0x40000000), hexToF64(0x40066666,0x80000000)] },  // ~2.8
      { input: [2.0, 10.0, 0.5], expected: [6.0] },
      { input: [2.0, 10.0, 0.9], expected: [hexToF64(0x40226666,0x40000000), hexToF64(0x40226666,0xa0000000)] },  // ~9.2
      { input: [2.0, 10.0, 1.0], expected: [10.0] },
      { input: [2.0, 10.0, 2.0], expected: [18.0] },

      // [-1.0, 1.0] cases
      { input: [-1.0, 1.0, -2.0], expected: [-5.0] },
      { input: [-1.0, 1.0, 0.0], expected: [-1.0] },
      { input: [-1.0, 1.0, 0.1], expected: [hexToF64(0xbfe99999,0xc0000000), hexToF64(0xbfe99999,0x80000000)] },  // ~-0.8
      { input: [-1.0, 1.0, 0.5], expected: [0.0] },
      { input: [-1.0, 1.0, 0.9], expected: [hexToF64(0x3fe99999,0x80000000), hexToF64(0x3fe99999,0xc0000000)] },  // ~0.8
      { input: [-1.0, 1.0, 1.0], expected: [1.0] },
      { input: [-1.0, 1.0, 2.0], expected: [3.0] },

      // Infinities
      { input: [0.0, kValue.f32.infinity.positive, 0.5], expected: kAny },
      { input: [kValue.f32.infinity.positive, 0.0, 0.5], expected: kAny },
      { input: [kValue.f32.infinity.negative, 1.0, 0.5], expected: kAny },
      { input: [1.0, kValue.f32.infinity.negative, 0.5], expected: kAny },
      { input: [kValue.f32.infinity.negative, kValue.f32.infinity.positive, 0.5], expected: kAny },
      { input: [kValue.f32.infinity.positive, kValue.f32.infinity.negative, 0.5], expected: kAny },
      { input: [0.0, 1.0, kValue.f32.infinity.negative], expected: kAny },
      { input: [1.0, 0.0, kValue.f32.infinity.negative], expected: kAny },
      { input: [0.0, 1.0, kValue.f32.infinity.positive], expected: kAny },
      { input: [1.0, 0.0, kValue.f32.infinity.positive], expected: kAny },

      // Showing how precise and imprecise versions diff
      { input: [kValue.f32.negative.min, 10.0, 1.0], expected: [10.0]},
    ]
  )
  .fn(t => {
    const [x, y, z] = t.params.input;
    const expected = toF32Interval(t.params.expected);

    const got = mixPreciseInterval(x, y, z);
    t.expect(
      objectEquals(expected, got),
      `mixPreciseInterval(${x}, ${y}, ${z}) returned ${got}. Expected ${expected}`
    );
  });

g.test('smoothStepInterval')
  .paramsSubcasesOnly<TernaryToIntervalCase>(
    // prettier-ignore
    [
      // Some of these are hard coded, since the error intervals are difficult to express in a closed human readable
      // form due to the inherited nature of the errors.
      // Normals
      { input: [0, 1, 0], expected: [0, kValue.f32.subnormal.positive.min] },
      { input: [0, 1, 1], expected: [hexToF32(0x3f7ffffa), hexToF32(0x3f800003)] },  // ~1
      { input: [0, 1, 10], expected: [1] },
      { input: [0, 1, -10], expected: [0] },
      { input: [0, 2, 1], expected: [hexToF32(0x3efffff8), hexToF32(0x3f000007)] },  // ~0.5
      { input: [0, 2, 0.5], expected: [hexToF32(0x3e1ffffb), hexToF32(0x3e200007)] },  // ~0.15625...
      { input: [2, 0, 1], expected: [hexToF32(0x3efffff8), hexToF32(0x3f000007)] },  // ~0.5
      { input: [2, 0, 1.5], expected: [hexToF32(0x3e1ffffb), hexToF32(0x3e200007)] },  // ~0.15625...
      { input: [0, 100, 50], expected: [hexToF32(0x3efffff8), hexToF32(0x3f000007)] },  // ~0.5
      { input: [0, 100, 25], expected: [hexToF32(0x3e1ffffb), hexToF32(0x3e200007)] },  // ~0.15625...
      { input: [0, -2, -1], expected: [hexToF32(0x3efffff8), hexToF32(0x3f000007)] },  // ~0.5
      { input: [0, -2, -0.5], expected: [hexToF32(0x3e1ffffb), hexToF32(0x3e200007)] },  // ~0.15625...

      // Subnormals
      { input: [0, 2, kValue.f32.subnormal.positive.max], expected: [0, kValue.f32.subnormal.positive.min] },
      { input: [0, 2, kValue.f32.subnormal.positive.min], expected: [0, kValue.f32.subnormal.positive.min] },
      { input: [0, 2, kValue.f32.subnormal.negative.max], expected: [0, kValue.f32.subnormal.positive.min] },
      { input: [0, 2, kValue.f32.subnormal.negative.min], expected: [0, kValue.f32.subnormal.positive.min] },
      { input: [kValue.f32.subnormal.positive.max, 2, 1], expected: [hexToF32(0x3efffff8), hexToF32(0x3f000007)] },  // ~0.5
      { input: [kValue.f32.subnormal.positive.min, 2, 1], expected: [hexToF32(0x3efffff8), hexToF32(0x3f000007)] },  // ~0.5
      { input: [kValue.f32.subnormal.negative.max, 2, 1], expected: [hexToF32(0x3efffff8), hexToF32(0x3f000007)] },  // ~0.5
      { input: [kValue.f32.subnormal.negative.min, 2, 1], expected: [hexToF32(0x3efffff8), hexToF32(0x3f000007)] },  // ~0.5
      { input: [0, kValue.f32.subnormal.positive.max, 1], expected: kAny },
      { input: [0, kValue.f32.subnormal.positive.min, 1], expected: kAny },
      { input: [0, kValue.f32.subnormal.negative.max, 1], expected: kAny },
      { input: [0, kValue.f32.subnormal.negative.min, 1], expected: kAny },

      // Infinities
      { input: [0, 2, Number.POSITIVE_INFINITY], expected: kAny },
      { input: [0, 2, Number.NEGATIVE_INFINITY], expected: kAny },
      { input: [Number.POSITIVE_INFINITY, 2, 1], expected: kAny },
      { input: [Number.NEGATIVE_INFINITY, 2, 1], expected: kAny },
      { input: [0, Number.POSITIVE_INFINITY, 1], expected: kAny },
      { input: [0, Number.NEGATIVE_INFINITY, 1], expected: kAny },
    ]
  )
  .fn(t => {
    const [low, high, x] = t.params.input;
    const expected = toF32Interval(t.params.expected);

    const got = smoothStepInterval(low, high, x);
    t.expect(
      objectEquals(expected, got),
      `smoothStepInterval(${low}, ${high}, ${x}) returned ${got}. Expected ${expected}`
    );
  });

interface PointToVectorCase {
  input: number;
  expected: IntervalBounds[];
}

// Scope for unpack* tests so that they can have constants for magic numbers
// that don't pollute the global namespace or have unwieldy long names.
{
  const kZeroBounds: IntervalBounds = [hexToF32(0x81200000), hexToF32(0x01200000)];
  const kOneBoundsSnorm: IntervalBounds = [
    hexToF64(0x3fefffff, 0xa0000000),
    hexToF64(0x3ff00000, 0x40000000),
  ];
  const kOneBoundsUnorm: IntervalBounds = [
    hexToF64(0x3fefffff, 0xb0000000),
    hexToF64(0x3ff00000, 0x28000000),
  ];
  const kNegOneBoundsSnorm: IntervalBounds = [
    hexToF64(0xbff00000, 0x00000000),
    hexToF64(0xbfefffff, 0xa0000000),
  ];

  const kHalfBounds2x16snorm: IntervalBounds = [
    hexToF64(0x3fe0001f, 0xa0000000),
    hexToF64(0x3fe00020, 0x80000000),
  ]; // ~0.5..., due to lack of precision in i16
  const kNegHalfBounds2x16snorm: IntervalBounds = [
    hexToF64(0xbfdfffc0, 0x60000000),
    hexToF64(0xbfdfffbf, 0x80000000),
  ]; // ~-0.5..., due to lack of precision in i16

  g.test('unpack2x16snormInterval')
    .paramsSubcasesOnly<PointToVectorCase>(
      // prettier-ignore
      [
        // Some of these are hard coded, since the error intervals are difficult to express in a closed human readable
        // form due to the inherited nature of the errors.
        { input: 0x00000000, expected: [kZeroBounds, kZeroBounds] },
        { input: 0x00007fff, expected: [kOneBoundsSnorm, kZeroBounds] },
        { input: 0x7fff0000, expected: [kZeroBounds, kOneBoundsSnorm] },
        { input: 0x7fff7fff, expected: [kOneBoundsSnorm, kOneBoundsSnorm] },
        { input: 0x80018001, expected: [kNegOneBoundsSnorm, kNegOneBoundsSnorm] },
        { input: 0x40004000, expected: [kHalfBounds2x16snorm, kHalfBounds2x16snorm] },
        { input: 0xc001c001, expected: [kNegHalfBounds2x16snorm, kNegHalfBounds2x16snorm] },
      ]
    )
    .fn(t => {
      const expected = toF32Vector(t.params.expected);

      const got = unpack2x16snormInterval(t.params.input);

      t.expect(
        objectEquals(expected, got),
        `unpack2x16snormInterval(${t.params.input}) returned [${got}]. Expected [${expected}]`
      );
    });

  g.test('unpack2x16floatInterval')
    .paramsSubcasesOnly<PointToVectorCase>(
      // prettier-ignore
      [
        // Some of these are hard coded, since the error intervals are difficult to express in a closed human readable
        // form due to the inherited nature of the errors.
        // f16 normals
        { input: 0x00000000, expected: [[0], [0]] },
        { input: 0x80000000, expected: [[0], [0]] },
        { input: 0x00008000, expected: [[0], [0]] },
        { input: 0x80008000, expected: [[0], [0]] },
        { input: 0x00003c00, expected: [[1], [0]] },
        { input: 0x3c000000, expected: [[0], [1]] },
        { input: 0x3c003c00, expected: [[1], [1]] },
        { input: 0xbc00bc00, expected: [[-1], [-1]] },
        { input: 0x49004900, expected: [[10], [10]] },
        { input: 0xc900c900, expected: [[-10], [-10]] },

        // f16 subnormals
        { input: 0x000003ff, expected: [[0, kValue.f16.subnormal.positive.max], [0]] },
        { input: 0x000083ff, expected: [[kValue.f16.subnormal.negative.min, 0], [0]] },

        // f16 out of bounds
        { input: 0x7c000000, expected: [kAny, kAny] },
        { input: 0xffff0000, expected: [kAny, kAny] },
      ]
    )
    .fn(t => {
      const expected = toF32Vector(t.params.expected);

      const got = unpack2x16floatInterval(t.params.input);

      t.expect(
        objectEquals(expected, got),
        `unpack2x16floatInterval(${t.params.input}) returned [${got}]. Expected [${expected}]`
      );
    });

  const kHalfBounds2x16unorm: IntervalBounds = [
    hexToF64(0x3fe0000f, 0xb0000000),
    hexToF64(0x3fe00010, 0x70000000),
  ]; // ~0.5..., due to lack of precision in u16

  g.test('unpack2x16unormInterval')
    .paramsSubcasesOnly<PointToVectorCase>(
      // prettier-ignore
      [
      // Some of these are hard coded, since the error intervals are difficult to express in a closed human readable
      // form due to the inherited nature of the errors.
      { input: 0x00000000, expected: [kZeroBounds, kZeroBounds] },
      { input: 0x0000ffff, expected: [kOneBoundsUnorm, kZeroBounds] },
      { input: 0xffff0000, expected: [kZeroBounds, kOneBoundsUnorm] },
      { input: 0xffffffff, expected: [kOneBoundsUnorm, kOneBoundsUnorm] },
      { input: 0x80008000, expected: [kHalfBounds2x16unorm, kHalfBounds2x16unorm] },
    ]
    )
    .fn(t => {
      const expected = toF32Vector(t.params.expected);

      const got = unpack2x16unormInterval(t.params.input);

      t.expect(
        objectEquals(expected, got),
        `unpack2x16unormInterval(${t.params.input}) returned [${got}]. Expected [${expected}]`
      );
    });

  const kHalfBounds4x8snorm: IntervalBounds = [
    hexToF64(0x3fe02040, 0x20000000),
    hexToF64(0x3fe02041, 0x00000000),
  ]; // ~0.50196..., due to lack of precision in i8
  const kNegHalfBounds4x8snorm: IntervalBounds = [
    hexToF64(0xbfdfbf7f, 0x60000000),
    hexToF64(0xbfdfbf7e, 0x80000000),
  ]; // ~-0.49606..., due to lack of precision in i8

  g.test('unpack4x8snormInterval')
    .paramsSubcasesOnly<PointToVectorCase>(
      // prettier-ignore
      [
        // Some of these are hard coded, since the error intervals are difficult to express in a closed human readable
        // form due to the inherited nature of the errors.
        { input: 0x00000000, expected: [kZeroBounds, kZeroBounds, kZeroBounds, kZeroBounds] },
        { input: 0x0000007f, expected: [kOneBoundsSnorm, kZeroBounds, kZeroBounds, kZeroBounds] },
        { input: 0x00007f00, expected: [kZeroBounds, kOneBoundsSnorm, kZeroBounds, kZeroBounds] },
        { input: 0x007f0000, expected: [kZeroBounds, kZeroBounds, kOneBoundsSnorm, kZeroBounds] },
        { input: 0x7f000000, expected: [kZeroBounds, kZeroBounds, kZeroBounds, kOneBoundsSnorm] },
        { input: 0x00007f7f, expected: [kOneBoundsSnorm, kOneBoundsSnorm, kZeroBounds, kZeroBounds] },
        { input: 0x7f7f0000, expected: [kZeroBounds, kZeroBounds, kOneBoundsSnorm, kOneBoundsSnorm] },
        { input: 0x7f007f00, expected: [kZeroBounds, kOneBoundsSnorm, kZeroBounds, kOneBoundsSnorm] },
        { input: 0x007f007f, expected: [kOneBoundsSnorm, kZeroBounds, kOneBoundsSnorm, kZeroBounds] },
        { input: 0x7f7f7f7f, expected: [kOneBoundsSnorm, kOneBoundsSnorm, kOneBoundsSnorm, kOneBoundsSnorm] },
        { input: 0x81818181, expected: [kNegOneBoundsSnorm, kNegOneBoundsSnorm, kNegOneBoundsSnorm, kNegOneBoundsSnorm] },
        { input: 0x40404040, expected: [kHalfBounds4x8snorm, kHalfBounds4x8snorm, kHalfBounds4x8snorm, kHalfBounds4x8snorm] },
        { input: 0xc1c1c1c1, expected: [kNegHalfBounds4x8snorm, kNegHalfBounds4x8snorm, kNegHalfBounds4x8snorm, kNegHalfBounds4x8snorm] },
      ]
    )
    .fn(t => {
      const expected = toF32Vector(t.params.expected);

      const got = unpack4x8snormInterval(t.params.input);

      t.expect(
        objectEquals(expected, got),
        `unpack4x8snormInterval(${t.params.input}) returned [${got}]. Expected [${expected}]`
      );
    });

  const kHalfBounds4x8unorm: IntervalBounds = [
    hexToF64(0x3fe0100f, 0xb0000000),
    hexToF64(0x3fe01010, 0x70000000),
  ]; // ~0.50196..., due to lack of precision in u8

  g.test('unpack4x8unormInterval')
    .paramsSubcasesOnly<PointToVectorCase>(
      // prettier-ignore
      [
        // Some of these are hard coded, since the error intervals are difficult to express in a closed human readable
        // form due to the inherited nature of the errors.
        { input: 0x00000000, expected: [kZeroBounds, kZeroBounds, kZeroBounds, kZeroBounds] },
        { input: 0x000000ff, expected: [kOneBoundsUnorm, kZeroBounds, kZeroBounds, kZeroBounds] },
        { input: 0x0000ff00, expected: [kZeroBounds, kOneBoundsUnorm, kZeroBounds, kZeroBounds] },
        { input: 0x00ff0000, expected: [kZeroBounds, kZeroBounds, kOneBoundsUnorm, kZeroBounds] },
        { input: 0xff000000, expected: [kZeroBounds, kZeroBounds, kZeroBounds, kOneBoundsUnorm] },
        { input: 0x0000ffff, expected: [kOneBoundsUnorm, kOneBoundsUnorm, kZeroBounds, kZeroBounds] },
        { input: 0xffff0000, expected: [kZeroBounds, kZeroBounds, kOneBoundsUnorm, kOneBoundsUnorm] },
        { input: 0xff00ff00, expected: [kZeroBounds, kOneBoundsUnorm, kZeroBounds, kOneBoundsUnorm] },
        { input: 0x00ff00ff, expected: [kOneBoundsUnorm, kZeroBounds, kOneBoundsUnorm, kZeroBounds] },
        { input: 0xffffffff, expected: [kOneBoundsUnorm, kOneBoundsUnorm, kOneBoundsUnorm, kOneBoundsUnorm] },
        { input: 0x80808080, expected: [kHalfBounds4x8unorm, kHalfBounds4x8unorm, kHalfBounds4x8unorm, kHalfBounds4x8unorm] },
      ]
    )
    .fn(t => {
      const expected = toF32Vector(t.params.expected);

      const got = unpack4x8unormInterval(t.params.input);

      t.expect(
        objectEquals(expected, got),
        `unpack4x8unormInterval(${t.params.input}) returned [${got}]. Expected [${expected}]`
      );
    });
}

interface VectorToIntervalCase {
  input: number[];
  expected: IntervalBounds;
}

g.test('lengthIntervalVector')
  .paramsSubcasesOnly<VectorToIntervalCase>(
    // prettier-ignore
    [
      // Some of these are hard coded, since the error intervals are difficult to express in a closed human readable
      // form due to the inherited nature of the errors.
      // vec2
      {input: [1.0, 0.0], expected: [hexToF64(0x3fefffff, 0x70000000), hexToF64(0x3ff00000, 0x90000000)] },  // ~1
      {input: [0.0, 1.0], expected: [hexToF64(0x3fefffff, 0x70000000), hexToF64(0x3ff00000, 0x90000000)] },  // ~1
      {input: [1.0, 1.0], expected: [hexToF64(0x3ff6a09d, 0xb0000000), hexToF64(0x3ff6a09f, 0x10000000)] },  // ~√2
      {input: [-1.0, -1.0], expected: [hexToF64(0x3ff6a09d, 0xb0000000), hexToF64(0x3ff6a09f, 0x10000000)] },  // ~√2
      {input: [-1.0, 1.0], expected: [hexToF64(0x3ff6a09d, 0xb0000000), hexToF64(0x3ff6a09f, 0x10000000)] },  // ~√2
      {input: [0.1, 0.0], expected: [hexToF64(0x3fb99998, 0x90000000), hexToF64(0x3fb9999a, 0x70000000)] },  // ~0.1

      // vec3
      {input: [1.0, 0.0, 0.0], expected: [hexToF64(0x3fefffff, 0x70000000), hexToF64(0x3ff00000, 0x90000000)] },  // ~1
      {input: [0.0, 1.0, 0.0], expected: [hexToF64(0x3fefffff, 0x70000000), hexToF64(0x3ff00000, 0x90000000)] },  // ~1
      {input: [0.0, 0.0, 1.0], expected: [hexToF64(0x3fefffff, 0x70000000), hexToF64(0x3ff00000, 0x90000000)] },  // ~1
      {input: [1.0, 1.0, 1.0], expected: [hexToF64(0x3ffbb67a, 0x10000000), hexToF64(0x3ffbb67b, 0xb0000000)] },  // ~√3
      {input: [-1.0, -1.0, -1.0], expected: [hexToF64(0x3ffbb67a, 0x10000000), hexToF64(0x3ffbb67b, 0xb0000000)] },  // ~√3
      {input: [1.0, -1.0, -1.0], expected: [hexToF64(0x3ffbb67a, 0x10000000), hexToF64(0x3ffbb67b, 0xb0000000)] },  // ~√3
      {input: [0.1, 0.0, 0.0], expected: [hexToF64(0x3fb99998, 0x90000000), hexToF64(0x3fb9999a, 0x70000000)] },  // ~0.1

      // vec4
      {input: [1.0, 0.0, 0.0, 0.0], expected: [hexToF64(0x3fefffff, 0x70000000), hexToF64(0x3ff00000, 0x90000000)] },  // ~1
      {input: [0.0, 1.0, 0.0, 0.0], expected: [hexToF64(0x3fefffff, 0x70000000), hexToF64(0x3ff00000, 0x90000000)] },  // ~1
      {input: [0.0, 0.0, 1.0, 0.0], expected: [hexToF64(0x3fefffff, 0x70000000), hexToF64(0x3ff00000, 0x90000000)] },  // ~1
      {input: [0.0, 0.0, 0.0, 1.0], expected: [hexToF64(0x3fefffff, 0x70000000), hexToF64(0x3ff00000, 0x90000000)] },  // ~1
      {input: [1.0, 1.0, 1.0, 1.0], expected: [hexToF64(0x3fffffff, 0x70000000), hexToF64(0x40000000, 0x90000000)] },  // ~2
      {input: [-1.0, -1.0, -1.0, -1.0], expected: [hexToF64(0x3fffffff, 0x70000000), hexToF64(0x40000000, 0x90000000)] },  // ~2
      {input: [-1.0, 1.0, -1.0, 1.0], expected: [hexToF64(0x3fffffff, 0x70000000), hexToF64(0x40000000, 0x90000000)] },  // ~2
      {input: [0.1, 0.0, 0.0, 0.0], expected: [hexToF64(0x3fb99998, 0x90000000), hexToF64(0x3fb9999a, 0x70000000)] },  // ~0.1
    ]
  )
  .fn(t => {
    const expected = toF32Interval(t.params.expected);

    const got = lengthInterval(t.params.input);
    t.expect(
      objectEquals(expected, got),
      `lengthInterval([${t.params.input}]) returned ${got}. Expected ${expected}`
    );
  });

interface VectorPairToIntervalCase {
  input: [number[], number[]];
  expected: IntervalBounds;
}

g.test('distanceIntervalVector')
  .paramsSubcasesOnly<VectorPairToIntervalCase>(
    // prettier-ignore
    [
      // Some of these are hard coded, since the error intervals are difficult
      // to express in a closed human readable form due to the inherited nature
      // of the errors.
      //
      // distance(x, y), where x - y = 0 has an acceptance interval of kAny,
      // because distance(x, y) = length(x - y), and length(0) = kAny

      // vec2
      { input: [[1.0, 0.0], [1.0, 0.0]], expected: kAny },
      { input: [[1.0, 0.0], [0.0, 0.0]], expected: [hexToF64(0x3fefffff, 0x70000000), hexToF64(0x3ff00000, 0x90000000)] },  // ~1
      { input: [[0.0, 0.0], [1.0, 0.0]], expected: [hexToF64(0x3fefffff, 0x70000000), hexToF64(0x3ff00000, 0x90000000)] },  // ~1
      { input: [[-1.0, 0.0], [0.0, 0.0]], expected: [hexToF64(0x3fefffff, 0x70000000), hexToF64(0x3ff00000, 0x90000000)] },  // ~1
      { input: [[0.0, 0.0], [-1.0, 0.0]], expected: [hexToF64(0x3fefffff, 0x70000000), hexToF64(0x3ff00000, 0x90000000)] },  // ~1
      { input: [[0.0, 1.0], [-1.0, 0.0]], expected: [hexToF64(0x3ff6a09d, 0xb0000000), hexToF64(0x3ff6a09f, 0x10000000)] },  // ~√2
      { input: [[0.1, 0.0], [0.0, 0.0]], expected: [hexToF64(0x3fb99998, 0x90000000), hexToF64(0x3fb9999a, 0x70000000)] },  // ~0.1

      // vec3
      { input: [[1.0, 0.0, 0.0], [1.0, 0.0, 0.0]], expected: kAny },
      { input: [[1.0, 0.0, 0.0], [0.0, 0.0, 0.0]], expected: [hexToF64(0x3fefffff, 0x70000000), hexToF64(0x3ff00000, 0x90000000)] },  // ~1
      { input: [[0.0, 1.0, 0.0], [0.0, 0.0, 0.0]], expected: [hexToF64(0x3fefffff, 0x70000000), hexToF64(0x3ff00000, 0x90000000)] },  // ~1
      { input: [[0.0, 0.0, 1.0], [0.0, 0.0, 0.0]], expected: [hexToF64(0x3fefffff, 0x70000000), hexToF64(0x3ff00000, 0x90000000)] },  // ~1
      { input: [[0.0, 0.0, 0.0], [1.0, 0.0, 0.0]], expected: [hexToF64(0x3fefffff, 0x70000000), hexToF64(0x3ff00000, 0x90000000)] },  // ~1
      { input: [[0.0, 0.0, 0.0], [0.0, 1.0, 0.0]], expected: [hexToF64(0x3fefffff, 0x70000000), hexToF64(0x3ff00000, 0x90000000)] },  // ~1
      { input: [[0.0, 0.0, 0.0], [0.0, 0.0, 1.0]], expected: [hexToF64(0x3fefffff, 0x70000000), hexToF64(0x3ff00000, 0x90000000)] },  // ~1
      { input: [[1.0, 1.0, 1.0], [0.0, 0.0, 0.0]], expected: [hexToF64(0x3ffbb67a, 0x10000000), hexToF64(0x3ffbb67b, 0xb0000000)] },  // ~√3
      { input: [[0.0, 0.0, 0.0], [1.0, 1.0, 1.0]], expected: [hexToF64(0x3ffbb67a, 0x10000000), hexToF64(0x3ffbb67b, 0xb0000000)] },  // ~√3
      { input: [[-1.0, -1.0, -1.0], [0.0, 0.0, 0.0]], expected: [hexToF64(0x3ffbb67a, 0x10000000), hexToF64(0x3ffbb67b, 0xb0000000)] },  // ~√3
      { input: [[0.0, 0.0, 0.0], [-1.0, -1.0, -1.0]], expected: [hexToF64(0x3ffbb67a, 0x10000000), hexToF64(0x3ffbb67b, 0xb0000000)] },  // ~√3
      { input: [[0.1, 0.0, 0.0], [0.0, 0.0, 0.0]], expected: [hexToF64(0x3fb99998, 0x90000000), hexToF64(0x3fb9999a, 0x70000000)] },  // ~0.1
      { input: [[0.0, 0.0, 0.0], [0.1, 0.0, 0.0]], expected: [hexToF64(0x3fb99998, 0x90000000), hexToF64(0x3fb9999a, 0x70000000)] },  // ~0.1

      // vec4
      { input: [[1.0, 0.0, 0.0, 0.0], [1.0, 0.0, 0.0, 0.0]], expected: kAny },
      { input: [[1.0, 0.0, 0.0, 0.0], [0.0, 0.0, 0.0, 0.0]], expected: [hexToF64(0x3fefffff, 0x70000000), hexToF64(0x3ff00000, 0x90000000)] },  // ~1
      { input: [[0.0, 1.0, 0.0, 0.0], [0.0, 0.0, 0.0, 0.0]], expected: [hexToF64(0x3fefffff, 0x70000000), hexToF64(0x3ff00000, 0x90000000)] },  // ~1
      { input: [[0.0, 0.0, 1.0, 0.0], [0.0, 0.0, 0.0, 0.0]], expected: [hexToF64(0x3fefffff, 0x70000000), hexToF64(0x3ff00000, 0x90000000)] },  // ~1
      { input: [[0.0, 0.0, 0.0, 1.0], [0.0, 0.0, 0.0, 0.0]], expected: [hexToF64(0x3fefffff, 0x70000000), hexToF64(0x3ff00000, 0x90000000)] },  // ~1
      { input: [[0.0, 0.0, 0.0, 0.0], [1.0, 0.0, 0.0, 0.0]], expected: [hexToF64(0x3fefffff, 0x70000000), hexToF64(0x3ff00000, 0x90000000)] },  // ~1
      { input: [[0.0, 0.0, 0.0, 0.0], [0.0, 1.0, 0.0, 0.0]], expected: [hexToF64(0x3fefffff, 0x70000000), hexToF64(0x3ff00000, 0x90000000)] },  // ~1
      { input: [[0.0, 0.0, 0.0, 0.0], [0.0, 0.0, 1.0, 0.0]], expected: [hexToF64(0x3fefffff, 0x70000000), hexToF64(0x3ff00000, 0x90000000)] },  // ~1
      { input: [[0.0, 0.0, 0.0, 0.0], [0.0, 0.0, 0.0, 1.0]], expected: [hexToF64(0x3fefffff, 0x70000000), hexToF64(0x3ff00000, 0x90000000)] },  // ~1
      { input: [[1.0, 1.0, 1.0, 1.0], [0.0, 0.0, 0.0, 0.0]], expected: [hexToF64(0x3fffffff, 0x70000000), hexToF64(0x40000000, 0x90000000)] },  // ~2
      { input: [[0.0, 0.0, 0.0, 0.0], [1.0, 1.0, 1.0, 1.0]], expected: [hexToF64(0x3fffffff, 0x70000000), hexToF64(0x40000000, 0x90000000)] },  // ~2
      { input: [[-1.0, 1.0, -1.0, 1.0], [0.0, 0.0, 0.0, 0.0]], expected: [hexToF64(0x3fffffff, 0x70000000), hexToF64(0x40000000, 0x90000000)] },  // ~2
      { input: [[0.0, 0.0, 0.0, 0.0], [1.0, -1.0, 1.0, -1.0]], expected: [hexToF64(0x3fffffff, 0x70000000), hexToF64(0x40000000, 0x90000000)] },  // ~2
      { input: [[0.1, 0.0, 0.0, 0.0], [0.0, 0.0, 0.0, 0.0]], expected: [hexToF64(0x3fb99998, 0x90000000), hexToF64(0x3fb9999a, 0x70000000)] },  // ~0.1
      { input: [[0.0, 0.0, 0.0, 0.0], [0.1, 0.0, 0.0, 0.0]], expected: [hexToF64(0x3fb99998, 0x90000000), hexToF64(0x3fb9999a, 0x70000000)] },  // ~0.1
    ]
  )
  .fn(t => {
    const expected = toF32Interval(t.params.expected);

    const got = distanceInterval(...t.params.input);
    t.expect(
      objectEquals(expected, got),
      `distanceInterval([${t.params.input[0]}, ${t.params.input[1]}]) returned ${got}. Expected ${expected}`
    );
  });

g.test('dotInterval')
  .paramsSubcasesOnly<VectorPairToIntervalCase>(
    // prettier-ignore
    [
      // vec2
      {input: [[1.0, 0.0], [1.0, 0.0]], expected: [1.0] },
      {input: [[0.0, 1.0], [0.0, 1.0]], expected: [1.0] },
      {input: [[1.0, 1.0], [1.0, 1.0]], expected: [2.0] },
      {input: [[-1.0, -1.0], [-1.0, -1.0]], expected: [2.0] },
      {input: [[-1.0, 1.0], [1.0, -1.0]], expected: [-2.0] },
      {input: [[0.1, 0.0], [1.0, 0.0]], expected: [hexToF64(0x3fb99999, 0x80000000), hexToF64(0x3fb99999, 0xa0000000)]},  // ~0.1

      // vec3
      {input: [[1.0, 0.0, 0.0], [1.0, 0.0, 0.0]], expected: [1.0] },
      {input: [[0.0, 1.0, 0.0], [0.0, 1.0, 0.0]], expected: [1.0] },
      {input: [[0.0, 0.0, 1.0], [0.0, 0.0, 1.0]], expected: [1.0] },
      {input: [[1.0, 1.0, 1.0], [1.0, 1.0, 1.0]], expected: [3.0] },
      {input: [[-1.0, -1.0, -1.0], [-1.0, -1.0, -1.0]], expected: [3.0] },
      {input: [[1.0, -1.0, -1.0], [-1.0, 1.0, -1.0]], expected: [-1.0] },
      {input: [[0.1, 0.0, 0.0], [1.0, 0.0, 0.0]], expected: [hexToF64(0x3fb99999, 0x80000000), hexToF64(0x3fb99999, 0xa0000000)]},  // ~0.1

      // vec4
      {input: [[1.0, 0.0, 0.0, 0.0], [1.0, 0.0, 0.0, 0.0]], expected: [1.0] },
      {input: [[0.0, 1.0, 0.0, 0.0], [0.0, 1.0, 0.0, 0.0]], expected: [1.0] },
      {input: [[0.0, 0.0, 1.0, 0.0], [0.0, 0.0, 1.0, 0.0]], expected: [1.0] },
      {input: [[0.0, 0.0, 0.0, 1.0], [0.0, 0.0, 0.0, 1.0]], expected: [1.0] },
      {input: [[1.0, 1.0, 1.0, 1.0], [1.0, 1.0, 1.0, 1.0]], expected: [4.0] },
      {input: [[-1.0, -1.0, -1.0, -1.0], [-1.0, -1.0, -1.0, -1.0]], expected: [4.0] },
      {input: [[-1.0, 1.0, -1.0, 1.0], [1.0, -1.0, 1.0, -1.0]], expected: [-4.0] },
      {input: [[0.1, 0.0, 0.0, 0.0], [1.0, 0.0, 0.0, 0.0]], expected: [hexToF64(0x3fb99999, 0x80000000), hexToF64(0x3fb99999, 0xa0000000)]},  // ~0.1
    ]
  )
  .fn(t => {
    const [x, y] = t.params.input;
    const expected = toF32Interval(t.params.expected);

    const got = dotInterval(x, y);
    t.expect(
      objectEquals(expected, got),
      `dotInterval([${x}], [${y}]) returned ${got}. Expected ${expected}`
    );
  });

interface VectorToVectorCase {
  input: number[];
  expected: IntervalBounds[];
}

g.test('normalizeInterval')
  .paramsSubcasesOnly<VectorToVectorCase>(
    // prettier-ignore
    [
      // vec2
      {input: [1.0, 0.0], expected: [[hexToF64(0x3feffffe, 0x70000000), hexToF64(0x3ff00000, 0xb0000000)], [hexToF32(0x81200000), hexToF32(0x01200000)]] },  // [ ~1.0, ~0.0]
      {input: [0.0, 1.0], expected: [[hexToF32(0x81200000), hexToF32(0x01200000)], [hexToF64(0x3feffffe, 0x70000000), hexToF64(0x3ff00000, 0xb0000000)]] },  // [ ~0.0, ~1.0]
      {input: [-1.0, 0.0], expected: [[hexToF64(0xbff00000, 0xb0000000), hexToF64(0xbfeffffe, 0x70000000)], [hexToF32(0x81200000), hexToF32(0x01200000)]] },  // [ ~1.0, ~0.0]
      {input: [1.0, 1.0], expected: [[hexToF64(0x3fe6a09d, 0x50000000), hexToF64(0x3fe6a09f, 0x90000000)], [hexToF64(0x3fe6a09d, 0x50000000), hexToF64(0x3fe6a09f, 0x90000000)]] },  // [ ~1/√2, ~1/√2]

      // vec3
      {input: [1.0, 0.0, 0.0], expected: [[hexToF64(0x3feffffe, 0x70000000), hexToF64(0x3ff00000, 0xb0000000)], [hexToF32(0x81200000), hexToF32(0x01200000)], [hexToF32(0x81200000), hexToF32(0x01200000)]] },  // [ ~1.0, ~0.0, ~0.0]
      {input: [0.0, 1.0, 0.0], expected: [[hexToF32(0x81200000), hexToF32(0x01200000)], [hexToF64(0x3feffffe, 0x70000000), hexToF64(0x3ff00000, 0xb0000000)], [hexToF32(0x81200000), hexToF32(0x01200000)]] },  // [ ~0.0, ~1.0, ~0.0]
      {input: [0.0, 0.0, 1.0], expected: [[hexToF32(0x81200000), hexToF32(0x01200000)], [hexToF32(0x81200000), hexToF32(0x01200000)], [hexToF64(0x3feffffe, 0x70000000), hexToF64(0x3ff00000, 0xb0000000)]] },  // [ ~0.0, ~0.0, ~1.0]
      {input: [-1.0, 0.0, 0.0], expected: [[hexToF64(0xbff00000, 0xb0000000), hexToF64(0xbfeffffe, 0x70000000)], [hexToF32(0x81200000), hexToF32(0x01200000)], [hexToF32(0x81200000), hexToF32(0x01200000)]] },  // [ ~1.0, ~0.0, ~0.0]
      {input: [1.0, 1.0, 1.0], expected: [[hexToF64(0x3fe279a6, 0x50000000), hexToF64(0x3fe279a8, 0x50000000)], [hexToF64(0x3fe279a6, 0x50000000), hexToF64(0x3fe279a8, 0x50000000)], [hexToF64(0x3fe279a6, 0x50000000), hexToF64(0x3fe279a8, 0x50000000)]] },  // [ ~1/√3, ~1/√3, ~1/√3]

      // vec4
      {input: [1.0, 0.0, 0.0, 0.0], expected: [[hexToF64(0x3feffffe, 0x70000000), hexToF64(0x3ff00000, 0xb0000000)], [hexToF32(0x81200000), hexToF32(0x01200000)], [hexToF32(0x81200000), hexToF32(0x01200000)], [hexToF32(0x81200000), hexToF32(0x01200000)]] },  // [ ~1.0, ~0.0, ~0.0, ~0.0]
      {input: [0.0, 1.0, 0.0, 0.0], expected: [[hexToF32(0x81200000), hexToF32(0x01200000)], [hexToF64(0x3feffffe, 0x70000000), hexToF64(0x3ff00000, 0xb0000000)], [hexToF32(0x81200000), hexToF32(0x01200000)], [hexToF32(0x81200000), hexToF32(0x01200000)]] },  // [ ~0.0, ~1.0, ~0.0, ~0.0]
      {input: [0.0, 0.0, 1.0, 0.0], expected: [[hexToF32(0x81200000), hexToF32(0x01200000)], [hexToF32(0x81200000), hexToF32(0x01200000)], [hexToF64(0x3feffffe, 0x70000000), hexToF64(0x3ff00000, 0xb0000000)], [hexToF32(0x81200000), hexToF32(0x01200000)]] },  // [ ~0.0, ~0.0, ~1.0, ~0.0]
      {input: [0.0, 0.0, 0.0, 1.0], expected: [[hexToF32(0x81200000), hexToF32(0x01200000)], [hexToF32(0x81200000), hexToF32(0x01200000)], [hexToF32(0x81200000), hexToF32(0x01200000)], [hexToF64(0x3feffffe, 0x70000000), hexToF64(0x3ff00000, 0xb0000000)]] },  // [ ~0.0, ~0.0, ~0.0, ~1.0]
      {input: [-1.0, 0.0, 0.0, 0.0], expected: [[hexToF64(0xbff00000, 0xb0000000), hexToF64(0xbfeffffe, 0x70000000)], [hexToF32(0x81200000), hexToF32(0x01200000)], [hexToF32(0x81200000), hexToF32(0x01200000)], [hexToF32(0x81200000), hexToF32(0x01200000)]] },  // [ ~1.0, ~0.0, ~0.0, ~0.0]
      {input: [1.0, 1.0, 1.0, 1.0], expected: [[hexToF64(0x3fdffffe, 0x70000000), hexToF64(0x3fe00000, 0xb0000000)], [hexToF64(0x3fdffffe, 0x70000000), hexToF64(0x3fe00000, 0xb0000000)], [hexToF64(0x3fdffffe, 0x70000000), hexToF64(0x3fe00000, 0xb0000000)], [hexToF64(0x3fdffffe, 0x70000000), hexToF64(0x3fe00000, 0xb0000000)]] },  // [ ~1/√4, ~1/√4, ~1/√4]
    ]
  )
  .fn(t => {
    const x = t.params.input;
<<<<<<< HEAD
    const expected = t.params.expected.map(toF32Interval);
=======
    const expected = toF32Vector(t.params.expected);
>>>>>>> fdab6c97

    const got = normalizeInterval(x);
    t.expect(
      objectEquals(expected, got),
      `normalizeInterval([${x}]) returned ${got}. Expected ${expected}`
    );
  });

interface VectorPairToVectorCase {
  input: [number[], number[]];
  expected: IntervalBounds[];
}

g.test('crossInterval')
  .paramsSubcasesOnly<VectorPairToVectorCase>(
    // prettier-ignore
    [
      // parallel vectors, AXB == 0
      { input: [[1.0, 0.0, 0.0], [1.0, 0.0, 0.0]], expected: [[0.0], [0.0], [0.0]] },
      { input: [[0.0, 1.0, 0.0], [0.0, 1.0, 0.0]], expected: [[0.0], [0.0], [0.0]] },
      { input: [[0.0, 0.0, 1.0], [0.0, 0.0, 1.0]], expected: [[0.0], [0.0], [0.0]] },
      { input: [[1.0, 1.0, 1.0], [1.0, 1.0, 1.0]], expected: [[0.0], [0.0], [0.0]] },
      { input: [[-1.0, -1.0, -1.0], [-1.0, -1.0, -1.0]], expected: [[0.0], [0.0], [0.0]] },
      { input: [[0.1, 0.0, 0.0], [1.0, 0.0, 0.0]], expected: [[0.0], [0.0], [0.0]] },
      { input: [[kValue.f32.subnormal.positive.max, 0.0, 0.0], [1.0, 0.0, 0.0]], expected: [[0.0], [0.0], [0.0]] },

      // non-parallel vectors, AXB != 0
      // f32 normals
      { input: [[1.0, -1.0, -1.0], [-1.0, 1.0, -1.0]], expected: [[2.0], [2.0], [0.0]] },
      { input: [[1.0, 2, 3], [1.0, 5.0, 7.0]], expected: [[-1], [-4], [3]] },

      // f64 normals
      { input: [[0.1, -0.1, -0.1], [-0.1, 0.1, -0.1]],
        expected: [[hexToF32(0x3ca3d708), hexToF32(0x3ca3d70b)],  // ~0.02
                   [hexToF32(0x3ca3d708), hexToF32(0x3ca3d70b)],  // ~0.02
                   [hexToF32(0xb1400000), hexToF32(0x31400000)]] },  // ~0

      // f32 subnormals
      { input: [[kValue.f32.subnormal.positive.max, kValue.f32.subnormal.negative.max, kValue.f32.subnormal.negative.min],
                [kValue.f32.subnormal.negative.min, kValue.f32.subnormal.positive.min, kValue.f32.subnormal.negative.max]],
        expected: [[0.0, hexToF32(0x00000002)],  // ~0
                   [0.0, hexToF32(0x00000002)],  // ~0
                   [hexToF32(0x80000001), hexToF32(0x00000001)]] },  // ~0
    ]
  )
  .fn(t => {
    const [x, y] = t.params.input;
    const expected = toF32Vector(t.params.expected);

    const got = crossInterval(x, y);
    t.expect(
      objectEquals(expected, got),
      `crossInterval([${x}], [${y}]) returned ${got}. Expected ${expected}`
    );
  });

g.test('reflectInterval')
  .paramsSubcasesOnly<VectorPairToVectorCase>(
    // prettier-ignore
    [
      // vec2s
      { input: [[1.0, 0.0], [1.0, 0.0]], expected: [[-1.0], [0.0]] },
      { input: [[1.0, 0.0], [0.0, 1.0]], expected: [[1.0], [0.0]] },
      { input: [[0.0, 1.0], [0.0, 1.0]], expected: [[0.0], [-1.0]] },
      { input: [[0.0, 1.0], [1.0, 0.0]], expected: [[0.0], [1.0]] },
      { input: [[1.0, 1.0], [1.0, 1.0]], expected: [[-3.0], [-3.0]] },
      { input: [[-1.0, -1.0], [1.0, 1.0]], expected: [[3.0], [3.0]] },
      { input: [[0.1, 0.1], [1.0, 1.0]], expected: [[hexToF32(0xbe99999a), hexToF32(0xbe999998)], [hexToF32(0xbe99999a), hexToF32(0xbe999998)]] },  // [~-0.3, ~-0.3]
      { input: [[kValue.f32.subnormal.positive.max, kValue.f32.subnormal.negative.max], [1.0, 1.0]], expected: [[hexToF32(0x80fffffe), hexToF32(0x00800001)], [hexToF32(0x80ffffff), hexToF32(0x00000002)]] },  // [~0.0, ~0.0]

      // vec3s
      { input: [[1.0, 0.0, 0.0], [1.0, 0.0, 0.0]], expected: [[-1.0], [0.0], [0.0]] },
      { input: [[0.0, 1.0, 0.0], [1.0, 0.0, 0.0]], expected: [[0.0], [1.0], [0.0]] },
      { input: [[0.0, 0.0, 1.0], [1.0, 0.0, 0.0]], expected: [[0.0], [0.0], [1.0]] },
      { input: [[1.0, 0.0, 0.0], [0.0, 1.0, 0.0]], expected: [[1.0], [0.0], [0.0]] },
      { input: [[1.0, 0.0, 0.0], [0.0, 0.0, 1.0]], expected: [[1.0], [0.0], [0.0]] },
      { input: [[1.0, 1.0, 1.0], [1.0, 1.0, 1.0]], expected: [[-5.0], [-5.0], [-5.0]] },
      { input: [[-1.0, -1.0, -1.0], [1.0, 1.0, 1.0]], expected: [[5.0], [5.0], [5.0]] },
      { input: [[0.1, 0.1, 0.1], [1.0, 1.0, 1.0]], expected: [[hexToF32(0xbf000001), hexToF32(0xbefffffe)], [hexToF32(0xbf000001), hexToF32(0xbefffffe)], [hexToF32(0xbf000001), hexToF32(0xbefffffe)]] },  // [~-0.5, ~-0.5, ~-0.5]
      { input: [[kValue.f32.subnormal.positive.max, kValue.f32.subnormal.negative.max, 0.0], [1.0, 1.0, 1.0]], expected: [[hexToF32(0x80fffffe), hexToF32(0x00800001)], [hexToF32(0x80ffffff), hexToF32(0x00000002)], [hexToF32(0x80fffffe), hexToF32(0x00000002)]] },  // [~0.0, ~0.0, ~0.0]

      // vec4s
      { input: [[1.0, 0.0, 0.0, 0.0], [1.0, 0.0, 0.0, 0.0]], expected: [[-1.0], [0.0], [0.0], [0.0]] },
      { input: [[0.0, 1.0, 0.0, 0.0], [1.0, 0.0, 0.0, 0.0]], expected: [[0.0], [1.0], [0.0], [0.0]] },
      { input: [[0.0, 0.0, 1.0, 0.0], [1.0, 0.0, 0.0, 0.0]], expected: [[0.0], [0.0], [1.0], [0.0]] },
      { input: [[0.0, 0.0, 0.0, 1.0], [1.0, 0.0, 0.0, 0.0]], expected: [[0.0], [0.0], [0.0], [1.0]] },
      { input: [[1.0, 0.0, 0.0, 0.0], [0.0, 1.0, 0.0, 0.0]], expected: [[1.0], [0.0], [0.0], [0.0]] },
      { input: [[1.0, 0.0, 0.0, 0.0], [0.0, 0.0, 1.0, 0.0]], expected: [[1.0], [0.0], [0.0], [0.0]] },
      { input: [[1.0, 0.0, 0.0, 0.0], [0.0, 0.0, 0.0, 1.0]], expected: [[1.0], [0.0], [0.0], [0.0]] },
      { input: [[-1.0, -1.0, -1.0, -1.0], [1.0, 1.0, 1.0, 1.0]], expected: [[7.0], [7.0], [7.0], [7.0]] },
      { input: [[0.1, 0.1, 0.1, 0.1], [1.0, 1.0, 1.0, 1.0]], expected: [[hexToF32(0xbf333335), hexToF32(0xbf333332)], [hexToF32(0xbf333335), hexToF32(0xbf333332)], [hexToF32(0xbf333335), hexToF32(0xbf333332)], [hexToF32(0xbf333335), hexToF32(0xbf333332)]] },  // [~-0.7, ~-0.7, ~-0.7, ~-0.7]
      { input: [[kValue.f32.subnormal.positive.max, kValue.f32.subnormal.negative.max, 0.0, 0.0], [1.0, 1.0, 1.0, 1.0]], expected: [[hexToF32(0x80fffffe), hexToF32(0x00800001)], [hexToF32(0x80ffffff), hexToF32(0x00000002)], [hexToF32(0x80fffffe), hexToF32(0x00000002)], [hexToF32(0x80fffffe), hexToF32(0x00000002)]] },  // [~0.0, ~0.0, ~0.0, ~0.0]
    ]
  )
  .fn(t => {
    const [x, y] = t.params.input;
    const expected = toF32Vector(t.params.expected);

    const got = reflectInterval(x, y);
    t.expect(
      objectEquals(expected, got),
      `reflectInterval([${x}], [${y}]) returned ${got}. Expected ${expected}`
    );
  });

interface FaceForwardCase {
  input: [number[], number[], number[]];
  expected: IntervalBounds[][];
}

g.test('faceForwardIntervals')
  .paramsSubcasesOnly<FaceForwardCase>(
    // prettier-ignore
    [
      // vec2
      { input: [[1.0, 0.0], [1.0, 0.0], [1.0, 0.0]], expected: [[[-1.0], [0.0]]] },
      { input: [[-1.0, 0.0], [1.0, 0.0], [1.0, 0.0]], expected: [[[1.0], [0.0]]] },
      { input: [[1.0, 0.0], [-1.0, 1.0], [1.0, -1.0]], expected: [[[1.0], [0.0]]] },
      { input: [[-1.0, 0.0], [-1.0, 1.0], [1.0, -1.0]], expected: [[[-1.0], [0.0]]] },
      { input: [[10.0, 0.0], [10.0, 0.0], [10.0, 0.0]], expected: [[[-10.0], [0.0]]] },
      { input: [[-10.0, 0.0], [10.0, 0.0], [10.0, 0.0]], expected: [[[10.0], [0.0]]] },
      { input: [[10.0, 0.0], [-10.0, 10.0], [10.0, -10.0]], expected: [[[10.0], [0.0]]] },
      { input: [[-10.0, 0.0], [-10.0, 10.0], [10.0, -10.0]], expected: [[[-10.0], [0.0]]] },
      { input: [[0.1, 0.0], [0.1, 0.0], [0.1, 0.0]], expected: [[[hexToF32(0xbdcccccd), hexToF32(0xbdcccccc)], [0.0]]] },
      { input: [[-0.1, 0.0], [0.1, 0.0], [0.1, 0.0]], expected: [[[hexToF32(0x3dcccccc), hexToF32(0x3dcccccd)], [0.0]]] },
      { input: [[0.1, 0.0], [-0.1, 0.1], [0.1, -0.1]], expected: [[[hexToF32(0x3dcccccc), hexToF32(0x3dcccccd)], [0.0]]] },
      { input: [[-0.1, 0.0], [-0.1, 0.1], [0.1, -0.1]], expected: [[[hexToF32(0xbdcccccd), hexToF32(0xbdcccccc)], [0.0]]] },

      // vec3
      { input: [[1.0, 0.0, 0.0], [1.0, 0.0, 0.0], [1.0, 0.0, 0.0]], expected: [[[-1.0], [0.0], [0.0]]] },
      { input: [[-1.0, 0.0, 0.0], [1.0, 0.0, 0.0], [1.0, 0.0, 0.0]], expected: [[[1.0], [0.0], [0.0]]] },
      { input: [[1.0, 0.0, 0.0], [-1.0, 1.0, 0.0], [1.0, -1.0, 0.0]], expected: [[[1.0], [0.0], [0.0]]] },
      { input: [[-1.0, 0.0, 0.0], [-1.0, 1.0, 0.0], [1.0, -1.0, 0.0]], expected: [[[-1.0], [0.0], [0.0]]] },
      { input: [[10.0, 0.0, 0.0], [10.0, 0.0, 0.0], [10.0, 0.0, 0.0]], expected: [[[-10.0], [0.0], [0.0]]] },
      { input: [[-10.0, 0.0, 0.0], [10.0, 0.0, 0.0], [10.0, 0.0, 0.0]], expected: [[[10.0], [0.0], [0.0]]] },
      { input: [[10.0, 0.0, 0.0], [-10.0, 10.0, 0.0], [10.0, -10.0, 0.0]], expected: [[[10.0], [0.0], [0.0]]] },
      { input: [[-10.0, 0.0, 0.0], [-10.0, 10.0, 0.0], [10.0, -10.0, 0.0]], expected: [[[-10.0], [0.0], [0.0]]] },
      { input: [[0.1, 0.0, 0.0], [0.1, 0.0, 0.0], [0.1, 0.0, 0.0]], expected: [[[hexToF32(0xbdcccccd), hexToF32(0xbdcccccc)], [0.0], [0.0]]] },
      { input: [[-0.1, 0.0, 0.0], [0.1, 0.0, 0.0], [0.1, 0.0, 0.0]], expected: [[[hexToF32(0x3dcccccc), hexToF32(0x3dcccccd)], [0.0], [0.0]]] },
      { input: [[0.1, 0.0, 0.0], [-0.1, 0.0, 0.0], [0.1, -0.0, 0.0]], expected: [[[hexToF32(0x3dcccccc), hexToF32(0x3dcccccd)], [0.0], [0.0]]] },
      { input: [[-0.1, 0.0, 0.0], [-0.1, 0.0, 0.0], [0.1, -0.0, 0.0]], expected: [[[hexToF32(0xbdcccccd), hexToF32(0xbdcccccc)], [0.0], [0.0]]] },

      // vec4
      { input: [[1.0, 0.0, 0.0, 0.0], [1.0, 0.0, 0.0, 0.0], [1.0, 0.0, 0.0, 0.0]], expected: [[[-1.0], [0.0], [0.0], [0.0]]] },
      { input: [[-1.0, 0.0, 0.0, 0.0], [1.0, 0.0, 0.0, 0.0], [1.0, 0.0, 0.0, 0.0]], expected: [[[1.0], [0.0], [0.0], [0.0]]] },
      { input: [[1.0, 0.0, 0.0, 0.0], [-1.0, 1.0, 0.0, 0.0], [1.0, -1.0, 0.0, 0.0]], expected: [[[1.0], [0.0], [0.0], [0.0]]] },
      { input: [[-1.0, 0.0, 0.0, 0.0], [-1.0, 1.0, 0.0, 0.0], [1.0, -1.0, 0.0, 0.0]], expected: [[[-1.0], [0.0], [0.0], [0.0]]] },
      { input: [[10.0, 0.0, 0.0, 0.0], [10.0, 0.0, 0.0, 0.0], [10.0, 0.0, 0.0, 0.0]], expected: [[[-10.0], [0.0], [0.0], [0.0]]] },
      { input: [[-10.0, 0.0, 0.0, 0.0], [10.0, 0.0, 0.0, 0.0], [10.0, 0.0, 0.0, 0.0]], expected: [[[10.0], [0.0], [0.0], [0.0]]] },
      { input: [[10.0, 0.0, 0.0, 0.0], [-10.0, 10.0, 0.0, 0.0], [10.0, -10.0, 0.0, 0.0]], expected: [[[10.0], [0.0], [0.0], [0.0]]] },
      { input: [[-10.0, 0.0, 0.0, 0.0], [-10.0, 10.0, 0.0, 0.0], [10.0, -10.0, 0.0, 0.0]], expected: [[[-10.0], [0.0], [0.0], [0.0]]] },
      { input: [[0.1, 0.0, 0.0, 0.0], [0.1, 0.0, 0.0, 0.0], [0.1, 0.0, 0.0, 0.0]], expected: [[[hexToF32(0xbdcccccd), hexToF32(0xbdcccccc)], [0.0], [0.0], [0.0]]] },
      { input: [[-0.1, 0.0, 0.0, 0.0], [0.1, 0.0, 0.0, 0.0], [0.1, 0.0, 0.0, 0.0]], expected: [[[hexToF32(0x3dcccccc), hexToF32(0x3dcccccd)], [0.0], [0.0], [0.0]]] },
      { input: [[0.1, 0.0, 0.0, 0.0], [-0.1, 0.0, 0.0, 0.0], [0.1, -0.0, 0.0, 0.0]], expected: [[[hexToF32(0x3dcccccc), hexToF32(0x3dcccccd)], [0.0], [0.0], [0.0]]] },
      { input: [[-0.1, 0.0, 0.0, 0.0], [-0.1, 0.0, 0.0, 0.0], [0.1, -0.0, 0.0, 0.0]], expected: [[[hexToF32(0xbdcccccd), hexToF32(0xbdcccccc)], [0.0], [0.0], [0.0]]] },

      // dot(y, z) === 0
      { input: [[1.0, 1.0], [1.0, 0.0], [0.0, 1.0]], expected:  [[[-1.0], [-1.0]]]},

      // subnormals, also dot(y, z) spans 0
      { input: [[kValue.f32.subnormal.positive.max, 0.0], [kValue.f32.subnormal.positive.min, 0.0], [kValue.f32.subnormal.negative.min, 0.0]], expected:  [[[0.0, kValue.f32.subnormal.positive.max], [0.0]], [[kValue.f32.subnormal.negative.min, 0], [0.0]]] },
    ]
  )
  .fn(t => {
    const [x, y, z] = t.params.input;
    const expected = t.params.expected.map(toF32Vector);

    const got = faceForwardIntervals(x, y, z);
    t.expect(
      objectEquals(expected, got),
      `faceForwardInterval([${x}], [${y}], [${z}]) returned [${got}]. Expected [${expected}]`
    );
  });

interface RefractCase {
  input: [number[], number[], number];
  expected: IntervalBounds[];
}

// Scope for refractInterval tests so that they can have constants for magic
// numbers that don't pollute the global namespace or have unwieldy long names.
{
  const kNegativeOneBounds: IntervalBounds = [
    hexToF64(0xbff00000, 0xc0000000),
    hexToF64(0xbfefffff, 0x40000000),
  ];

  g.test('refractInterval')
    .paramsSubcasesOnly<RefractCase>(
      // Some of these are hard coded, since the error intervals are difficult
      // to express in a closed human readable form due to the inherited nature
      // of the errors.

      // prettier-ignore
      [
      // k < 0
      { input: [[1, 1], [0.1, 0], 10], expected: [[0], [0]] },

      // k contains 0
      { input: [[1, 1], [0.1, 0], 1.005038], expected: [kAny, kAny] },

      // k > 0
      // vec2
      { input: [[1, 1], [1, 0], 1], expected: [kNegativeOneBounds, [1]] },
      { input: [[1, -2], [3, 4], 5], expected: [[hexToF32(0x40ce87a4), hexToF32(0x40ce8840)],  // ~6.454...
                                                [hexToF32(0xc100fae8), hexToF32(0xc100fa80)]] },  // ~-8.061...

      // vec3
      { input: [[1, 1, 1], [1, 0, 0], 1], expected: [kNegativeOneBounds, [1], [1]] },
      { input: [[1, -2, 3], [-4, 5, -6], 7], expected: [[hexToF32(0x40d24480), hexToF32(0x40d24c00)],  // ~6.571...
                                                        [hexToF32(0xc1576f80), hexToF32(0xc1576ad0)],  // ~-13.464...
                                                        [hexToF32(0x41a2d9b0), hexToF32(0x41a2dc80)]] },  // ~20.356...

      // vec4
      { input: [[1, 1, 1, 1], [1, 0, 0, 0], 1], expected: [kNegativeOneBounds, [1], [1], [1]] },
      { input: [[1, -2, 3,-4], [-5, 6, -7, 8], 9], expected: [[hexToF32(0x410ae480), hexToF32(0x410af240)],  // ~8.680...
                                                              [hexToF32(0xc18cf7c0), hexToF32(0xc18cef80)],  // ~-17.620...
                                                              [hexToF32(0x41d46cc0), hexToF32(0x41d47660)],  // ~26.553...
                                                              [hexToF32(0xc20dfa80), hexToF32(0xc20df500)]] },  // ~-35.494...]
    ]
    )
    .fn(t => {
      const [i, s, r] = t.params.input;
      const expected = toF32Vector(t.params.expected);

      const got = refractInterval(i, s, r);
      t.expect(
        objectEquals(expected, got),
        `refractIntervals([${i}], [${s}], ${r}) returned [${got}]. Expected [${expected}]`
      );
    });
}

interface ModfCase {
  input: number;
  fract: IntervalBounds;
  whole: IntervalBounds;
}

g.test('modfInterval')
  .paramsSubcasesOnly<ModfCase>(
    // prettier-ignore
    [
      // Normals
      { input: 0, fract: [0], whole: [0] },
      { input: 1, fract: [0], whole: [1] },
      { input: -1, fract: [0], whole: [-1] },
      { input: 0.5, fract: [0.5], whole: [0] },
      { input: -0.5, fract: [-0.5], whole: [0] },
      { input: 2.5, fract: [0.5], whole: [2] },
      { input: -2.5, fract: [-0.5], whole: [-2] },
      { input: 10.0, fract: [0], whole: [10] },
      { input: -10.0, fract: [0], whole: [-10] },

      // Subnormals
      { input: kValue.f32.subnormal.negative.min, fract: [kValue.f32.subnormal.negative.min, 0], whole: [0] },
      { input: kValue.f32.subnormal.negative.max, fract: [kValue.f32.subnormal.negative.max, 0], whole: [0] },
      { input: kValue.f32.subnormal.positive.min, fract: [0, kValue.f32.subnormal.positive.min], whole: [0] },
      { input: kValue.f32.subnormal.positive.max, fract: [0, kValue.f32.subnormal.positive.max], whole: [0] },

      // Boundaries
      { input: kValue.f32.negative.min, fract: [0], whole: [kValue.f32.negative.min] },
      { input: kValue.f32.negative.max, fract: [kValue.f32.negative.max], whole: [0] },
      { input: kValue.f32.positive.min, fract: [kValue.f32.positive.min], whole: [0] },
      { input: kValue.f32.positive.max, fract: [0], whole: [kValue.f32.positive.max] },
    ]
  )
  .fn(t => {
    const expected = {
      fract: toF32Interval(t.params.fract),
      whole: toF32Interval(t.params.whole),
    };

    const got = modfInterval(t.params.input);
    t.expect(
      objectEquals(expected, got),
      `modfInterval([${t.params.input}) returned { fract: [${got.fract}], whole: [${got.whole}] }. Expected { fract: [${expected.fract}], whole: [${expected.whole}] }`
    );
  });<|MERGE_RESOLUTION|>--- conflicted
+++ resolved
@@ -407,11 +407,7 @@
   )
   .fn(t => {
     const intervals = t.params.intervals.map(toF32Interval);
-<<<<<<< HEAD
-    const expected = toF32Interval(t.params.expected);
-=======
-    const expected = new F32Interval(...t.params.expected);
->>>>>>> fdab6c97
+    const expected = toF32Interval(t.params.expected);
 
     const got = F32Interval.span(...intervals);
     t.expect(
@@ -3087,11 +3083,7 @@
   )
   .fn(t => {
     const x = t.params.input;
-<<<<<<< HEAD
-    const expected = t.params.expected.map(toF32Interval);
-=======
     const expected = toF32Vector(t.params.expected);
->>>>>>> fdab6c97
 
     const got = normalizeInterval(x);
     t.expect(
