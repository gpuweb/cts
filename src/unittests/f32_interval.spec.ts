export const description = `
F32Interval unit tests.
`;

import { makeTestGroup } from '../common/framework/test_group.js';
import { objectEquals } from '../common/util/util.js';
import { kValue } from '../webgpu/util/constants.js';
import {
  absInterval,
  absoluteErrorInterval,
  additionInterval,
  atanInterval,
  atan2Interval,
  ceilInterval,
  clampMedianInterval,
  clampMinMaxInterval,
  correctlyRoundedInterval,
  cosInterval,
  divisionInterval,
  expInterval,
  exp2Interval,
  F32Interval,
  floorInterval,
  fractInterval,
  inverseSqrtInterval,
  logInterval,
  log2Interval,
  maxInterval,
  minInterval,
  multiplicationInterval,
  negationInterval,
  tanInterval,
  sinInterval,
  subtractionInterval,
  ulpInterval,
<<<<<<< HEAD
  powInterval,
=======
  ldexpInterval,
>>>>>>> aa071968
} from '../webgpu/util/f32_interval.js';
import { hexToF32, hexToF64, oneULP } from '../webgpu/util/math.js';

import { UnitTest } from './unit_test.js';

export const g = makeTestGroup(UnitTest);

/** Bounds indicating an expectation of an interval of all possible values */
const kAny: [number, number] = [Number.NEGATIVE_INFINITY, Number.POSITIVE_INFINITY];

/** @returns a number N * ULP greater than the provided number */
function plusNULP(x: number, n: number): number {
  return x + n * oneULP(x);
}

/** @returns a number one ULP greater than the provided number */
function plusOneULP(x: number): number {
  return plusNULP(x, 1);
}

/** @returns a number N * ULP less than the provided number */
function minusNULP(x: number, n: number): number {
  return x - n * oneULP(x);
}

/** @returns a number one ULP less than the provided number */
function minusOneULP(x: number): number {
  return minusNULP(x, 1);
}

interface ConstructorCase {
  input: [number, number];
  expected: [number, number];
}

g.test('constructor')
  .paramsSubcasesOnly<ConstructorCase>(
    // prettier-ignore
    [
      // Common cases
      { input: [0, 10], expected: [0, 10]},
      { input: [-5, 0], expected: [-5, 0]},
      { input: [-5, 10], expected: [-5, 10]},
      { input: [0, 0], expected: [0, 0]},
      { input: [10, 10], expected: [10, 10]},
      { input: [-5, -5], expected: [-5, -5]},

      // Edges
      { input: [0, kValue.f32.positive.max], expected: [0, kValue.f32.positive.max]},
      { input: [kValue.f32.negative.min, 0], expected: [kValue.f32.negative.min, 0]},
      { input: [kValue.f32.negative.min, kValue.f32.positive.max], expected: [kValue.f32.negative.min, kValue.f32.positive.max]},

      // Out of range
      { input: [0, 2 * kValue.f32.positive.max], expected: [0, 2 * kValue.f32.positive.max]},
      { input: [2 * kValue.f32.negative.min, 0], expected: [2 * kValue.f32.negative.min, 0]},
      { input: [2 * kValue.f32.negative.min, 2 * kValue.f32.positive.max], expected: [2 * kValue.f32.negative.min, 2 * kValue.f32.positive.max]},

      // Infinities
      { input: [0, kValue.f32.infinity.positive], expected: [0, Number.POSITIVE_INFINITY]},
      { input: [kValue.f32.infinity.negative, 0], expected: [Number.NEGATIVE_INFINITY, 0]},
      { input: [kValue.f32.infinity.negative, kValue.f32.infinity.positive], expected: kAny},
    ]
  )
  .fn(t => {
    const [input_begin, input_end] = t.params.input;
    const [expected_begin, expected_end] = t.params.expected;

    const i = new F32Interval(input_begin, input_end);
    t.expect(
      i.begin === expected_begin && i.end === expected_end,
      `F32Interval(${input_begin}, ${input_end}) returned ${i}. Expected [${expected_begin}, ${expected_end}`
    );
  });

interface ContainsNumberCase {
  bounds: [number, number];
  value: number;
  expected: boolean;
}

g.test('contains_number')
  .paramsSubcasesOnly<ContainsNumberCase>(
    // prettier-ignore
    [
    // Common usage
    { bounds: [0, 10], value: 0, expected: true },
    { bounds: [0, 10], value: 10, expected: true },
    { bounds: [0, 10], value: 5, expected: true },
    { bounds: [0, 10], value: -5, expected: false },
    { bounds: [0, 10], value: 50, expected: false },
    { bounds: [0, 10], value: Number.NaN, expected: false },
    { bounds: [-5, 10], value: 0, expected: true },
    { bounds: [-5, 10], value: 10, expected: true },
    { bounds: [-5, 10], value: 5, expected: true },
    { bounds: [-5, 10], value: -5, expected: true },
    { bounds: [-5, 10], value: -6, expected: false },
    { bounds: [-5, 10], value: 50, expected: false },
    { bounds: [-5, 10], value: -10, expected: false },

    // Point
    { bounds: [0, 0], value: 0, expected: true },
    { bounds: [0, 0], value: 10, expected: false },
    { bounds: [0, 0], value: -1000, expected: false },
    { bounds: [10, 10], value: 10, expected: true },
    { bounds: [10, 10], value: 0, expected: false },
    { bounds: [10, 10], value: -10, expected: false },
    { bounds: [10, 10], value: 11, expected: false },

    // Upper infinity
    { bounds: [0, kValue.f32.infinity.positive], value: kValue.f32.positive.min, expected: true },
    { bounds: [0, kValue.f32.infinity.positive], value: kValue.f32.positive.max, expected: true },
    { bounds: [0, kValue.f32.infinity.positive], value: kValue.f32.infinity.positive, expected: true },
    { bounds: [0, kValue.f32.infinity.positive], value: kValue.f32.negative.min, expected: false },
    { bounds: [0, kValue.f32.infinity.positive], value: kValue.f32.negative.max, expected: false },
    { bounds: [0, kValue.f32.infinity.positive], value: kValue.f32.infinity.negative, expected: false },

    // Lower infinity
    { bounds: [kValue.f32.infinity.negative, 0], value: kValue.f32.positive.min, expected: false },
    { bounds: [kValue.f32.infinity.negative, 0], value: kValue.f32.positive.max, expected: false },
    { bounds: [kValue.f32.infinity.negative, 0], value: kValue.f32.infinity.positive, expected: false },
    { bounds: [kValue.f32.infinity.negative, 0], value: kValue.f32.negative.min, expected: true },
    { bounds: [kValue.f32.infinity.negative, 0], value: kValue.f32.negative.max, expected: true },
    { bounds: [kValue.f32.infinity.negative, 0], value: kValue.f32.infinity.negative, expected: true },

    // Full infinity
    { bounds: [kValue.f32.infinity.negative, kValue.f32.infinity.positive], value: kValue.f32.positive.min, expected: true },
    { bounds: [kValue.f32.infinity.negative, kValue.f32.infinity.positive], value: kValue.f32.positive.max, expected: true },
    { bounds: [kValue.f32.infinity.negative, kValue.f32.infinity.positive], value: kValue.f32.infinity.positive, expected: true },
    { bounds: [kValue.f32.infinity.negative, kValue.f32.infinity.positive], value: kValue.f32.negative.min, expected: true },
    { bounds: [kValue.f32.infinity.negative, kValue.f32.infinity.positive], value: kValue.f32.negative.max, expected: true },
    { bounds: [kValue.f32.infinity.negative, kValue.f32.infinity.positive], value: kValue.f32.infinity.negative, expected: true },
    { bounds: [kValue.f32.infinity.negative, kValue.f32.infinity.positive], value: Number.NaN, expected: true },

    // Maximum f32 boundary
    { bounds: [0, kValue.f32.positive.max], value: kValue.f32.positive.min, expected: true },
    { bounds: [0, kValue.f32.positive.max], value: kValue.f32.positive.max, expected: true },
    { bounds: [0, kValue.f32.positive.max], value: kValue.f32.infinity.positive, expected: false },
    { bounds: [0, kValue.f32.positive.max], value: kValue.f32.negative.min, expected: false },
    { bounds: [0, kValue.f32.positive.max], value: kValue.f32.negative.max, expected: false },
    { bounds: [0, kValue.f32.positive.max], value: kValue.f32.infinity.negative, expected: false },

    // Minimum f32 boundary
    { bounds: [kValue.f32.negative.min, 0], value: kValue.f32.positive.min, expected: false },
    { bounds: [kValue.f32.negative.min, 0], value: kValue.f32.positive.max, expected: false },
    { bounds: [kValue.f32.negative.min, 0], value: kValue.f32.infinity.positive, expected: false },
    { bounds: [kValue.f32.negative.min, 0], value: kValue.f32.negative.min, expected: true },
    { bounds: [kValue.f32.negative.min, 0], value: kValue.f32.negative.max, expected: true },
    { bounds: [kValue.f32.negative.min, 0], value: kValue.f32.infinity.negative, expected: false },

    // Out of range high
    { bounds: [0, 2 * kValue.f32.positive.max], value: kValue.f32.positive.min, expected: true },
    { bounds: [0, 2 * kValue.f32.positive.max], value: kValue.f32.positive.max, expected: true },
    { bounds: [0, 2 * kValue.f32.positive.max], value: kValue.f32.infinity.positive, expected: false },
    { bounds: [0, 2 * kValue.f32.positive.max], value: kValue.f32.negative.min, expected: false },
    { bounds: [0, 2 * kValue.f32.positive.max], value: kValue.f32.negative.max, expected: false },
    { bounds: [0, 2 * kValue.f32.positive.max], value: kValue.f32.infinity.negative, expected: false },

    // Out of range low
    { bounds: [2 * kValue.f32.negative.min, 0], value: kValue.f32.positive.min, expected: false },
    { bounds: [2 * kValue.f32.negative.min, 0], value: kValue.f32.positive.max, expected: false },
    { bounds: [2 * kValue.f32.negative.min, 0], value: kValue.f32.infinity.positive, expected: false },
    { bounds: [2 * kValue.f32.negative.min, 0], value: kValue.f32.negative.min, expected: true },
    { bounds: [2 * kValue.f32.negative.min, 0], value: kValue.f32.negative.max, expected: true },
    { bounds: [2 * kValue.f32.negative.min, 0], value: kValue.f32.infinity.negative, expected: false },

    // Subnormals
    { bounds: [0, kValue.f32.positive.min], value: kValue.f32.subnormal.positive.min, expected: true },
    { bounds: [0, kValue.f32.positive.min], value: kValue.f32.subnormal.positive.max, expected: true },
    { bounds: [0, kValue.f32.positive.min], value: kValue.f32.subnormal.negative.min, expected: false },
    { bounds: [0, kValue.f32.positive.min], value: kValue.f32.subnormal.negative.max, expected: false },
    { bounds: [kValue.f32.negative.max, 0], value: kValue.f32.subnormal.positive.min, expected: false },
    { bounds: [kValue.f32.negative.max, 0], value: kValue.f32.subnormal.positive.max, expected: false },
    { bounds: [kValue.f32.negative.max, 0], value: kValue.f32.subnormal.negative.min, expected: true },
    { bounds: [kValue.f32.negative.max, 0], value: kValue.f32.subnormal.negative.max, expected: true },
    { bounds: [0, kValue.f32.subnormal.positive.min], value: kValue.f32.subnormal.positive.min, expected: true },
    { bounds: [0, kValue.f32.subnormal.positive.min], value: kValue.f32.subnormal.positive.max, expected: false },
    { bounds: [0, kValue.f32.subnormal.positive.min], value: kValue.f32.subnormal.negative.min, expected: false },
    { bounds: [0, kValue.f32.subnormal.positive.min], value: kValue.f32.subnormal.negative.max, expected: false },
    { bounds: [kValue.f32.subnormal.negative.max, 0], value: kValue.f32.subnormal.positive.min, expected: false },
    { bounds: [kValue.f32.subnormal.negative.max, 0], value: kValue.f32.subnormal.positive.max, expected: false },
    { bounds: [kValue.f32.subnormal.negative.max, 0], value: kValue.f32.subnormal.negative.min, expected: false },
    { bounds: [kValue.f32.subnormal.negative.max, 0], value: kValue.f32.subnormal.negative.max, expected: true },
    ]
  )
  .fn(t => {
    const i = new F32Interval(...t.params.bounds);
    const value = t.params.value;
    const expected = t.params.expected;

    const got = i.contains(value);
    t.expect(expected === got, `${i}.contains(${value}) returned ${got}. Expected ${expected}`);
  });

interface ContainsIntervalCase {
  lhs: [number, number];
  rhs: [number, number];
  expected: boolean;
}

g.test('contains_interval')
  .paramsSubcasesOnly<ContainsIntervalCase>(
    // prettier-ignore
    [
      // Common usage
      { lhs: [-10, 10], rhs: [0, 0], expected: true},
      { lhs: [-10, 10], rhs: [-1, 0], expected: true},
      { lhs: [-10, 10], rhs: [0, 2], expected: true},
      { lhs: [-10, 10], rhs: [-1, 2], expected: true},
      { lhs: [-10, 10], rhs: [0, 10], expected: true},
      { lhs: [-10, 10], rhs: [-10, 2], expected: true},
      { lhs: [-10, 10], rhs: [-10, 10], expected: true},
      { lhs: [-10, 10], rhs: [-100, 10], expected: false},

      // Upper infinity
      { lhs: [0, kValue.f32.infinity.positive], rhs: [0, 0], expected: true},
      { lhs: [0, kValue.f32.infinity.positive], rhs: [-1, 0], expected: false},
      { lhs: [0, kValue.f32.infinity.positive], rhs: [0, 1], expected: true},
      { lhs: [0, kValue.f32.infinity.positive], rhs: [0, kValue.f32.positive.max], expected: true},
      { lhs: [0, kValue.f32.infinity.positive], rhs: [0, kValue.f32.infinity.positive], expected: true},
      { lhs: [0, kValue.f32.infinity.positive], rhs: [100, kValue.f32.infinity.positive], expected: true},
      { lhs: [0, kValue.f32.infinity.positive], rhs: [Number.NEGATIVE_INFINITY, kValue.f32.infinity.positive], expected: false},

      // Lower infinity
      { lhs: [kValue.f32.infinity.negative, 0], rhs: [0, 0], expected: true},
      { lhs: [kValue.f32.infinity.negative, 0], rhs: [-1, 0], expected: true},
      { lhs: [kValue.f32.infinity.negative, 0], rhs: [kValue.f32.negative.min, 0], expected: true},
      { lhs: [kValue.f32.infinity.negative, 0], rhs: [0, 1], expected: false},
      { lhs: [kValue.f32.infinity.negative, 0], rhs: [kValue.f32.infinity.negative, 0], expected: true},
      { lhs: [kValue.f32.infinity.negative, 0], rhs: [kValue.f32.infinity.negative, -100 ], expected: true},
      { lhs: [kValue.f32.infinity.negative, 0], rhs: [kValue.f32.infinity.negative, kValue.f32.infinity.positive], expected: false},

      // Full infinity
      { lhs: [kValue.f32.infinity.negative, kValue.f32.infinity.positive], rhs: [0, 0], expected: true},
      { lhs: [kValue.f32.infinity.negative, kValue.f32.infinity.positive], rhs: [-1, 0], expected: true},
      { lhs: [kValue.f32.infinity.negative, kValue.f32.infinity.positive], rhs: [0, 1], expected: true},
      { lhs: [kValue.f32.infinity.negative, kValue.f32.infinity.positive], rhs: [0, kValue.f32.infinity.positive], expected: true},
      { lhs: [kValue.f32.infinity.negative, kValue.f32.infinity.positive], rhs: [100, kValue.f32.infinity.positive], expected: true},
      { lhs: [kValue.f32.infinity.negative, kValue.f32.infinity.positive], rhs: [kValue.f32.infinity.negative, 0], expected: true},
      { lhs: [kValue.f32.infinity.negative, kValue.f32.infinity.positive], rhs: [kValue.f32.infinity.negative, -100 ], expected: true},
      { lhs: [kValue.f32.infinity.negative, kValue.f32.infinity.positive], rhs: [kValue.f32.infinity.negative, kValue.f32.infinity.positive], expected: true},

      // Maximum f32 boundary
      { lhs: [0, kValue.f32.positive.max], rhs: [0, 0], expected: true},
      { lhs: [0, kValue.f32.positive.max], rhs: [-1, 0], expected: false},
      { lhs: [0, kValue.f32.positive.max], rhs: [0, 1], expected: true},
      { lhs: [0, kValue.f32.positive.max], rhs: [0, kValue.f32.positive.max], expected: true},
      { lhs: [0, kValue.f32.positive.max], rhs: [0, kValue.f32.infinity.positive], expected: false},
      { lhs: [0, kValue.f32.positive.max], rhs: [100, kValue.f32.infinity.positive], expected: false},
      { lhs: [0, kValue.f32.positive.max], rhs: [kValue.f32.infinity.negative, kValue.f32.infinity.positive], expected: false},

      // Minimum f32 boundary
      { lhs: [kValue.f32.negative.min, 0], rhs: [0, 0], expected: true},
      { lhs: [kValue.f32.negative.min, 0], rhs: [-1, 0], expected: true},
      { lhs: [kValue.f32.negative.min, 0], rhs: [kValue.f32.negative.min, 0], expected: true},
      { lhs: [kValue.f32.negative.min, 0], rhs: [0, 1], expected: false},
      { lhs: [kValue.f32.negative.min, 0], rhs: [kValue.f32.infinity.negative, 0], expected: false},
      { lhs: [kValue.f32.negative.min, 0], rhs: [kValue.f32.infinity.negative, -100 ], expected: false},
      { lhs: [kValue.f32.negative.min, 0], rhs: [kValue.f32.infinity.negative, kValue.f32.infinity.positive], expected: false},

      // Out of range high
      { lhs: [0, 2 * kValue.f32.positive.max], rhs: [0, 0], expected: true},
      { lhs: [0, 2 * kValue.f32.positive.max], rhs: [-1, 0], expected: false},
      { lhs: [0, 2 * kValue.f32.positive.max], rhs: [0, 1], expected: true},
      { lhs: [0, 2 * kValue.f32.positive.max], rhs: [0, kValue.f32.positive.max], expected: true},
      { lhs: [0, 2 * kValue.f32.positive.max], rhs: [0, kValue.f32.infinity.positive], expected: false},
      { lhs: [0, 2 * kValue.f32.positive.max], rhs: [100, kValue.f32.infinity.positive], expected: false},
      { lhs: [0, 2 * kValue.f32.positive.max], rhs: [kValue.f32.infinity.negative, kValue.f32.infinity.positive], expected: false},

      // Out of range low
      { lhs: [2 * kValue.f32.negative.min, 0], rhs: [0, 0], expected: true},
      { lhs: [2 * kValue.f32.negative.min, 0], rhs: [-1, 0], expected: true},
      { lhs: [2 * kValue.f32.negative.min, 0], rhs: [kValue.f32.negative.min, 0], expected: true},
      { lhs: [2 * kValue.f32.negative.min, 0], rhs: [0, 1], expected: false},
      { lhs: [2 * kValue.f32.negative.min, 0], rhs: [kValue.f32.infinity.negative, 0], expected: false},
      { lhs: [2 * kValue.f32.negative.min, 0], rhs: [kValue.f32.infinity.negative, -100 ], expected: false},
      { lhs: [2 * kValue.f32.negative.min, 0], rhs: [kValue.f32.infinity.negative, kValue.f32.infinity.positive], expected: false},
    ]
  )
  .fn(t => {
    const lhs = new F32Interval(...t.params.lhs);
    const rhs = new F32Interval(...t.params.rhs);
    const expected = t.params.expected;

    const got = lhs.contains(rhs);
    t.expect(expected === got, `${lhs}.contains(${rhs}) returned ${got}. Expected ${expected}`);
  });

interface SpanCase {
  intervals: Array<[number, number]>;
  expected: [number, number];
}

g.test('span')
  .paramsSubcasesOnly<SpanCase>(
    // prettier-ignore
    [
      // Single Intervals
      { intervals: [[0, 10]], expected: [0, 10]},
      { intervals: [[0, kValue.f32.positive.max]], expected: [0, kValue.f32.positive.max]},
      { intervals: [[0, kValue.f32.positive.nearest_max]], expected: [0, kValue.f32.positive.nearest_max]},
      { intervals: [[0, kValue.f32.infinity.positive]], expected: [0, Number.POSITIVE_INFINITY]},
      { intervals: [[kValue.f32.negative.min, 0]], expected: [kValue.f32.negative.min, 0]},
      { intervals: [[kValue.f32.negative.nearest_min, 0]], expected: [kValue.f32.negative.nearest_min, 0]},
      { intervals: [[kValue.f32.infinity.negative, 0]], expected: [Number.NEGATIVE_INFINITY, 0]},

      // Double Intervals
      { intervals: [[0, 1], [2, 5]], expected: [0, 5]},
      { intervals: [[2, 5], [0, 1]], expected: [0, 5]},
      { intervals: [[0, 2], [1, 5]], expected: [0, 5]},
      { intervals: [[0, 5], [1, 2]], expected: [0, 5]},
      { intervals: [[kValue.f32.infinity.negative, 0], [0, kValue.f32.infinity.positive]], expected: kAny},

      // Multiple Intervals
      { intervals: [[0, 1], [2, 3], [4, 5]], expected: [0, 5]},
      { intervals: [[0, 1], [4, 5], [2, 3]], expected: [0, 5]},
      { intervals: [[0, 1], [0, 1], [0, 1]], expected: [0, 1]},
    ]
  )
  .fn(t => {
    const intervals = t.params.intervals.map(x => new F32Interval(...x));
    const expected = new F32Interval(...t.params.expected);

    const got = F32Interval.span(...intervals);
    t.expect(
      objectEquals(got, expected),
      `span({${intervals}}) returned ${got}. Expected ${expected}`
    );
  });

interface CorrectlyRoundedCase {
  value: number;
  expected: [number, number];
}

g.test('correctlyRoundedInterval')
  .paramsSubcasesOnly<CorrectlyRoundedCase>(
    // prettier-ignore
    [
      // Edge Cases
      { value: kValue.f32.infinity.positive, expected: kAny },
      { value: kValue.f32.infinity.negative, expected: kAny },
      { value: kValue.f32.positive.max, expected: [kValue.f32.positive.max, kValue.f32.positive.max] },
      { value: kValue.f32.negative.min, expected: [kValue.f32.negative.min, kValue.f32.negative.min] },
      { value: kValue.f32.positive.min, expected: [kValue.f32.positive.min, kValue.f32.positive.min] },
      { value: kValue.f32.negative.max, expected: [kValue.f32.negative.max, kValue.f32.negative.max] },

      // 32-bit subnormals
      { value: kValue.f32.subnormal.positive.min, expected: [0, kValue.f32.subnormal.positive.min] },
      { value: kValue.f32.subnormal.positive.max, expected: [0, kValue.f32.subnormal.positive.max] },
      { value: kValue.f32.subnormal.negative.min, expected: [kValue.f32.subnormal.negative.min, 0] },
      { value: kValue.f32.subnormal.negative.max, expected: [kValue.f32.subnormal.negative.max, 0] },

      // 64-bit subnormals
      { value: hexToF64(0x00000000, 0x00000001), expected: [0, kValue.f32.subnormal.positive.min] },
      { value: hexToF64(0x00000000, 0x00000002), expected: [0, kValue.f32.subnormal.positive.min] },
      { value: hexToF64(0x800fffff, 0xffffffff), expected: [kValue.f32.subnormal.negative.max, 0] },
      { value: hexToF64(0x800fffff, 0xfffffffe), expected: [kValue.f32.subnormal.negative.max, 0] },

      // 32-bit normals
      { value: 0, expected: [0, 0] },
      { value: hexToF32(0x03800000), expected: [hexToF32(0x03800000), hexToF32(0x03800000)] },
      { value: hexToF32(0x03800001), expected: [hexToF32(0x03800001), hexToF32(0x03800001)] },
      { value: hexToF32(0x83800000), expected: [hexToF32(0x83800000), hexToF32(0x83800000)] },
      { value: hexToF32(0x83800001), expected: [hexToF32(0x83800001), hexToF32(0x83800001)] },

      // 64-bit normals
      { value: hexToF64(0x3ff00000, 0x00000001), expected: [hexToF32(0x3f800000), hexToF32(0x3f800001)] },
      { value: hexToF64(0x3ff00000, 0x00000002), expected: [hexToF32(0x3f800000), hexToF32(0x3f800001)] },
      { value: hexToF64(0x3ff00010, 0x00000010), expected: [hexToF32(0x3f800080), hexToF32(0x3f800081)] },
      { value: hexToF64(0x3ff00020, 0x00000020), expected: [hexToF32(0x3f800100), hexToF32(0x3f800101)] },
      { value: hexToF64(0xbff00000, 0x00000001), expected: [hexToF32(0xbf800001), hexToF32(0xbf800000)] },
      { value: hexToF64(0xbff00000, 0x00000002), expected: [hexToF32(0xbf800001), hexToF32(0xbf800000)] },
      { value: hexToF64(0xbff00010, 0x00000010), expected: [hexToF32(0xbf800081), hexToF32(0xbf800080)] },
      { value: hexToF64(0xbff00020, 0x00000020), expected: [hexToF32(0xbf800101), hexToF32(0xbf800100)] },
    ]
  )
  .fn(t => {
    const value = t.params.value;
    const expected = new F32Interval(...t.params.expected);

    const got = correctlyRoundedInterval(value);
    t.expect(
      objectEquals(expected, got),
      `correctlyRoundedInterval(${value}) returned ${got}. Expected ${expected}`
    );
  });

interface AbsoluteErrorCase {
  value: number;
  error: number;
  expected: [number, number];
}

g.test('absoluteErrorInterval')
  .paramsSubcasesOnly<AbsoluteErrorCase>(
    // prettier-ignore
    [
      // Edge Cases
      { value: kValue.f32.infinity.positive, error: 0, expected: kAny },
      { value: kValue.f32.infinity.positive, error: 2 ** -11, expected: kAny },
      { value: kValue.f32.infinity.positive, error: 1, expected: kAny },
      { value: kValue.f32.infinity.negative, error: 0, expected: kAny },
      { value: kValue.f32.infinity.negative, error: 2 ** -11, expected: kAny },
      { value: kValue.f32.infinity.negative, error: 1, expected: kAny },
      { value: kValue.f32.positive.max, error: 0, expected: [kValue.f32.positive.max, kValue.f32.positive.max] },
      { value: kValue.f32.positive.max, error: 2 ** -11, expected: [kValue.f32.positive.max, kValue.f32.positive.max] },
      { value: kValue.f32.positive.max, error: kValue.f32.positive.max, expected: kAny },
      { value: kValue.f32.positive.min, error: 0, expected: [kValue.f32.positive.min,  kValue.f32.positive.min] },
      { value: kValue.f32.positive.min, error: 2 ** -11, expected: [-(2 ** -11), 2 ** -11] },
      { value: kValue.f32.positive.min, error: 1, expected: [-1, 1] },
      { value: kValue.f32.negative.min, error: 0, expected: [kValue.f32.negative.min, kValue.f32.negative.min] },
      { value: kValue.f32.negative.min, error: 2 ** -11, expected: [kValue.f32.negative.min, kValue.f32.negative.min] },
      { value: kValue.f32.negative.min, error: kValue.f32.positive.max, expected: kAny },
      { value: kValue.f32.negative.max, error: 0, expected: [kValue.f32.negative.max, kValue.f32.negative.max] },
      { value: kValue.f32.negative.max, error: 2 ** -11, expected: [-(2 ** -11), 2 ** -11] },
      { value: kValue.f32.negative.max, error: 1, expected: [-1, 1] },

      // 32-bit subnormals
      { value: kValue.f32.subnormal.positive.max, error: 0, expected: [0, kValue.f32.subnormal.positive.max] },
      { value: kValue.f32.subnormal.positive.max, error: 2 ** -11, expected: [-(2 ** -11), 2 ** -11] },
      { value: kValue.f32.subnormal.positive.max, error: 1, expected: [-1, 1] },
      { value: kValue.f32.subnormal.positive.min, error: 0, expected: [0, kValue.f32.subnormal.positive.min] },
      { value: kValue.f32.subnormal.positive.min, error: 2 ** -11, expected: [-(2 ** -11), 2 ** -11] },
      { value: kValue.f32.subnormal.positive.min, error: 1, expected: [-1, 1] },
      { value: kValue.f32.subnormal.negative.min, error: 0, expected: [kValue.f32.subnormal.negative.min, 0] },
      { value: kValue.f32.subnormal.negative.min, error: 2 ** -11, expected: [-(2 ** -11), 2 ** -11] },
      { value: kValue.f32.subnormal.negative.min, error: 1, expected: [-1, 1] },
      { value: kValue.f32.subnormal.negative.max, error: 0, expected: [kValue.f32.subnormal.negative.max, 0] },
      { value: kValue.f32.subnormal.negative.max, error: 2 ** -11, expected: [-(2 ** -11), 2 ** -11] },
      { value: kValue.f32.subnormal.negative.max, error: 1, expected: [-1, 1] },

      // 64-bit subnormals
      { value: hexToF64(0x00000000, 0x00000001), error: 0, expected: [0, kValue.f32.subnormal.positive.min] },
      { value: hexToF64(0x00000000, 0x00000001), error: 2 ** -11, expected: [-(2 ** -11), 2 ** -11] },
      { value: hexToF64(0x00000000, 0x00000001), error: 1, expected: [-1, 1] },
      { value: hexToF64(0x00000000, 0x00000002), error: 0, expected: [0, kValue.f32.subnormal.positive.min] },
      { value: hexToF64(0x00000000, 0x00000002), error: 2 ** -11, expected: [-(2 ** -11), 2 ** -11] },
      { value: hexToF64(0x00000000, 0x00000002), error: 1, expected: [-1, 1] },
      { value: hexToF64(0x800fffff, 0xffffffff), error: 0, expected: [kValue.f32.subnormal.negative.max, 0] },
      { value: hexToF64(0x800fffff, 0xffffffff), error: 2 ** -11, expected: [-(2 ** -11), 2 ** -11] },
      { value: hexToF64(0x800fffff, 0xffffffff), error: 1, expected: [-1, 1] },
      { value: hexToF64(0x800fffff, 0xfffffffe), error: 0, expected: [kValue.f32.subnormal.negative.max, 0] },
      { value: hexToF64(0x800fffff, 0xfffffffe), error: 2 ** -11, expected: [-(2 ** -11), 2 ** -11] },
      { value: hexToF64(0x800fffff, 0xfffffffe), error: 1, expected: [-1, 1] },

      // Zero
      { value: 0, error: 0, expected: [0, 0] },
      { value: 0, error: 2 ** -11, expected: [-(2 ** -11), 2 ** -11] },
      { value: 0, error: 1, expected: [-1, 1] },
    ]
  )
  .fn(t => {
    const value = t.params.value;
    const error = t.params.error;
    const expected = new F32Interval(...t.params.expected);

    const got = absoluteErrorInterval(value, error);
    t.expect(
      objectEquals(expected, got),
      `absoluteErrorInterval(${value}, ${error}) returned ${got}. Expected ${expected}`
    );
  });

interface ULPCase {
  value: number;
  num_ulp: number;
  expected: [number, number];
}

g.test('ulpInterval')
  .paramsSubcasesOnly<ULPCase>(
    // prettier-ignore
    [
      // Edge Cases
      { value: kValue.f32.infinity.positive, num_ulp: 0, expected: kAny },
      { value: kValue.f32.infinity.positive, num_ulp: 1, expected: kAny },
      { value: kValue.f32.infinity.positive, num_ulp: 4096, expected: kAny },
      { value: kValue.f32.infinity.negative, num_ulp: 0, expected: kAny },
      { value: kValue.f32.infinity.negative, num_ulp: 1, expected: kAny },
      { value: kValue.f32.infinity.negative, num_ulp: 4096, expected: kAny },
      { value: kValue.f32.positive.max, num_ulp: 0, expected: [kValue.f32.positive.max, kValue.f32.positive.max] },
      { value: kValue.f32.positive.max, num_ulp: 1, expected: kAny },
      { value: kValue.f32.positive.max, num_ulp: 4096, expected: kAny },
      { value: kValue.f32.positive.min, num_ulp: 0, expected: [kValue.f32.positive.min, kValue.f32.positive.min] },
      { value: kValue.f32.positive.min, num_ulp: 1, expected: [0, plusOneULP(kValue.f32.positive.min)] },
      { value: kValue.f32.positive.min, num_ulp: 4096, expected: [0, plusNULP(kValue.f32.positive.min, 4096)] },
      { value: kValue.f32.negative.min, num_ulp: 0, expected: [kValue.f32.negative.min, kValue.f32.negative.min] },
      { value: kValue.f32.negative.min, num_ulp: 1, expected: kAny },
      { value: kValue.f32.negative.min, num_ulp: 4096, expected: kAny },
      { value: kValue.f32.negative.max, num_ulp: 0, expected: [kValue.f32.negative.max, kValue.f32.negative.max] },
      { value: kValue.f32.negative.max, num_ulp: 1, expected: [minusOneULP(kValue.f32.negative.max), 0] },
      { value: kValue.f32.negative.max, num_ulp: 4096, expected: [minusNULP(kValue.f32.negative.max, 4096), 0] },

      // 32-bit subnormals
      { value: kValue.f32.subnormal.positive.max, num_ulp: 0, expected: [0, kValue.f32.subnormal.positive.max] },
      { value: kValue.f32.subnormal.positive.max, num_ulp: 1, expected: [minusOneULP(0), plusOneULP(kValue.f32.subnormal.positive.max)] },
      { value: kValue.f32.subnormal.positive.max, num_ulp: 4096, expected: [minusNULP(0, 4096), plusNULP(kValue.f32.subnormal.positive.max, 4096)] },
      { value: kValue.f32.subnormal.positive.min, num_ulp: 0, expected: [0, kValue.f32.subnormal.positive.min] },
      { value: kValue.f32.subnormal.positive.min, num_ulp: 1, expected: [minusOneULP(0), plusOneULP(kValue.f32.subnormal.positive.min)] },
      { value: kValue.f32.subnormal.positive.min, num_ulp: 4096, expected: [minusNULP(0, 4096), plusNULP(kValue.f32.subnormal.positive.min, 4096)] },
      { value: kValue.f32.subnormal.negative.min, num_ulp: 0, expected: [kValue.f32.subnormal.negative.min, 0] },
      { value: kValue.f32.subnormal.negative.min, num_ulp: 1, expected: [minusOneULP(kValue.f32.subnormal.negative.min), plusOneULP(0)] },
      { value: kValue.f32.subnormal.negative.min, num_ulp: 4096, expected: [minusNULP(kValue.f32.subnormal.negative.min, 4096), plusNULP(0, 4096)] },
      { value: kValue.f32.subnormal.negative.max, num_ulp: 0, expected: [kValue.f32.subnormal.negative.max, 0] },
      { value: kValue.f32.subnormal.negative.max, num_ulp: 1, expected: [minusOneULP(kValue.f32.subnormal.negative.max), plusOneULP(0)] },
      { value: kValue.f32.subnormal.negative.max, num_ulp: 4096, expected: [minusNULP(kValue.f32.subnormal.negative.max, 4096), plusNULP(0, 4096)] },

      // 64-bit subnormals
      { value: hexToF64(0x00000000, 0x00000001), num_ulp: 0, expected: [0, kValue.f32.subnormal.positive.min] },
      { value: hexToF64(0x00000000, 0x00000001), num_ulp: 1, expected: [minusOneULP(0), plusOneULP(kValue.f32.subnormal.positive.min)] },
      { value: hexToF64(0x00000000, 0x00000001), num_ulp: 4096, expected: [minusNULP(0, 4096), plusNULP(kValue.f32.subnormal.positive.min, 4096)] },
      { value: hexToF64(0x00000000, 0x00000002), num_ulp: 0, expected: [0, kValue.f32.subnormal.positive.min] },
      { value: hexToF64(0x00000000, 0x00000002), num_ulp: 1, expected: [minusOneULP(0), plusOneULP(kValue.f32.subnormal.positive.min)] },
      { value: hexToF64(0x00000000, 0x00000002), num_ulp: 4096, expected: [minusNULP(0, 4096), plusNULP(kValue.f32.subnormal.positive.min, 4096)] },
      { value: hexToF64(0x800fffff, 0xffffffff), num_ulp: 0, expected: [kValue.f32.subnormal.negative.max, 0] },
      { value: hexToF64(0x800fffff, 0xffffffff), num_ulp: 1, expected: [minusOneULP(kValue.f32.subnormal.negative.max), plusOneULP(0)] },
      { value: hexToF64(0x800fffff, 0xffffffff), num_ulp: 4096, expected: [minusNULP(kValue.f32.subnormal.negative.max, 4096), plusNULP(0, 4096)] },
      { value: hexToF64(0x800fffff, 0xfffffffe), num_ulp: 0, expected: [kValue.f32.subnormal.negative.max, 0] },
      { value: hexToF64(0x800fffff, 0xfffffffe), num_ulp: 1, expected: [minusOneULP(kValue.f32.subnormal.negative.max), plusOneULP(0)] },
      { value: hexToF64(0x800fffff, 0xfffffffe), num_ulp: 4096, expected: [minusNULP(kValue.f32.subnormal.negative.max, 4096), plusNULP(0, 4096)] },

      // Zero
      { value: 0, num_ulp: 0, expected: [0, 0] },
      { value: 0, num_ulp: 1, expected: [minusOneULP(0), plusOneULP(0)] },
      { value: 0, num_ulp: 4096, expected: [minusNULP(0, 4096), plusNULP(0, 4096)] },
    ]
  )
  .fn(t => {
    const value = t.params.value;
    const num_ulp = t.params.num_ulp;
    const expected = new F32Interval(...t.params.expected);

    const got = ulpInterval(value, num_ulp);
    t.expect(
      objectEquals(expected, got),
      `ulpInterval(${value}, ${num_ulp}) returned ${got}. Expected ${expected}`
    );
  });

interface PointToIntervalCase {
  input: number;
  expected: [number, number];
}

g.test('absInterval')
  .paramsSubcasesOnly<PointToIntervalCase>(
    // prettier-ignore
    [
      // Common usages
      { input: 1, expected: [1, 1] },
      { input: -1, expected: [1, 1] },
      { input: 0.1, expected: [hexToF32(0x3dcccccc), hexToF32(0x3dcccccd)] },
      { input: -0.1, expected: [hexToF32(0x3dcccccc), hexToF32(0x3dcccccd)] },

      // Edge cases
      { input: kValue.f32.infinity.positive, expected: kAny },
      { input: kValue.f32.infinity.negative, expected: kAny },
      { input: kValue.f32.positive.max, expected: [kValue.f32.positive.max, kValue.f32.positive.max] },
      { input: kValue.f32.positive.min, expected: [kValue.f32.positive.min, kValue.f32.positive.min] },
      { input: kValue.f32.negative.min, expected: [kValue.f32.positive.max, kValue.f32.positive.max] },
      { input: kValue.f32.negative.max, expected: [kValue.f32.positive.min, kValue.f32.positive.min] },

      // 32-bit subnormals
      { input: kValue.f32.subnormal.positive.max, expected: [0, kValue.f32.subnormal.positive.max] },
      { input: kValue.f32.subnormal.positive.min, expected: [0, kValue.f32.subnormal.positive.min] },
      { input: kValue.f32.subnormal.negative.min, expected: [0, kValue.f32.subnormal.positive.max] },
      { input: kValue.f32.subnormal.negative.max, expected: [0, kValue.f32.subnormal.positive.min] },

      // 64-bit subnormals
      { input: hexToF64(0x00000000, 0x00000001), expected: [0, kValue.f32.subnormal.positive.min] },
      { input: hexToF64(0x800fffff, 0xffffffff), expected: [0, kValue.f32.subnormal.positive.min] },

      // Zero
      { input: 0, expected: [0, 0]},
    ]
  )
  .fn(t => {
    const input = t.params.input;
    const expected = new F32Interval(...t.params.expected);

    const got = absInterval(input);
    t.expect(
      objectEquals(expected, got),
      `absInterval(${input}) returned ${got}. Expected ${expected}`
    );
  });

g.test('atanInterval')
  .paramsSubcasesOnly<PointToIntervalCase>(
    // prettier-ignore
    [
      { input: kValue.f32.infinity.negative, expected: kAny },
      { input: hexToF32(0xbfddb3d7), expected: [kValue.f32.negative.pi.third, plusOneULP(kValue.f32.negative.pi.third)] }, // x = -√3
      { input: -1, expected: [kValue.f32.negative.pi.quarter, plusOneULP(kValue.f32.negative.pi.quarter)] },
      { input: hexToF32(0xbf13cd3a), expected: [kValue.f32.negative.pi.sixth, plusOneULP(kValue.f32.negative.pi.sixth)] },  // x = -1/√3
      { input: 0, expected: [0, 0] },
      { input: hexToF32(0x3f13cd3a), expected: [minusOneULP(kValue.f32.positive.pi.sixth), kValue.f32.positive.pi.sixth] },  // x = 1/√3
      { input: 1, expected: [minusOneULP(kValue.f32.positive.pi.quarter), kValue.f32.positive.pi.quarter] },
      { input: hexToF32(0x3fddb3d7), expected: [minusOneULP(kValue.f32.positive.pi.third), kValue.f32.positive.pi.third] }, // x = √3
      { input: kValue.f32.infinity.positive, expected: kAny },
    ]
  )
  .fn(t => {
    const error = (x: number): number => {
      return 4096 * oneULP(x);
    };

    const input = t.params.input;
    if (t.params.expected !== kAny) {
      const [begin, end] = t.params.expected;
      t.params.expected = [begin - error(begin), end + error(end)];
    }
    const expected = new F32Interval(...t.params.expected);

    const got = atanInterval(input);
    t.expect(
      objectEquals(expected, got),
      `atanInterval(${input}) returned ${got}. Expected ${expected}`
    );
  });

g.test('ceilInterval')
  .paramsSubcasesOnly<PointToIntervalCase>(
    // prettier-ignore
    [
      { input: 0, expected: [0, 0] },
      { input: 0.1, expected: [1, 1] },
      { input: 0.9, expected: [1, 1] },
      { input: 1.0, expected: [1, 1] },
      { input: 1.1, expected: [2, 2] },
      { input: 1.9, expected: [2, 2] },
      { input: -0.1, expected: [0, 0] },
      { input: -0.9, expected: [0, 0] },
      { input: -1.0, expected: [-1, -1] },
      { input: -1.1, expected: [-1, -1] },
      { input: -1.9, expected: [-1, -1] },

      // Edge cases
      { input: kValue.f32.infinity.positive, expected: kAny },
      { input: kValue.f32.infinity.negative, expected: kAny },
      { input: kValue.f32.positive.max, expected: [kValue.f32.positive.max, kValue.f32.positive.max] },
      { input: kValue.f32.positive.min, expected: [1, 1] },
      { input: kValue.f32.negative.min, expected: [kValue.f32.negative.min, kValue.f32.negative.min] },
      { input: kValue.f32.negative.max, expected: [0, 0] },
      { input: kValue.powTwo.to30, expected: [kValue.powTwo.to30, kValue.powTwo.to30] },
      { input: -kValue.powTwo.to30, expected: [-kValue.powTwo.to30, -kValue.powTwo.to30] },

      // 32-bit subnormals
      { input: kValue.f32.subnormal.positive.max, expected: [0, 1] },
      { input: kValue.f32.subnormal.positive.min, expected: [0, 1] },
      { input: kValue.f32.subnormal.negative.min, expected: [0, 0] },
      { input: kValue.f32.subnormal.negative.max, expected: [0, 0] },
    ]
  )
  .fn(t => {
    const input = t.params.input;
    const expected = new F32Interval(...t.params.expected);

    const got = ceilInterval(input);
    t.expect(
      objectEquals(expected, got),
      `ceilInterval(${input}) returned ${got}. Expected ${expected}`
    );
  });

g.test('cosInterval')
  .paramsSubcasesOnly<PointToIntervalCase>(
    // prettier-ignore
    [
      // This test does not include some common cases. i.e. f(x = π/2) = 0, because the difference between true x
      // and x as a f32 is sufficiently large, such that the high slope of f @ x causes the results to be substantially
      // different, so instead of getting 0 you get a value on the order of 10^-8 away from 0, thus difficult to express
      // in a human readable manner.
      { input: kValue.f32.infinity.negative, expected: kAny },
      { input: kValue.f32.negative.min, expected: kAny },
      { input: kValue.f32.negative.pi.whole, expected: [-1, plusOneULP(-1)] },
      { input: kValue.f32.negative.pi.third, expected: [minusOneULP(1/2), 1/2] },
      { input: 0, expected: [1, 1] },
      { input: kValue.f32.positive.pi.third, expected: [minusOneULP(1/2), 1/2] },
      { input: kValue.f32.positive.pi.whole, expected: [-1, plusOneULP(-1)] },
      { input: kValue.f32.positive.max, expected: kAny },
      { input: kValue.f32.infinity.positive, expected: kAny },
    ]
  )
  .fn(t => {
    const error = 2 ** -11;

    const input = t.params.input;
    if (t.params.expected !== kAny) {
      const [begin, end] = t.params.expected;
      t.params.expected = [begin - error, end + error];
    }
    const expected = new F32Interval(...t.params.expected);

    const got = cosInterval(input);
    t.expect(
      objectEquals(expected, got),
      `cosInterval(${input}) returned ${got}. Expected ${expected}`
    );
  });

g.test('expInterval')
  .paramsSubcasesOnly<PointToIntervalCase>(
    // prettier-ignore
    [
      { input: kValue.f32.infinity.negative, expected: kAny },
      { input: 0, expected: [1,1] },
      { input: 1, expected: [kValue.f32.positive.e, plusOneULP(kValue.f32.positive.e)] },
      { input: 89, expected: kAny },
    ]
  )
  .fn(t => {
    const error = (input: number, result: number): number => {
      const n = 3 + 2 * Math.abs(input);
      return n * oneULP(result);
    };

    const input = t.params.input;
    if (t.params.expected !== kAny) {
      const [begin, end] = t.params.expected;
      t.params.expected = [begin - error(input, begin), end + error(input, end)];
    }
    const expected = new F32Interval(...t.params.expected);

    const got = expInterval(input);
    t.expect(
      objectEquals(expected, got),
      `expInterval(${input}) returned ${got}. Expected ${expected}`
    );
  });

g.test('exp2Interval')
  .paramsSubcasesOnly<PointToIntervalCase>(
    // prettier-ignore
    [
      { input: kValue.f32.infinity.negative, expected: kAny },
      { input: 0, expected: [1,1] },
      { input: 1, expected: [2, 2] },
      { input: 128, expected: kAny },
    ]
  )
  .fn(t => {
    const error = (input: number, result: number): number => {
      const n = 3 + 2 * Math.abs(input);
      return n * oneULP(result);
    };

    const input = t.params.input;
    if (t.params.expected !== kAny) {
      const [begin, end] = t.params.expected;
      t.params.expected = [begin - error(input, begin), end + error(input, end)];
    }
    const expected = new F32Interval(...t.params.expected);

    const got = exp2Interval(input);
    t.expect(
      objectEquals(expected, got),
      `exp2Interval(${input}) returned ${got}. Expected ${expected}`
    );
  });

g.test('floorInterval')
  .paramsSubcasesOnly<PointToIntervalCase>(
    // prettier-ignore
    [
      { input: 0, expected: [0, 0] },
      { input: 0.1, expected: [0, 0] },
      { input: 0.9, expected: [0, 0] },
      { input: 1.0, expected: [1, 1] },
      { input: 1.1, expected: [1, 1] },
      { input: 1.9, expected: [1, 1] },
      { input: -0.1, expected: [-1, -1] },
      { input: -0.9, expected: [-1, -1] },
      { input: -1.0, expected: [-1, -1] },
      { input: -1.1, expected: [-2, -2] },
      { input: -1.9, expected: [-2, -2] },

      // Edge cases
      { input: kValue.f32.infinity.positive, expected: kAny },
      { input: kValue.f32.infinity.negative, expected: kAny },
      { input: kValue.f32.positive.max, expected: [kValue.f32.positive.max, kValue.f32.positive.max] },
      { input: kValue.f32.positive.min, expected: [0, 0] },
      { input: kValue.f32.negative.min, expected: [kValue.f32.negative.min, kValue.f32.negative.min] },
      { input: kValue.f32.negative.max, expected: [-1, -1] },
      { input: kValue.powTwo.to30, expected: [kValue.powTwo.to30, kValue.powTwo.to30] },
      { input: -kValue.powTwo.to30, expected: [-kValue.powTwo.to30, -kValue.powTwo.to30] },

      // 32-bit subnormals
      { input: kValue.f32.subnormal.positive.max, expected: [0, 0] },
      { input: kValue.f32.subnormal.positive.min, expected: [0, 0] },
      { input: kValue.f32.subnormal.negative.min, expected: [-1, 0] },
      { input: kValue.f32.subnormal.negative.max, expected: [-1, 0] },
    ]
  )
  .fn(t => {
    const input = t.params.input;
    const expected = new F32Interval(...t.params.expected);

    const got = floorInterval(input);
    t.expect(
      objectEquals(expected, got),
      `floorInterval(${input}) returned ${got}. Expected ${expected}`
    );
  });

g.test('fractInterval')
  .paramsSubcasesOnly<PointToIntervalCase>(
    // prettier-ignore
    [
      { input: 0, expected: [0, 0] },
      { input: 0.1, expected: [minusOneULP(hexToF32(0x3dcccccd)), hexToF32(0x3dcccccd)] }, // ~0.1
      { input: 0.9, expected: [hexToF32(0x3f666666), plusOneULP(hexToF32(0x3f666666))] },  // ~0.9
      { input: 1.0, expected: [0.0, 0.0] },
      { input: 1.1, expected: [hexToF64(0x3fb99998, 0x00000000), hexToF64(0x3fb9999a, 0x00000000)] }, // ~0.1
      { input: -0.1, expected: [hexToF32(0x3f666666), plusOneULP(hexToF32(0x3f666666))] },  // ~0.9
      { input: -0.9, expected: [hexToF64(0x3fb99999, 0x00000000), hexToF64(0x3fb9999a, 0x00000000)] }, // ~0.1
      { input: -1.0, expected: [0.0, 0.0] },
      { input: -1.1, expected: [hexToF64(0x3feccccc, 0xc0000000), hexToF64(0x3feccccd, 0x00000000), ] }, // ~0.9

      // Edge cases
      { input: kValue.f32.infinity.positive, expected: kAny },
      { input: kValue.f32.infinity.negative, expected: kAny },
      { input: kValue.f32.positive.max, expected: [0, 0] },
      { input: kValue.f32.positive.min, expected: [kValue.f32.positive.min, kValue.f32.positive.min] },
      { input: kValue.f32.negative.min, expected: [0, 0] },
      { input: kValue.f32.negative.max, expected: [kValue.f32.positive.less_than_one, 1.0] },
    ]
  )
  .fn(t => {
    const input = t.params.input;
    const expected = new F32Interval(...t.params.expected);

    const got = fractInterval(input);
    t.expect(
      objectEquals(expected, got),
      `fractInterval(${input}) returned ${got}. Expected ${expected}`
    );
  });

g.test('inverseSqrtInterval')
  .paramsSubcasesOnly<PointToIntervalCase>(
    // prettier-ignore
    [
      { input: -1, expected: kAny },
      { input: 0, expected: kAny },
      { input: 0.04, expected: [minusOneULP(5), plusOneULP(5)] },
      { input: 1, expected: [1, 1] },
      { input: 100, expected: [minusOneULP(hexToF32(0x3dcccccd)), hexToF32(0x3dcccccd)] },  // ~0.1
      { input: kValue.f32.positive.max, expected: [hexToF32(0x1f800000), plusNULP(hexToF32(0x1f800000), 2)] },  // ~5.421...e-20, i.e. 1/√max f32
      { input: kValue.f32.infinity.positive, expected: kAny },
    ]
  )
  .fn(t => {
    const error = (input: number, result: number): number => {
      return 2 * oneULP(result);
    };

    const input = t.params.input;
    if (t.params.expected !== kAny) {
      const [begin, end] = t.params.expected;
      t.params.expected = [begin - error(input, begin), end + error(input, end)];
    }
    const expected = new F32Interval(...t.params.expected);

    const got = inverseSqrtInterval(input);
    t.expect(
      objectEquals(expected, got),
      `inverseSqrtInterval(${input}) returned ${got}. Expected ${expected}`
    );
  });

g.test('logInterval')
  .paramsSubcasesOnly<PointToIntervalCase>(
    // prettier-ignore
    [
      { input: -1, expected: kAny },
      { input: 0, expected: kAny },
      { input: 1, expected: [0, 0] },
      { input: kValue.f32.positive.e, expected: [minusOneULP(1), 1] },
      { input: kValue.f32.positive.max, expected: [minusOneULP(hexToF32(0x42b17218)), hexToF32(0x42b17218)] },  // ~88.72...
    ]
  )
  .fn(t => {
    const error = (input: number, result: number): number => {
      if (input >= 0.5 && input <= 2.0) {
        return 2 ** -21;
      }
      return 3 * oneULP(result);
    };

    const input = t.params.input;
    if (t.params.expected !== kAny) {
      const [begin, end] = t.params.expected;
      t.params.expected = [begin - error(input, begin), end + error(input, end)];
    }
    const expected = new F32Interval(...t.params.expected);

    const got = logInterval(input);
    t.expect(
      objectEquals(expected, got),
      `logInterval(${input}) returned ${got}. Expected ${expected}`
    );
  });

g.test('log2Interval')
  .paramsSubcasesOnly<PointToIntervalCase>(
    // prettier-ignore
    [
      { input: -1, expected: kAny },
      { input: 0, expected: kAny },
      { input: 1, expected: [0, 0] },
      { input: 2, expected: [1, 1] },
      { input: kValue.f32.positive.max, expected: [minusOneULP(128), 128] },
    ]
  )
  .fn(t => {
    const error = (input: number, result: number): number => {
      if (input >= 0.5 && input <= 2.0) {
        return 2 ** -21;
      }
      return 3 * oneULP(result);
    };

    const input = t.params.input;
    if (t.params.expected !== kAny) {
      const [begin, end] = t.params.expected;
      t.params.expected = [begin - error(input, begin), end + error(input, end)];
    }
    const expected = new F32Interval(...t.params.expected);

    const got = log2Interval(input);
    t.expect(
      objectEquals(expected, got),
      `log2Interval(${input}) returned ${got}. Expected ${expected}`
    );
  });

g.test('negationInterval')
  .paramsSubcasesOnly<PointToIntervalCase>(
    // prettier-ignore
    [
      { input: 0, expected: [0, 0] },
      { input: 0.1, expected: [hexToF32(0xbdcccccd), plusOneULP(hexToF32(0xbdcccccd))] }, // ~-0.1
      { input: 1.0, expected: [-1.0, -1.0] },
      { input: 1.9, expected: [hexToF32(0xbff33334), plusOneULP(hexToF32(0xbff33334))] },  // ~-1.9
      { input: -0.1, expected: [minusOneULP(hexToF32(0x3dcccccd)), hexToF32(0x3dcccccd)] }, // ~0.1
      { input: -1.0, expected: [1, 1] },
      { input: -1.9, expected: [minusOneULP(hexToF32(0x3ff33334)), hexToF32(0x3ff33334)] },  // ~1.9

      // Edge cases
      { input: kValue.f32.infinity.positive, expected: kAny },
      { input: kValue.f32.infinity.negative, expected: kAny },
      { input: kValue.f32.positive.max, expected: [kValue.f32.negative.min, kValue.f32.negative.min] },
      { input: kValue.f32.positive.min, expected: [kValue.f32.negative.max, kValue.f32.negative.max] },
      { input: kValue.f32.negative.min, expected: [kValue.f32.positive.max, kValue.f32.positive.max] },
      { input: kValue.f32.negative.max, expected: [kValue.f32.positive.min, kValue.f32.positive.min] },

      // 32-bit subnormals
      { input: kValue.f32.subnormal.positive.max, expected: [kValue.f32.subnormal.negative.min, 0] },
      { input: kValue.f32.subnormal.positive.min, expected: [kValue.f32.subnormal.negative.max, 0] },
      { input: kValue.f32.subnormal.negative.min, expected: [0, kValue.f32.subnormal.positive.max] },
      { input: kValue.f32.subnormal.negative.max, expected: [0, kValue.f32.subnormal.positive.min] },
    ]
  )
  .fn(t => {
    const input = t.params.input;
    const expected = new F32Interval(...t.params.expected);

    const got = negationInterval(input);
    t.expect(
      objectEquals(expected, got),
      `negationInterval(${input}) returned ${got}. Expected ${expected}`
    );
  });

g.test('sinInterval')
  .paramsSubcasesOnly<PointToIntervalCase>(
    // prettier-ignore
    [
      // This test does not include some common cases, i.e. f(x = -π|π) = 0, because the difference between true x and x
      // as a f32 is sufficiently large, such that the high slope of f @ x causes the results to be substantially
      // different, so instead of getting 0 you get a value on the order of 10^-8 away from it, thus difficult to
      // express in a human readable manner.
      { input: kValue.f32.infinity.negative, expected: kAny },
      { input: kValue.f32.negative.min, expected: kAny },
      { input: kValue.f32.negative.pi.half, expected: [-1, plusOneULP(-1)] },
      { input: 0, expected: [0, 0] },
      { input: kValue.f32.positive.pi.half, expected: [minusOneULP(1), 1] },
      { input: kValue.f32.positive.max, expected: kAny },
      { input: kValue.f32.infinity.positive, expected: kAny },
    ]
  )
  .fn(t => {
    const error = 2 ** -11;

    const input = t.params.input;
    if (t.params.expected !== kAny) {
      const [begin, end] = t.params.expected;
      t.params.expected = [begin - error, end + error];
    }
    const expected = new F32Interval(...t.params.expected);

    const got = sinInterval(input);
    t.expect(
      objectEquals(expected, got),
      `sinInterval(${input}) returned ${got}. Expected ${expected}`
    );
  });

g.test('tanInterval')
  .paramsSubcasesOnly<PointToIntervalCase>(
    // prettier-ignore
    [
      // All of these are hard coded, since the error intervals are difficult to express in a closed human readable
      // form. Some easy looking cases like f(x = -π|π) = 0 are actually quite difficult. This is because the interval
      // is calculated from the results of sin(x)/cos(x), which becomes very messy at x = -π|π, since π is irrational,
      // thus does not have an exact representation as a f32.
      // Even at 0, which has a precise f32 value, there is still the problem that result of sin(0) and cos(0) will be
      // intervals due to the inherited nature of errors, so the proper interval will be an interval calculated from
      // dividing an interval by another interval and applying an error function to that. This complexity is why the
      // entire interval framework was developed.
      // The examples here have been manually traced to confirm the expectation values are correct.
      { input: kValue.f32.infinity.negative, expected: kAny },
      { input: kValue.f32.negative.min, expected: kAny },
      { input: kValue.f32.negative.pi.whole, expected: [hexToF64(0xbf4002bc, 0x90000000), hexToF64(0x3f400144, 0xf0000000)] },  // ~0.0
      { input: kValue.f32.negative.pi.half, expected: kAny },
      { input: 0, expected: [hexToF64(0xbf400200, 0xb0000000), hexToF64(0x3f400200, 0xb0000000)] },  // ~0.0
      { input: kValue.f32.positive.pi.half, expected: kAny },
      { input: kValue.f32.positive.pi.whole, expected: [hexToF64(0xbf400144, 0xf0000000), hexToF64(0x3f4002bc, 0x90000000)] },  // ~0.0
      { input: kValue.f32.positive.max, expected: kAny },
      { input: kValue.f32.infinity.positive, expected: kAny },
    ]
  )
  .fn(t => {
    const input = t.params.input;
    const expected = new F32Interval(...t.params.expected);

    const got = tanInterval(input);
    t.expect(
      objectEquals(expected, got),
      `tanInterval(${input}) returned ${got}. Expected ${expected}`
    );
  });

interface BinaryToIntervalCase {
  // input is a pair of independent values, not an range, so should not be
  // converted to a F32Interval.
  input: [number, number];
  expected: [number, number];
}

g.test('additionInterval')
  .paramsSubcasesOnly<BinaryToIntervalCase>(
    // prettier-ignore
    [
      // 32-bit normals
      { input: [0, 0], expected: [0, 0] },
      { input: [1, 0], expected: [1, 1] },
      { input: [0, 1], expected: [1, 1] },
      { input: [-1, 0], expected: [-1, -1] },
      { input: [0, -1], expected: [-1, -1] },
      { input: [1, 1], expected: [2, 2] },
      { input: [1, -1], expected: [0, 0] },
      { input: [-1, 1], expected: [0, 0] },
      { input: [-1, -1], expected: [-2, -2] },

      // 64-bit normals
      { input: [0.1, 0], expected: [minusOneULP(hexToF32(0x3dcccccd)), hexToF32(0x3dcccccd)] },  // ~0.1
      { input: [0, 0.1], expected: [minusOneULP(hexToF32(0x3dcccccd)), hexToF32(0x3dcccccd)] },  // ~0.1
      { input: [-0.1, 0], expected: [hexToF32(0xbdcccccd), plusOneULP(hexToF32(0xbdcccccd))] },  // ~-0.1
      { input: [0, -0.1], expected: [hexToF32(0xbdcccccd), plusOneULP(hexToF32(0xbdcccccd))] },  // ~-0.1
      { input: [0.1, 0.1], expected: [minusOneULP(hexToF32(0x3e4ccccd)), hexToF32(0x3e4ccccd)] },  // ~0.2
      { input: [0.1, -0.1], expected: [minusOneULP(hexToF32(0x3dcccccd)) - hexToF32(0x3dcccccd), hexToF32(0x3dcccccd) - minusOneULP(hexToF32(0x3dcccccd))] }, // ~0
      { input: [-0.1, 0.1], expected: [minusOneULP(hexToF32(0x3dcccccd)) - hexToF32(0x3dcccccd), hexToF32(0x3dcccccd) - minusOneULP(hexToF32(0x3dcccccd))] }, // ~0
      { input: [-0.1, -0.1], expected: [hexToF32(0xbe4ccccd), plusOneULP(hexToF32(0xbe4ccccd))] },  // ~-0.2

      // 32-bit subnormals
      { input: [kValue.f32.subnormal.positive.max, 0], expected: [0, kValue.f32.subnormal.positive.max] },
      { input: [0, kValue.f32.subnormal.positive.max], expected: [0, kValue.f32.subnormal.positive.max] },
      { input: [kValue.f32.subnormal.positive.min, 0], expected: [0, kValue.f32.subnormal.positive.min] },
      { input: [0, kValue.f32.subnormal.positive.min], expected: [0, kValue.f32.subnormal.positive.min] },
      { input: [kValue.f32.subnormal.negative.max, 0], expected: [kValue.f32.subnormal.negative.max, 0] },
      { input: [0, kValue.f32.subnormal.negative.max], expected: [kValue.f32.subnormal.negative.max, 0] },
      { input: [kValue.f32.subnormal.negative.min, 0], expected: [kValue.f32.subnormal.negative.min, 0] },
      { input: [0, kValue.f32.subnormal.negative.min], expected: [kValue.f32.subnormal.negative.min, 0] },

      // Infinities
      { input: [0, kValue.f32.infinity.positive], expected: kAny },
      { input: [kValue.f32.infinity.positive, 0], expected: kAny},
      { input: [kValue.f32.infinity.positive, kValue.f32.infinity.positive], expected: kAny },
      { input: [0, kValue.f32.infinity.negative], expected: kAny },
      { input: [kValue.f32.infinity.negative, 0], expected: kAny },
      { input: [kValue.f32.infinity.negative, kValue.f32.infinity.negative], expected: kAny },
      { input: [kValue.f32.infinity.negative, kValue.f32.infinity.positive], expected: kAny },
      { input: [kValue.f32.infinity.positive, kValue.f32.infinity.negative], expected: kAny },
    ]
  )
  .fn(t => {
    const [x, y] = t.params.input;
    const expected = new F32Interval(...t.params.expected);

    const got = additionInterval(x, y);
    t.expect(
      objectEquals(expected, got),
      `additionInterval(${x}, ${y}) returned ${got}. Expected ${expected}`
    );
  });

// Note: atan2's parameters are labelled (y, x) instead of (x, y)
g.test('atan2Interval')
  .paramsSubcasesOnly<BinaryToIntervalCase>(
    // prettier-ignore
    [
      // Not all of the common cases for each of the quadrants are iterated here, b/c π is not precisely expressible as
      // a f32, so fractions like 5* π/6 require special constants for each value. Positive x & y are tested using
      // values that already have constants, and then the other quadrants are spot checked.

      // positive y, positive x
      { input: [1, hexToF32(0x3fddb3d7)], expected: [minusOneULP(kValue.f32.positive.pi.sixth), kValue.f32.positive.pi.sixth] },  // x = √3
      { input: [1, 1], expected: [minusOneULP(kValue.f32.positive.pi.quarter), kValue.f32.positive.pi.quarter] },
      { input: [hexToF32(0x3fddb3d7), 1], expected: [minusOneULP(kValue.f32.positive.pi.third), kValue.f32.positive.pi.third] },  // y = √3
      { input: [Number.POSITIVE_INFINITY, 1], expected: kAny },

      // positive y, negative x
      { input: [1, -1], expected: [minusOneULP(kValue.f32.positive.pi.three_quarters), kValue.f32.positive.pi.three_quarters] },
      { input: [Number.POSITIVE_INFINITY, -1], expected: kAny },

      // negative y, negative x
      { input: [-1, -1], expected: [kValue.f32.negative.pi.three_quarters, plusOneULP(kValue.f32.negative.pi.three_quarters)] },
      { input: [Number.NEGATIVE_INFINITY, -1], expected: kAny },

      // negative y, positive x
      { input: [-1, 1], expected: [kValue.f32.negative.pi.quarter, plusOneULP(kValue.f32.negative.pi.quarter)] },
      { input: [Number.NEGATIVE_INFINITY, 1], expected: kAny },

      // Discontinuity @ y = 0
      { input: [0, 0], expected: kAny },
      { input: [0, kValue.f32.subnormal.positive.max], expected: kAny },
      { input: [0, kValue.f32.subnormal.negative.min], expected: kAny },
      { input: [0, kValue.f32.positive.min], expected: [kValue.f32.negative.pi.whole, kValue.f32.positive.pi.whole] },
      { input: [0, kValue.f32.negative.max], expected: [kValue.f32.negative.pi.whole, kValue.f32.positive.pi.whole] },
      { input: [0, kValue.f32.positive.max], expected: [kValue.f32.negative.pi.whole, kValue.f32.positive.pi.whole] },
      { input: [0, kValue.f32.negative.min], expected: [kValue.f32.negative.pi.whole, kValue.f32.positive.pi.whole] },
      { input: [0, kValue.f32.infinity.positive], expected: kAny },
      { input: [0, kValue.f32.infinity.negative], expected: kAny },
    ]
  )
  .fn(t => {
    const error = (x: number): number => {
      return 4096 * oneULP(x);
    };

    const [y, x] = t.params.input;
    if (t.params.expected !== kAny) {
      const [begin, end] = t.params.expected;
      t.params.expected = [begin - error(begin), end + error(end)];
    }
    const expected = new F32Interval(...t.params.expected);

    const got = atan2Interval(y, x);
    t.expect(
      objectEquals(expected, got),
      `atan2Interval(${x}, ${y}) returned ${got}. Expected ${expected}`
    );
  });

g.test('divisionInterval')
  .paramsSubcasesOnly<BinaryToIntervalCase>(
    // prettier-ignore
    [
      // 32-bit normals
      { input: [0, 1], expected: [0, 0] },
      { input: [0, -1], expected: [0, 0] },
      { input: [1, 1], expected: [1, 1] },
      { input: [1, -1], expected: [-1, -1] },
      { input: [-1, 1], expected: [-1, -1] },
      { input: [-1, -1], expected: [1, 1] },
      { input: [4, 2], expected: [2, 2] },
      { input: [-4, 2], expected: [-2, -2] },
      { input: [4, -2], expected: [-2, -2] },
      { input: [-4, -2], expected: [2, 2] },

      // 64-bit normals
      { input: [0, 0.1], expected: [0, 0] },
      { input: [0, -0.1], expected: [0, 0] },
      { input: [1, 0.1], expected: [minusOneULP(10), plusOneULP(10)] },
      { input: [-1, 0.1], expected: [minusOneULP(-10), plusOneULP(-10)] },
      { input: [1, -0.1], expected: [minusOneULP(-10), plusOneULP(-10)] },
      { input: [-1, -0.1], expected: [minusOneULP(10), plusOneULP(10)] },

      // Denominator out of range
      { input: [1, kValue.f32.infinity.positive], expected: kAny },
      { input: [1, kValue.f32.infinity.negative], expected: kAny },
      { input: [kValue.f32.infinity.negative, kValue.f32.infinity.negative], expected: kAny },
      { input: [kValue.f32.infinity.negative, kValue.f32.infinity.positive], expected: kAny },
      { input: [kValue.f32.infinity.positive, kValue.f32.infinity.negative], expected: kAny },
      { input: [1, kValue.f32.positive.max], expected: kAny },
      { input: [1, kValue.f32.negative.min], expected: kAny },
      { input: [1, 0], expected: kAny },
      { input: [1, kValue.f32.subnormal.positive.max], expected: kAny },
    ]
  )
  .fn(t => {
    const error = (x: number): number => {
      return 2.5 * oneULP(x);
    };

    const [x, y] = t.params.input;
    if (t.params.expected !== kAny) {
      const [begin, end] = t.params.expected;
      t.params.expected = [begin - error(begin), end + error(end)];
    }
    const expected = new F32Interval(...t.params.expected);

    const got = divisionInterval(x, y);
    t.expect(
      objectEquals(expected, got),
      `divisionInterval(${x}, ${y}) returned ${got}. Expected ${expected}`
    );
  });

g.test('ldexpInterval')
  .paramsSubcasesOnly<BinaryToIntervalCase>(
    // prettier-ignore
    [
      // 32-bit normals
      { input: [0, 0], expected: [0, 0] },
      { input: [0, 1], expected: [0, 0] },
      { input: [0, -1], expected: [0, 0] },
      { input: [1, 1], expected: [2, 2] },
      { input: [1, -1], expected: [0.5, 0.5] },
      { input: [-1, 1], expected: [-2, -2] },
      { input: [-1, -1], expected: [-0.5, -0.5] },

      // 64-bit normals
      { input: [0, 0.1], expected: [0, 0] },
      { input: [0, -0.1], expected: [0, 0] },
      { input: [1.0000000001, 1], expected: [2, plusNULP(2, 2)] },  // ~2, additional ULP error due to first param not being f32 precise
      { input: [-1.0000000001, 1], expected: [minusNULP(-2, 2), -2] },  // ~-2, additional ULP error due to first param not being f32 precise

      // Edge Cases
      { input: [1.9999998807907104, 127], expected: [kValue.f32.positive.max, kValue.f32.positive.max] },
      { input: [1, -126], expected: [kValue.f32.positive.min, kValue.f32.positive.min] },
      { input: [0.9999998807907104, -126], expected: [0, kValue.f32.subnormal.positive.max] },
      { input: [1.1920928955078125e-07, -126], expected: [0, kValue.f32.subnormal.positive.min] },
      { input: [-1.1920928955078125e-07, -126], expected: [kValue.f32.subnormal.negative.max, 0] },
      { input: [-0.9999998807907104, -126], expected: [kValue.f32.subnormal.negative.min, 0] },
      { input: [-1, -126], expected: [kValue.f32.negative.max, kValue.f32.negative.max] },
      { input: [-1.9999998807907104, 127], expected: [kValue.f32.negative.min, kValue.f32.negative.min] },

      // Out of Bounds
      { input: [1, 128], expected: kAny },
      { input: [-1, 128], expected: kAny },
      { input: [100, 126], expected: kAny },
      { input: [-100, 126], expected: kAny },
      { input: [kValue.f32.positive.max, kValue.i32.positive.max], expected: kAny },
      { input: [kValue.f32.negative.min, kValue.i32.positive.max], expected: kAny },
    ]
  )
  .fn(t => {
    const [x, y] = t.params.input;
    const expected = new F32Interval(...t.params.expected);

    const got = ldexpInterval(x, y);
    t.expect(
      objectEquals(expected, got),
      `divisionInterval(${x}, ${y}) returned ${got}. Expected ${expected}`
    );
  });

g.test('maxInterval')
  .paramsSubcasesOnly<BinaryToIntervalCase>(
    // prettier-ignore
    [
      // 32-bit normals
      { input: [0, 0], expected: [0, 0] },
      { input: [1, 0], expected: [1, 1] },
      { input: [0, 1], expected: [1, 1] },
      { input: [-1, 0], expected: [0, 0] },
      { input: [0, -1], expected: [0, 0] },
      { input: [1, 1], expected: [1, 1] },
      { input: [1, -1], expected: [1, 1] },
      { input: [-1, 1], expected: [1, 1] },
      { input: [-1, -1], expected: [-1, -1] },

      // 64-bit normals
      { input: [0.1, 0], expected: [minusOneULP(hexToF32(0x3dcccccd)), hexToF32(0x3dcccccd)] },  // ~0.1
      { input: [0, 0.1], expected: [minusOneULP(hexToF32(0x3dcccccd)), hexToF32(0x3dcccccd)] },  // ~0.1
      { input: [-0.1, 0], expected: [0, 0] },
      { input: [0, -0.1], expected: [0, 0] },
      { input: [0.1, 0.1], expected: [minusOneULP(hexToF32(0x3dcccccd)), hexToF32(0x3dcccccd)] },  // ~0.1
      { input: [0.1, -0.1], expected: [minusOneULP(hexToF32(0x3dcccccd)), hexToF32(0x3dcccccd)] },  // ~0.1
      { input: [-0.1, 0.1], expected: [minusOneULP(hexToF32(0x3dcccccd)), hexToF32(0x3dcccccd)] },  // ~0.1
      { input: [-0.1, -0.1], expected: [hexToF32(0xbdcccccd), plusOneULP(hexToF32(0xbdcccccd))] },  // ~-0.1

      // 32-bit normals
      { input: [kValue.f32.subnormal.positive.max, 0], expected: [0, kValue.f32.subnormal.positive.max] },
      { input: [0, kValue.f32.subnormal.positive.max], expected: [0, kValue.f32.subnormal.positive.max] },
      { input: [kValue.f32.subnormal.positive.min, 0], expected: [0, kValue.f32.subnormal.positive.min] },
      { input: [0, kValue.f32.subnormal.positive.min], expected: [0, kValue.f32.subnormal.positive.min] },
      { input: [kValue.f32.subnormal.negative.max, 0], expected: [0, 0] },
      { input: [0, kValue.f32.subnormal.negative.max], expected: [0, 0] },
      { input: [kValue.f32.subnormal.negative.min, 0], expected: [0, 0] },
      { input: [0, kValue.f32.subnormal.negative.min], expected: [0, 0] },

      // Infinities
      { input: [0, kValue.f32.infinity.positive], expected: kAny },
      { input: [kValue.f32.infinity.positive, 0], expected: kAny },
      { input: [kValue.f32.infinity.positive, kValue.f32.infinity.positive], expected: kAny },
      { input: [0, kValue.f32.infinity.negative], expected: kAny },
      { input: [kValue.f32.infinity.negative, 0], expected: kAny },
      { input: [kValue.f32.infinity.negative, kValue.f32.infinity.negative], expected: kAny },
      { input: [kValue.f32.infinity.negative, kValue.f32.infinity.positive], expected: kAny },
      { input: [kValue.f32.infinity.positive, kValue.f32.infinity.negative], expected: kAny },
    ]
  )
  .fn(t => {
    const [x, y] = t.params.input;
    const expected = new F32Interval(...t.params.expected);

    const got = maxInterval(x, y);
    t.expect(
      objectEquals(expected, got),
      `maxInterval(${x}, ${y}) returned ${got}. Expected ${expected}`
    );
  });

g.test('minInterval')
  .paramsSubcasesOnly<BinaryToIntervalCase>(
    // prettier-ignore
    [
      // 32-bit normals
      { input: [0, 0], expected: [0, 0] },
      { input: [1, 0], expected: [0, 0] },
      { input: [0, 1], expected: [0, 0] },
      { input: [-1, 0], expected: [-1, -1] },
      { input: [0, -1], expected: [-1, -1] },
      { input: [1, 1], expected: [1, 1] },
      { input: [1, -1], expected: [-1, -1] },
      { input: [-1, 1], expected: [-1, -1] },
      { input: [-1, -1], expected: [-1, -1] },

      // 64-bit normals
      { input: [0.1, 0], expected: [0, 0] },
      { input: [0, 0.1], expected: [0, 0] },
      { input: [-0.1, 0], expected: [hexToF32(0xbdcccccd), plusOneULP(hexToF32(0xbdcccccd))] },  // ~-0.1
      { input: [0, -0.1], expected: [hexToF32(0xbdcccccd), plusOneULP(hexToF32(0xbdcccccd))] },  // ~-0.1
      { input: [0.1, 0.1], expected: [minusOneULP(hexToF32(0x3dcccccd)), hexToF32(0x3dcccccd)] },  // ~0.1
      { input: [0.1, -0.1], expected: [hexToF32(0xbdcccccd), plusOneULP(hexToF32(0xbdcccccd))] },  // ~-0.1
      { input: [-0.1, 0.1], expected: [hexToF32(0xbdcccccd), plusOneULP(hexToF32(0xbdcccccd))] },  // ~-0.1
      { input: [-0.1, -0.1], expected: [hexToF32(0xbdcccccd), plusOneULP(hexToF32(0xbdcccccd))] },  // ~-0.1

      // 32-bit normals
      { input: [kValue.f32.subnormal.positive.max, 0], expected: [0, 0] },
      { input: [0, kValue.f32.subnormal.positive.max], expected: [0, 0] },
      { input: [kValue.f32.subnormal.positive.min, 0], expected: [0, 0] },
      { input: [0, kValue.f32.subnormal.positive.min], expected: [0, 0] },
      { input: [kValue.f32.subnormal.negative.max, 0], expected: [kValue.f32.subnormal.negative.max, 0] },
      { input: [0, kValue.f32.subnormal.negative.max], expected: [kValue.f32.subnormal.negative.max, 0] },
      { input: [kValue.f32.subnormal.negative.min, 0], expected: [kValue.f32.subnormal.negative.min, 0] },
      { input: [0, kValue.f32.subnormal.negative.min], expected: [kValue.f32.subnormal.negative.min, 0] },

      // Infinities
      { input: [0, kValue.f32.infinity.positive], expected: kAny },
      { input: [kValue.f32.infinity.positive, 0], expected: kAny },
      { input: [kValue.f32.infinity.positive, kValue.f32.infinity.positive], expected: kAny },
      { input: [0, kValue.f32.infinity.negative], expected: kAny },
      { input: [kValue.f32.infinity.negative, 0], expected: kAny },
      { input: [kValue.f32.infinity.negative, kValue.f32.infinity.negative], expected: kAny },
      { input: [kValue.f32.infinity.negative, kValue.f32.infinity.positive], expected: kAny },
      { input: [kValue.f32.infinity.positive, kValue.f32.infinity.negative], expected: kAny },
    ]
  )
  .fn(t => {
    const [x, y] = t.params.input;
    const expected = new F32Interval(...t.params.expected);

    const got = minInterval(x, y);
    t.expect(
      objectEquals(expected, got),
      `minInterval(${x}, ${y}) returned ${got}. Expected ${expected}`
    );
  });

g.test('multiplicationInterval')
  .paramsSubcasesOnly<BinaryToIntervalCase>(
    // prettier-ignore
    [
      // 32-bit normals
      { input: [0, 0], expected: [0, 0] },
      { input: [1, 0], expected: [0, 0] },
      { input: [0, 1], expected: [0, 0] },
      { input: [-1, 0], expected: [0, 0] },
      { input: [0, -1], expected: [0, 0] },
      { input: [1, 1], expected: [1, 1] },
      { input: [1, -1], expected: [-1, -1] },
      { input: [-1, 1], expected: [-1, -1] },
      { input: [-1, -1], expected: [1, 1] },
      { input: [2, 1], expected: [2, 2] },
      { input: [1, -2], expected: [-2, -2] },
      { input: [-2, 1], expected: [-2, -2] },
      { input: [-2, -1], expected: [2, 2] },
      { input: [2, 2], expected: [4, 4] },
      { input: [2, -2], expected: [-4, -4] },
      { input: [-2, 2], expected: [-4, -4] },
      { input: [-2, -2], expected: [4, 4] },

      // 64-bit normals
      { input: [0.1, 0], expected: [0, 0] },
      { input: [0, 0.1], expected: [0, 0] },
      { input: [-0.1, 0], expected: [0, 0] },
      { input: [0, -0.1], expected: [0, 0] },
      { input: [0.1, 0.1], expected: [minusNULP(hexToF32(0x3c23d70a), 2), plusOneULP(hexToF32(0x3c23d70a))] },  // ~0.01
      { input: [0.1, -0.1], expected: [minusOneULP(hexToF32(0xbc23d70a)), plusNULP(hexToF32(0xbc23d70a), 2)] },  // ~-0.01
      { input: [-0.1, 0.1], expected: [minusOneULP(hexToF32(0xbc23d70a)), plusNULP(hexToF32(0xbc23d70a), 2)] },  // ~-0.01
      { input: [-0.1, -0.1], expected: [minusNULP(hexToF32(0x3c23d70a), 2), plusOneULP(hexToF32(0x3c23d70a))] },  // ~0.01

      // Infinities
      { input: [0, kValue.f32.infinity.positive], expected: kAny },
      { input: [1, kValue.f32.infinity.positive], expected: kAny },
      { input: [-1, kValue.f32.infinity.positive], expected: kAny },
      { input: [kValue.f32.infinity.positive, kValue.f32.infinity.positive], expected: kAny },
      { input: [0, kValue.f32.infinity.negative], expected: kAny },
      { input: [1, kValue.f32.infinity.negative], expected: kAny },
      { input: [-1, kValue.f32.infinity.negative], expected: kAny },
      { input: [kValue.f32.infinity.negative, kValue.f32.infinity.negative], expected: kAny },
      { input: [kValue.f32.infinity.positive, kValue.f32.infinity.negative], expected: kAny },
      { input: [kValue.f32.infinity.negative, kValue.f32.infinity.positive], expected: kAny },

      // Edge of f32
      { input: [kValue.f32.positive.max, kValue.f32.positive.max], expected: kAny },
      { input: [kValue.f32.negative.min, kValue.f32.negative.min], expected: kAny },
      { input: [kValue.f32.positive.max, kValue.f32.negative.min], expected: kAny },
      { input: [kValue.f32.negative.min, kValue.f32.positive.max], expected: kAny },
    ]
  )
  .fn(t => {
    const [x, y] = t.params.input;
    const expected = new F32Interval(...t.params.expected);

    const got = multiplicationInterval(x, y);
    t.expect(
      objectEquals(expected, got),
      `multiplicationInterval(${x}, ${y}) returned ${got}. Expected ${expected}`
    );
  });

g.test('powInterval')
  .paramsSubcasesOnly<BinaryToIntervalCase>(
    // prettier-ignore
    [
      // Some of these are hard coded, since the error intervals are difficult to express in a closed human readable
      // form due to the inherited nature of the errors.
      { input: [-1, 0], expected: kAny },
      { input: [0, 0], expected: kAny },
      { input: [1, 0], expected: [minusNULP(1, 3), hexToF64(0x3ff00000, 0x30000000)] },  // ~1
      { input: [2, 0], expected: [minusNULP(1, 3), hexToF64(0x3ff00000, 0x30000000)] },  // ~1
      { input: [kValue.f32.positive.max, 0], expected: [minusNULP(1, 3), hexToF64(0x3ff00000, 0x30000000)] },  // ~1
      { input: [0, 1], expected: kAny },
      { input: [1, 1], expected: [hexToF64(0x3feffffe, 0xdffffe00), hexToF64(0x3ff00000, 0xc0000200)] },  // ~1
      { input: [1, 100], expected: [hexToF64(0x3fefffba, 0x3fff3800), hexToF64(0x3ff00023, 0x2000c800)] },  // ~1
      { input: [1, kValue.f32.positive.max], expected: kAny },
      { input: [2, 1], expected: [hexToF64(0x3ffffffe, 0xa0000200), hexToF64(0x40000001, 0x00000200)] },  // ~2
      { input: [2, 2], expected: [hexToF64(0x400ffffd, 0xa0000400), hexToF64(0x40100001, 0xa0000400)] },  // ~4
      { input: [10, 10], expected: [hexToF64(0x4202a04f, 0x51f77000), hexToF64(0x4202a070, 0xee08e000)] },  // ~10000000000
      { input: [10, 1], expected: [hexToF64(0x4023fffe, 0x0b658b00), hexToF64(0x40240002, 0x149a7c00)] },  // ~10
      { input: [kValue.f32.positive.max, 1], expected: kAny },
    ]
  )
  .fn(t => {
    const [x, y] = t.params.input;
    const expected = new F32Interval(...t.params.expected);

    const got = powInterval(x, y);
    t.expect(
      objectEquals(expected, got),
      `powInterval(${x}, ${y}) returned ${got}. Expected ${expected}`
    );
  });

g.test('subtractionInterval')
  .paramsSubcasesOnly<BinaryToIntervalCase>(
    // prettier-ignore
    [
      // 32-bit normals
      { input: [0, 0], expected: [0, 0] },
      { input: [1, 0], expected: [1, 1] },
      { input: [0, 1], expected: [-1, -1] },
      { input: [-1, 0], expected: [-1, -1] },
      { input: [0, -1], expected: [1, 1] },
      { input: [1, 1], expected: [0, 0] },
      { input: [1, -1], expected: [2, 2] },
      { input: [-1, 1], expected: [-2, -2] },
      { input: [-1, -1], expected: [0, 0] },

      // 64-bit normals
      { input: [0.1, 0], expected: [minusOneULP(hexToF32(0x3dcccccd)), hexToF32(0x3dcccccd)] },  // ~0.1
      { input: [0, 0.1], expected: [hexToF32(0xbdcccccd), plusOneULP(hexToF32(0xbdcccccd))] },  // ~-0.1
      { input: [-0.1, 0], expected: [hexToF32(0xbdcccccd), plusOneULP(hexToF32(0xbdcccccd))] },  // ~-0.1
      { input: [0, -0.1], expected: [minusOneULP(hexToF32(0x3dcccccd)), hexToF32(0x3dcccccd)] },  // ~0.1
      { input: [0.1, 0.1], expected: [minusOneULP(hexToF32(0x3dcccccd)) - hexToF32(0x3dcccccd), hexToF32(0x3dcccccd) - minusOneULP(hexToF32(0x3dcccccd))] },  // ~0.0
      { input: [0.1, -0.1], expected: [minusOneULP(hexToF32(0x3e4ccccd)), hexToF32(0x3e4ccccd)] }, // ~0.2
      { input: [-0.1, 0.1], expected: [hexToF32(0xbe4ccccd), plusOneULP(hexToF32(0xbe4ccccd))] },  // ~-0.2
      { input: [-0.1, -0.1], expected: [minusOneULP(hexToF32(0x3dcccccd)) - hexToF32(0x3dcccccd), hexToF32(0x3dcccccd) - minusOneULP(hexToF32(0x3dcccccd))] }, // ~0

      // // 32-bit normals
      { input: [kValue.f32.subnormal.positive.max, 0], expected: [0, kValue.f32.subnormal.positive.max] },
      { input: [0, kValue.f32.subnormal.positive.max], expected: [kValue.f32.subnormal.negative.min, 0] },
      { input: [kValue.f32.subnormal.positive.min, 0], expected: [0, kValue.f32.subnormal.positive.min] },
      { input: [0, kValue.f32.subnormal.positive.min], expected: [kValue.f32.subnormal.negative.max, 0] },
      { input: [kValue.f32.subnormal.negative.max, 0], expected: [kValue.f32.subnormal.negative.max, 0] },
      { input: [0, kValue.f32.subnormal.negative.max], expected: [0, kValue.f32.subnormal.positive.min] },
      { input: [kValue.f32.subnormal.negative.min, 0], expected: [kValue.f32.subnormal.negative.min, 0] },
      { input: [0, kValue.f32.subnormal.negative.min], expected: [0, kValue.f32.subnormal.positive.max] },

      // Infinities
      { input: [0, kValue.f32.infinity.positive], expected: kAny },
      { input: [kValue.f32.infinity.positive, 0], expected: kAny },
      { input: [kValue.f32.infinity.positive, kValue.f32.infinity.positive], expected: kAny },
      { input: [0, kValue.f32.infinity.negative], expected: kAny },
      { input: [kValue.f32.infinity.negative, 0], expected: kAny },
      { input: [kValue.f32.infinity.negative, kValue.f32.infinity.negative], expected: kAny },
      { input: [kValue.f32.infinity.negative, kValue.f32.infinity.positive], expected: kAny },
      { input: [kValue.f32.infinity.positive, kValue.f32.infinity.negative], expected: kAny },
    ]
  )
  .fn(t => {
    const [x, y] = t.params.input;
    const expected = new F32Interval(...t.params.expected);

    const got = subtractionInterval(x, y);
    t.expect(
      objectEquals(expected, got),
      `subtractionInterval(${x}, ${y}) returned ${got}. Expected ${expected}`
    );
  });

interface TernaryToIntervalCase {
  input: [number, number, number];
  expected: [number, number];
}

g.test('clampMedianInterval')
  .paramsSubcasesOnly<TernaryToIntervalCase>(
    // prettier-ignore
    [
      // Normals
      { input: [0, 0, 0], expected: [0, 0] },
      { input: [1, 0, 0], expected: [0, 0] },
      { input: [0, 1, 0], expected: [0, 0] },
      { input: [0, 0, 1], expected: [0, 0] },
      { input: [1, 0, 1], expected: [1, 1] },
      { input: [1, 1, 0], expected: [1, 1] },
      { input: [0, 1, 1], expected: [1, 1] },
      { input: [1, 1, 1], expected: [1, 1] },
      { input: [1, 10, 100], expected: [10, 10] },
      { input: [10, 1, 100], expected: [10, 10] },
      { input: [100, 1, 10], expected: [10, 10] },
      { input: [-10, 1, 100], expected: [1, 1] },
      { input: [10, 1, -100], expected: [1, 1] },
      { input: [-10, 1, -100], expected: [-10, -10] },
      { input: [-10, -10, -10], expected: [-10, -10] },

      // Subnormals
      { input: [kValue.f32.subnormal.positive.max, 0, 0], expected: [0, 0] },
      { input: [0, kValue.f32.subnormal.positive.max, 0], expected: [0, 0] },
      { input: [0, 0, kValue.f32.subnormal.positive.max], expected: [0, 0] },
      { input: [kValue.f32.subnormal.positive.max, 0, kValue.f32.subnormal.positive.max], expected: [0, kValue.f32.subnormal.positive.max] },
      { input: [kValue.f32.subnormal.positive.max, kValue.f32.subnormal.positive.max, 0], expected: [0, kValue.f32.subnormal.positive.max] },
      { input: [0, kValue.f32.subnormal.positive.max, kValue.f32.subnormal.positive.max], expected: [0, kValue.f32.subnormal.positive.max] },
      { input: [kValue.f32.subnormal.positive.max, kValue.f32.subnormal.positive.max, kValue.f32.subnormal.positive.max], expected: [0, kValue.f32.subnormal.positive.max] },
      { input: [kValue.f32.subnormal.positive.max, kValue.f32.subnormal.positive.min, kValue.f32.subnormal.negative.max], expected: [0, kValue.f32.subnormal.positive.min] },
      { input: [kValue.f32.subnormal.positive.max, kValue.f32.subnormal.negative.min, kValue.f32.subnormal.negative.max], expected: [kValue.f32.subnormal.negative.max, 0] },
      { input: [kValue.f32.positive.max, kValue.f32.positive.max, kValue.f32.subnormal.positive.min], expected: [kValue.f32.positive.max, kValue.f32.positive.max] },

      // Infinities
      { input: [0, 1, kValue.f32.infinity.positive], expected: kAny },
      { input: [0, kValue.f32.infinity.positive, kValue.f32.infinity.positive], expected: kAny },
      { input: [kValue.f32.infinity.negative, kValue.f32.infinity.positive, kValue.f32.infinity.positive], expected: kAny },
      { input: [kValue.f32.infinity.negative, kValue.f32.infinity.positive, kValue.f32.infinity.negative], expected: kAny },
    ]
  )
  .fn(t => {
    const [x, y, z] = t.params.input;
    const expected = new F32Interval(...t.params.expected);

    const got = clampMedianInterval(x, y, z);
    t.expect(
      objectEquals(expected, got),
      `clampMedianInterval(${x}, ${y}, ${z}) returned ${got}. Expected ${expected}`
    );
  });

g.test('clampMinMaxInterval')
  .paramsSubcasesOnly<TernaryToIntervalCase>(
    // prettier-ignore
    [
      // Normals
      { input: [0, 0, 0], expected: [0, 0] },
      { input: [1, 0, 0], expected: [0, 0] },
      { input: [0, 1, 0], expected: [0, 0] },
      { input: [0, 0, 1], expected: [0, 0] },
      { input: [1, 0, 1], expected: [1, 1] },
      { input: [1, 1, 0], expected: [0, 0] },
      { input: [0, 1, 1], expected: [1, 1] },
      { input: [1, 1, 1], expected: [1, 1] },
      { input: [1, 10, 100], expected: [10, 10] },
      { input: [10, 1, 100], expected: [10, 10] },
      { input: [100, 1, 10], expected: [10, 10] },
      { input: [-10, 1, 100], expected: [1, 1] },
      { input: [10, 1, -100], expected: [-100, -100] },
      { input: [-10, 1, -100], expected: [-100, -100] },
      { input: [-10, -10, -10], expected: [-10, -10] },

      // Subnormals
      { input: [kValue.f32.subnormal.positive.max, 0, 0], expected: [0, 0] },
      { input: [0, kValue.f32.subnormal.positive.max, 0], expected: [0, 0] },
      { input: [0, 0, kValue.f32.subnormal.positive.max], expected: [0, 0] },
      { input: [kValue.f32.subnormal.positive.max, 0, kValue.f32.subnormal.positive.max], expected: [0, kValue.f32.subnormal.positive.max] },
      { input: [kValue.f32.subnormal.positive.max, kValue.f32.subnormal.positive.max, 0], expected: [0, 0] },
      { input: [0, kValue.f32.subnormal.positive.max, kValue.f32.subnormal.positive.max], expected: [0, kValue.f32.subnormal.positive.max] },
      { input: [kValue.f32.subnormal.positive.max, kValue.f32.subnormal.positive.max, kValue.f32.subnormal.positive.max], expected: [0, kValue.f32.subnormal.positive.max] },
      { input: [kValue.f32.subnormal.positive.max, kValue.f32.subnormal.positive.min, kValue.f32.subnormal.negative.max], expected: [kValue.f32.subnormal.negative.max, 0] },
      { input: [kValue.f32.subnormal.positive.max, kValue.f32.subnormal.negative.min, kValue.f32.subnormal.negative.max], expected: [kValue.f32.subnormal.negative.max, 0] },
      { input: [kValue.f32.positive.max, kValue.f32.positive.max, kValue.f32.subnormal.positive.min], expected: [0, kValue.f32.subnormal.positive.min] },

      // Infinities
      { input: [0, 1, kValue.f32.infinity.positive], expected: kAny },
      { input: [0, kValue.f32.infinity.positive, kValue.f32.infinity.positive], expected: kAny },
      { input: [kValue.f32.infinity.negative, kValue.f32.infinity.positive, kValue.f32.infinity.positive], expected: kAny },
      { input: [kValue.f32.infinity.negative, kValue.f32.infinity.positive, kValue.f32.infinity.negative], expected: kAny },
    ]
  )
  .fn(t => {
    const [x, y, z] = t.params.input;
    const expected = new F32Interval(...t.params.expected);

    const got = clampMinMaxInterval(x, y, z);
    t.expect(
      objectEquals(expected, got),
      `clampMinMaxInterval(${x}, ${y}, ${z}) returned ${got}. Expected ${expected}`
    );
  });<|MERGE_RESOLUTION|>--- conflicted
+++ resolved
@@ -23,21 +23,18 @@
   floorInterval,
   fractInterval,
   inverseSqrtInterval,
+  ldexpInterval,
   logInterval,
   log2Interval,
   maxInterval,
   minInterval,
   multiplicationInterval,
   negationInterval,
+  powInterval,
   tanInterval,
   sinInterval,
   subtractionInterval,
   ulpInterval,
-<<<<<<< HEAD
-  powInterval,
-=======
-  ldexpInterval,
->>>>>>> aa071968
 } from '../webgpu/util/f32_interval.js';
 import { hexToF32, hexToF64, oneULP } from '../webgpu/util/math.js';
 
