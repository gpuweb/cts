--- conflicted
+++ resolved
@@ -11,6 +11,7 @@
   additionInterval,
   atanInterval,
   atan2Interval,
+  atanhInterval,
   ceilInterval,
   clampMedianInterval,
   clampMinMaxInterval,
@@ -48,11 +49,6 @@
   tanhInterval,
   truncInterval,
   ulpInterval,
-<<<<<<< HEAD
-  coshInterval,
-  atanhInterval,
-=======
->>>>>>> 583eaa97
 } from '../webgpu/util/f32_interval.js';
 import { hexToF32, hexToF64, oneULP } from '../webgpu/util/math.js';
 
