--- conflicted
+++ resolved
@@ -8,9 +8,10 @@
 
 export const g = new TestGroup(UnitTest);
 
-<<<<<<< HEAD
+/* eslint-disable-next-line  @typescript-eslint/no-unused-vars */
 g.test('test/sync').fn(t => {});
 
+/* eslint-disable-next-line  @typescript-eslint/no-unused-vars */
 g.test('test/async').fn(async t => {});
 
 g.test('testp/sync')
@@ -33,27 +34,4 @@
   .fn(t => {
     const { a, b, _result } = t.params;
     t.expect(a + b === _result);
-  });
-=======
-/* eslint-disable-next-line  @typescript-eslint/no-unused-vars */
-g.test('test/sync', t => {});
-
-/* eslint-disable-next-line  @typescript-eslint/no-unused-vars */
-g.test('test/async', async t => {});
-
-g.test('testp/sync', t => {
-  t.debug(JSON.stringify(t.params));
-}).params([{}]);
-
-g.test('testp/async', async t => {
-  t.debug(JSON.stringify(t.params));
-}).params([{}]);
-
-g.test('testp/private', t => {
-  const { a, b, _result } = t.params;
-  t.expect(a + b === _result);
-}).params([
-  { a: 1, b: 2, _result: 3 }, //
-  { a: 4, b: -3, _result: 1 },
-]);
->>>>>>> 639527ef
+  });