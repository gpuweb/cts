export const description = `
Util math unit tests.
`;

import { makeTestGroup } from '../common/framework/test_group.js';
import { objectEquals } from '../common/util/util.js';
import { kBit, kValue } from '../webgpu/util/constants.js';
import {
  f16,
  f32,
  f64,
  float16ToUint16,
  float32ToUint32,
  uint16ToFloat16,
  uint32ToFloat32,
} from '../webgpu/util/conversion.js';
import {
  biasedRange,
  calculatePermutations,
  cartesianProduct,
  correctlyRoundedF16,
  correctlyRoundedF32,
  FlushMode,
  frexp,
  fullF16Range,
  fullF32Range,
  fullI32Range,
  reinterpretU16AsF16,
  reinterpretU32AsF32,
  reinterpretU64AsF64,
  lerp,
  linearRange,
  nextAfterF16,
  nextAfterF32,
  nextAfterF64,
  NextDirection,
  oneULPF16,
  oneULPF32,
  oneULPF64,
  lerpBigInt,
  linearRangeBigInt,
} from '../webgpu/util/math.js';

import { UnitTest } from './unit_test.js';

export const g = makeTestGroup(UnitTest);

/**
 * Utility wrapper around oneULP to test if a value is within 1 ULP(x)
 *
 * @param got number to test
 * @param expected number to be within 1 ULP of
 * @param mode should oneULP FTZ
 * @returns if got is within 1 ULP of expected
 */
function withinOneULPF32(got: number, expected: number, mode: FlushMode): boolean {
  const ulp = oneULPF32(expected, mode);
  return got >= expected - ulp && got <= expected + ulp;
}

/**
 * @returns true if arrays are equal within 1ULP, doing element-wise comparison
 *               as needed, and considering NaNs to be equal.
 *
 * Depends on the correctness of oneULP, which is tested in this file.
 **
 * @param got array of numbers to compare for equality
 * @param expect array of numbers to compare against
 * @param mode should different subnormals be considered the same, i.e. should
 *              FTZ occur during comparison
 **/
function compareArrayOfNumbersF32(
  got: Array<number>,
  expect: Array<number>,
  mode: FlushMode = 'flush'
): boolean {
  return (
    got.length === expect.length &&
    got.every((value, index) => {
      const expected = expect[index];
      return (
        (Number.isNaN(value) && Number.isNaN(expected)) || withinOneULPF32(value, expected, mode)
      );
    })
  );
}

/** @returns the hex value representation of a f64, from is numeric representation */
function float64ToUint64(value: number): bigint {
  return new BigUint64Array(new Float64Array([value]).buffer)[0];
}

/** @returns the numeric representation of a f64, from its hex value representation */
function uint64ToFloat64(bits: bigint): number {
  return new Float64Array(new BigUint64Array([bits]).buffer)[0];
}

interface nextAfterCase {
  val: number;
  dir: NextDirection;
  result: number;
}

g.test('nextAfterF64FlushToZero')
  .paramsSubcasesOnly<nextAfterCase>(
    // prettier-ignore
    [
      // Edge Cases
      { val: Number.NaN, dir: 'positive', result: Number.NaN },
      { val: Number.NaN, dir: 'negative', result: Number.NaN },
      { val: Number.POSITIVE_INFINITY, dir: 'positive', result: kValue.f64.positive.infinity },
      { val: Number.POSITIVE_INFINITY, dir: 'negative', result: kValue.f64.positive.infinity },
      { val: Number.NEGATIVE_INFINITY, dir: 'positive', result: kValue.f64.negative.infinity },
      { val: Number.NEGATIVE_INFINITY, dir: 'negative', result: kValue.f64.negative.infinity },

      // Zeroes
      { val: +0, dir: 'positive', result: kValue.f64.positive.min },
      { val: +0, dir: 'negative', result: kValue.f64.negative.max },
      { val: -0, dir: 'positive', result: kValue.f64.positive.min },
      { val: -0, dir: 'negative', result: kValue.f64.negative.max },

      // Subnormals
      { val: kValue.f64.positive.subnormal.min, dir: 'positive', result: kValue.f64.positive.min },
      { val: kValue.f64.positive.subnormal.min, dir: 'negative', result: kValue.f64.negative.max },
      { val: kValue.f64.positive.subnormal.max, dir: 'positive', result: kValue.f64.positive.min },
      { val: kValue.f64.positive.subnormal.max, dir: 'negative', result: kValue.f64.negative.max },
      { val: kValue.f64.negative.subnormal.min, dir: 'positive', result: kValue.f64.positive.min },
      { val: kValue.f64.negative.subnormal.min, dir: 'negative', result: kValue.f64.negative.max },
      { val: kValue.f64.negative.subnormal.max, dir: 'positive', result: kValue.f64.positive.min },
      { val: kValue.f64.negative.subnormal.max, dir: 'negative', result: kValue.f64.negative.max },

      // Normals
      { val: kValue.f64.positive.max, dir: 'positive', result: kValue.f64.positive.infinity },
      { val: kValue.f64.positive.max, dir: 'negative', result: kValue.f64.positive.nearest_max },
      { val: kValue.f64.positive.min, dir: 'positive', result: reinterpretU64AsF64(0x0010_0000_0000_0001n ) },
      { val: kValue.f64.positive.min, dir: 'negative', result: 0 },
      { val: kValue.f64.negative.max, dir: 'positive', result: 0 },
      { val: kValue.f64.negative.max, dir: 'negative', result: reinterpretU64AsF64(0x8010_0000_0000_0001n) },
      { val: kValue.f64.negative.min, dir: 'positive', result: kValue.f64.negative.nearest_min },
      { val: kValue.f64.negative.min, dir: 'negative', result: kValue.f64.negative.infinity },
      { val: reinterpretU64AsF64(0x0380_0000_0000_0000n), dir: 'positive', result: reinterpretU64AsF64(0x0380_0000_0000_0001n) },
      { val: reinterpretU64AsF64(0x0380_0000_0000_0000n), dir: 'negative', result: reinterpretU64AsF64(0x037f_ffff_ffff_ffffn) },
      { val: reinterpretU64AsF64(0x8380_0000_0000_0000n), dir: 'positive', result: reinterpretU64AsF64(0x837f_ffff_ffff_ffffn) },
      { val: reinterpretU64AsF64(0x8380_0000_0000_0000n), dir: 'negative', result: reinterpretU64AsF64(0x8380_0000_0000_0001n) },
    ]
  )
  .fn(t => {
    const val = t.params.val;
    const dir = t.params.dir;
    const expect = t.params.result;
    const got = nextAfterF64(val, dir, 'flush');
    t.expect(
      got === expect || (Number.isNaN(got) && Number.isNaN(expect)),
      `nextAfterF64(${f64(val)}, '${dir}', 'flush') returned ${f64(got)}. Expected ${f64(expect)}`
    );
  });

g.test('nextAfterF64NoFlush')
  .paramsSubcasesOnly<nextAfterCase>(
    // prettier-ignore
    [
      // Edge Cases
      { val: Number.NaN, dir: 'positive', result: Number.NaN },
      { val: Number.NaN, dir: 'negative', result: Number.NaN },
      { val: Number.POSITIVE_INFINITY, dir: 'positive', result: kValue.f64.positive.infinity },
      { val: Number.POSITIVE_INFINITY, dir: 'negative', result: kValue.f64.positive.infinity },
      { val: Number.NEGATIVE_INFINITY, dir: 'positive', result: kValue.f64.negative.infinity },
      { val: Number.NEGATIVE_INFINITY, dir: 'negative', result: kValue.f64.negative.infinity },

      // Zeroes
      { val: +0, dir: 'positive', result: kValue.f64.positive.subnormal.min },
      { val: +0, dir: 'negative', result: kValue.f64.negative.subnormal.max },
      { val: -0, dir: 'positive', result: kValue.f64.positive.subnormal.min },
      { val: -0, dir: 'negative', result: kValue.f64.negative.subnormal.max },

      // Subnormals
      { val: kValue.f64.positive.subnormal.min, dir: 'positive', result: reinterpretU64AsF64(0x0000_0000_0000_0002n) },
      { val: kValue.f64.positive.subnormal.min, dir: 'negative', result: 0 },
      { val: kValue.f64.positive.subnormal.max, dir: 'positive', result: kValue.f64.positive.min },
      { val: kValue.f64.positive.subnormal.max, dir: 'negative', result: reinterpretU64AsF64(0x000f_ffff_ffff_fffen) },
      { val: kValue.f64.negative.subnormal.min, dir: 'positive', result: reinterpretU64AsF64(0x800f_ffff_ffff_fffen) },
      { val: kValue.f64.negative.subnormal.min, dir: 'negative', result: kValue.f64.negative.max },
      { val: kValue.f64.negative.subnormal.max, dir: 'positive', result: 0 },
      { val: kValue.f64.negative.subnormal.max, dir: 'negative', result: reinterpretU64AsF64(0x8000_0000_0000_0002n) },

      // Normals
      { val: kValue.f64.positive.max, dir: 'positive', result: kValue.f64.positive.infinity },
      { val: kValue.f64.positive.max, dir: 'negative', result: kValue.f64.positive.nearest_max },
      { val: kValue.f64.positive.min, dir: 'positive', result: reinterpretU64AsF64(0x0010_0000_0000_0001n ) },
      { val: kValue.f64.positive.min, dir: 'negative', result: reinterpretU64AsF64(0x000f_ffff_ffff_ffffn) },
      { val: kValue.f64.negative.max, dir: 'positive', result: reinterpretU64AsF64(0x800f_ffff_ffff_ffffn) },
      { val: kValue.f64.negative.max, dir: 'negative', result: reinterpretU64AsF64(0x8010_0000_0000_0001n) },
      { val: kValue.f64.negative.min, dir: 'positive', result: kValue.f64.negative.nearest_min },
      { val: kValue.f64.negative.min, dir: 'negative', result: kValue.f64.negative.infinity },
      { val: reinterpretU64AsF64(0x0380_0000_0000_0000n), dir: 'positive', result: reinterpretU64AsF64(0x0380_0000_0000_0001n) },
      { val: reinterpretU64AsF64(0x0380_0000_0000_0000n), dir: 'negative', result: reinterpretU64AsF64(0x037f_ffff_ffff_ffffn) },
      { val: reinterpretU64AsF64(0x8380_0000_0000_0000n), dir: 'positive', result: reinterpretU64AsF64(0x837f_ffff_ffff_ffffn) },
      { val: reinterpretU64AsF64(0x8380_0000_0000_0000n), dir: 'negative', result: reinterpretU64AsF64(0x8380_0000_0000_0001n) },
    ]
  )
  .fn(t => {
    const val = t.params.val;
    const dir = t.params.dir;
    const expect = t.params.result;
    const got = nextAfterF64(val, dir, 'no-flush');
    t.expect(
      got === expect || (Number.isNaN(got) && Number.isNaN(expect)),
      `nextAfterF64(${f64(val)}, '${dir}', 'no-flush') returned ${f64(got)}. Expected ${f64(
        expect
      )}`
    );
  });

g.test('nextAfterF32FlushToZero')
  .paramsSubcasesOnly<nextAfterCase>(
    // prettier-ignore
    [
    // Edge Cases
    { val: Number.NaN, dir: 'positive', result: Number.NaN },
    { val: Number.NaN, dir: 'negative', result: Number.NaN },
    { val: Number.POSITIVE_INFINITY, dir: 'positive', result: kValue.f32.positive.infinity },
    { val: Number.POSITIVE_INFINITY, dir: 'negative', result: kValue.f32.positive.infinity },
    { val: Number.NEGATIVE_INFINITY, dir: 'positive', result: kValue.f32.negative.infinity },
    { val: Number.NEGATIVE_INFINITY, dir: 'negative', result: kValue.f32.negative.infinity },

    // Zeroes
    { val: +0, dir: 'positive', result: kValue.f32.positive.min },
    { val: +0, dir: 'negative', result: kValue.f32.negative.max },
    { val: -0, dir: 'positive', result: kValue.f32.positive.min },
    { val: -0, dir: 'negative', result: kValue.f32.negative.max },

    // Subnormals
    { val: kValue.f32.positive.subnormal.min, dir: 'positive', result: kValue.f32.positive.min },
    { val: kValue.f32.positive.subnormal.min, dir: 'negative', result: kValue.f32.negative.max },
    { val: kValue.f32.positive.subnormal.max, dir: 'positive', result: kValue.f32.positive.min },
    { val: kValue.f32.positive.subnormal.max, dir: 'negative', result: kValue.f32.negative.max },
    { val: kValue.f32.negative.subnormal.min, dir: 'positive', result: kValue.f32.positive.min },
    { val: kValue.f32.negative.subnormal.min, dir: 'negative', result: kValue.f32.negative.max },
    { val: kValue.f32.negative.subnormal.max, dir: 'positive', result: kValue.f32.positive.min },
    { val: kValue.f32.negative.subnormal.max, dir: 'negative', result: kValue.f32.negative.max },

    // Normals
    { val: kValue.f32.positive.max, dir: 'positive', result: kValue.f32.positive.infinity },
    { val: kValue.f32.positive.max, dir: 'negative', result: kValue.f32.positive.nearest_max },
    { val: kValue.f32.positive.min, dir: 'positive', result: reinterpretU32AsF32(0x00800001) },
    { val: kValue.f32.positive.min, dir: 'negative', result: 0 },
    { val: kValue.f32.negative.max, dir: 'positive', result: 0 },
    { val: kValue.f32.negative.max, dir: 'negative', result: reinterpretU32AsF32(0x80800001) },
    { val: kValue.f32.negative.min, dir: 'positive', result: reinterpretU32AsF32(0xff7ffffe) },
    { val: kValue.f32.negative.min, dir: 'negative', result: kValue.f32.negative.infinity },
    { val: reinterpretU32AsF32(0x03800000), dir: 'positive', result: reinterpretU32AsF32(0x03800001) },
    { val: reinterpretU32AsF32(0x03800000), dir: 'negative', result: reinterpretU32AsF32(0x037fffff) },
    { val: reinterpretU32AsF32(0x83800000), dir: 'positive', result: reinterpretU32AsF32(0x837fffff) },
    { val: reinterpretU32AsF32(0x83800000), dir: 'negative', result: reinterpretU32AsF32(0x83800001) },

    // Not precisely expressible as f32
    { val: 0.001, dir: 'positive', result: reinterpretU32AsF32(0x3a83126f) }, // positive normal
    { val: 0.001, dir: 'negative', result: reinterpretU32AsF32(0x3a83126e) }, // positive normal
    { val: -0.001, dir: 'positive', result: reinterpretU32AsF32(0xba83126e) }, // negative normal
    { val: -0.001, dir: 'negative', result: reinterpretU32AsF32(0xba83126f) }, // negative normal
    { val: 2.82E-40, dir: 'positive', result: kValue.f32.positive.min }, // positive subnormal
    { val: 2.82E-40, dir: 'negative', result: kValue.f32.negative.max }, // positive subnormal
    { val: -2.82E-40, dir: 'positive', result: kValue.f32.positive.min }, // negative subnormal
    { val: -2.82E-40, dir: 'negative', result: kValue.f32.negative.max }, // negative subnormal
    ]
  )
  .fn(t => {
    const val = t.params.val;
    const dir = t.params.dir;
    const expect = t.params.result;
    const got = nextAfterF32(val, dir, 'flush');
    t.expect(
      got === expect || (Number.isNaN(got) && Number.isNaN(expect)),
      `nextAfterF32(${f64(val)}, '${dir}', 'flush') returned ${f32(got)}. Expected ${f32(expect)}`
    );
  });

g.test('nextAfterF32NoFlush')
  .paramsSubcasesOnly<nextAfterCase>(
    // prettier-ignore
    [
    // Edge Cases
    { val: Number.NaN, dir: 'positive', result: Number.NaN },
    { val: Number.NaN, dir: 'negative', result: Number.NaN },
    { val: Number.POSITIVE_INFINITY, dir: 'positive', result: kValue.f32.positive.infinity },
    { val: Number.POSITIVE_INFINITY, dir: 'negative', result: kValue.f32.positive.infinity },
    { val: Number.NEGATIVE_INFINITY, dir: 'positive', result: kValue.f32.negative.infinity },
    { val: Number.NEGATIVE_INFINITY, dir: 'negative', result: kValue.f32.negative.infinity },

    // Zeroes
    { val: +0, dir: 'positive', result: kValue.f32.positive.subnormal.min },
    { val: +0, dir: 'negative', result: kValue.f32.negative.subnormal.max },
    { val: -0, dir: 'positive', result: kValue.f32.positive.subnormal.min },
    { val: -0, dir: 'negative', result: kValue.f32.negative.subnormal.max },

    // Subnormals
    { val:kValue.f32.positive.subnormal.min, dir: 'positive', result: reinterpretU32AsF32(0x00000002) },
    { val:kValue.f32.positive.subnormal.min, dir: 'negative', result: 0 },
    { val:kValue.f32.positive.subnormal.max, dir: 'positive', result: kValue.f32.positive.min },
    { val:kValue.f32.positive.subnormal.max, dir: 'negative', result: reinterpretU32AsF32(0x007ffffe) },
    { val:kValue.f32.negative.subnormal.min, dir: 'positive', result: reinterpretU32AsF32(0x807ffffe) },
    { val:kValue.f32.negative.subnormal.min, dir: 'negative', result: kValue.f32.negative.max },
    { val:kValue.f32.negative.subnormal.max, dir: 'positive', result: 0 },
    { val:kValue.f32.negative.subnormal.max, dir: 'negative', result: reinterpretU32AsF32(0x80000002) },

    // Normals
    { val: kValue.f32.positive.max, dir: 'positive', result: kValue.f32.positive.infinity },
    { val: kValue.f32.positive.max, dir: 'negative', result: kValue.f32.positive.nearest_max },
    { val: kValue.f32.positive.min, dir: 'positive', result: reinterpretU32AsF32(0x00800001) },
    { val: kValue.f32.positive.min, dir: 'negative', result: kValue.f32.positive.subnormal.max },
    { val: kValue.f32.negative.max, dir: 'positive', result: kValue.f32.negative.subnormal.min },
    { val: kValue.f32.negative.max, dir: 'negative', result: reinterpretU32AsF32(0x80800001) },
    { val: kValue.f32.negative.min, dir: 'positive', result: kValue.f32.negative.nearest_min },
    { val: kValue.f32.negative.min, dir: 'negative', result: kValue.f32.negative.infinity },
    { val: reinterpretU32AsF32(0x03800000), dir: 'positive', result: reinterpretU32AsF32(0x03800001) },
    { val: reinterpretU32AsF32(0x03800000), dir: 'negative', result: reinterpretU32AsF32(0x037fffff) },
    { val: reinterpretU32AsF32(0x83800000), dir: 'positive', result: reinterpretU32AsF32(0x837fffff) },
    { val: reinterpretU32AsF32(0x83800000), dir: 'negative', result: reinterpretU32AsF32(0x83800001) },

    // Not precisely expressible as f32
    { val: 0.001, dir: 'positive', result: reinterpretU32AsF32(0x3a83126f) }, // positive normal
    { val: 0.001, dir: 'negative', result: reinterpretU32AsF32(0x3a83126e) }, // positive normal
    { val: -0.001, dir: 'positive', result: reinterpretU32AsF32(0xba83126e) }, // negative normal
    { val: -0.001, dir: 'negative', result: reinterpretU32AsF32(0xba83126f) }, // negative normal
    { val: 2.82E-40, dir: 'positive', result: reinterpretU32AsF32(0x0003121a) }, // positive subnormal
    { val: 2.82E-40, dir: 'negative', result: reinterpretU32AsF32(0x00031219) }, // positive subnormal
    { val: -2.82E-40, dir: 'positive', result: reinterpretU32AsF32(0x80031219) }, // negative subnormal
    { val: -2.82E-40, dir: 'negative', result: reinterpretU32AsF32(0x8003121a) }, // negative subnormal
  ]
  )
  .fn(t => {
    const val = t.params.val;
    const dir = t.params.dir;
    const expect = t.params.result;
    const got = nextAfterF32(val, dir, 'no-flush');
    t.expect(
      got === expect || (Number.isNaN(got) && Number.isNaN(expect)),
      `nextAfterF32(${f64(val)}, '${dir}', 'no-flush') returned ${f32(got)}. Expected ${f32(
        expect
      )}`
    );
  });

g.test('nextAfterF16FlushToZero')
  .paramsSubcasesOnly<nextAfterCase>(
    // prettier-ignore
    [
      // Edge Cases
      { val: Number.NaN, dir: 'positive', result: Number.NaN },
      { val: Number.NaN, dir: 'negative', result: Number.NaN },
      { val: Number.POSITIVE_INFINITY, dir: 'positive', result: kValue.f16.positive.infinity },
      { val: Number.POSITIVE_INFINITY, dir: 'negative', result: kValue.f16.positive.infinity },
      { val: Number.NEGATIVE_INFINITY, dir: 'positive', result: kValue.f16.negative.infinity },
      { val: Number.NEGATIVE_INFINITY, dir: 'negative', result: kValue.f16.negative.infinity },

      // Zeroes
      { val: +0, dir: 'positive', result: kValue.f16.positive.min },
      { val: +0, dir: 'negative', result: kValue.f16.negative.max },
      { val: -0, dir: 'positive', result: kValue.f16.positive.min },
      { val: -0, dir: 'negative', result: kValue.f16.negative.max },

      // Subnormals
      { val: kValue.f16.positive.subnormal.min, dir: 'positive', result: kValue.f16.positive.min },
      { val: kValue.f16.positive.subnormal.min, dir: 'negative', result: kValue.f16.negative.max },
      { val: kValue.f16.positive.subnormal.max, dir: 'positive', result: kValue.f16.positive.min },
      { val: kValue.f16.positive.subnormal.max, dir: 'negative', result: kValue.f16.negative.max },
      { val: kValue.f16.negative.subnormal.min, dir: 'positive', result: kValue.f16.positive.min },
      { val: kValue.f16.negative.subnormal.min, dir: 'negative', result: kValue.f16.negative.max },
      { val: kValue.f16.negative.subnormal.max, dir: 'positive', result: kValue.f16.positive.min },
      { val: kValue.f16.negative.subnormal.max, dir: 'negative', result: kValue.f16.negative.max },

      // Normals
      { val: kValue.f16.positive.max, dir: 'positive', result: kValue.f16.positive.infinity },
      { val: kValue.f16.positive.max, dir: 'negative', result: reinterpretU16AsF16(0x7bfe) },
      { val: kValue.f16.positive.min, dir: 'positive', result: reinterpretU16AsF16(0x0401) },
      { val: kValue.f16.positive.min, dir: 'negative', result: 0 },
      { val: kValue.f16.negative.max, dir: 'positive', result: 0 },
      { val: kValue.f16.negative.max, dir: 'negative', result: reinterpretU16AsF16(0x8401) },
      { val: kValue.f16.negative.min, dir: 'positive', result: reinterpretU16AsF16(0xfbfe) },
      { val: kValue.f16.negative.min, dir: 'negative', result: kValue.f16.negative.infinity },
      { val: reinterpretU16AsF16(0x1380), dir: 'positive', result: reinterpretU16AsF16(0x1381) },
      { val: reinterpretU16AsF16(0x1380), dir: 'negative', result: reinterpretU16AsF16(0x137f) },
      { val: reinterpretU16AsF16(0x9380), dir: 'positive', result: reinterpretU16AsF16(0x937f) },
      { val: reinterpretU16AsF16(0x9380), dir: 'negative', result: reinterpretU16AsF16(0x9381) },

      // Not precisely expressible as f16
      { val: 0.01, dir: 'positive', result: reinterpretU16AsF16(0x211f) }, // positive normal
      { val: 0.01, dir: 'negative', result: reinterpretU16AsF16(0x211e) }, // positive normal
      { val: -0.01, dir: 'positive', result: reinterpretU16AsF16(0xa11e) }, // negative normal
      { val: -0.01, dir: 'negative', result: reinterpretU16AsF16(0xa11f) }, // negative normal
      { val: 2.82E-40, dir: 'positive', result: kValue.f16.positive.min }, // positive subnormal
      { val: 2.82E-40, dir: 'negative', result: kValue.f16.negative.max }, // positive subnormal
      { val: -2.82E-40, dir: 'positive', result: kValue.f16.positive.min }, // negative subnormal
      { val: -2.82E-40, dir: 'negative', result: kValue.f16.negative.max }, // negative subnormal
    ]
  )
  .fn(t => {
    const val = t.params.val;
    const dir = t.params.dir;
    const expect = t.params.result;
    const got = nextAfterF16(val, dir, 'flush');
    t.expect(
      got === expect || (Number.isNaN(got) && Number.isNaN(expect)),
      `nextAfterF16(${f64(val)}, '${dir}', 'flush') returned ${f16(got)}. Expected ${f16(expect)}`
    );
  });

g.test('nextAfterF16NoFlush')
  .paramsSubcasesOnly<nextAfterCase>(
    // prettier-ignore
    [
      // Edge Cases
      { val: Number.NaN, dir: 'positive', result: Number.NaN },
      { val: Number.NaN, dir: 'negative', result: Number.NaN },
      { val: Number.POSITIVE_INFINITY, dir: 'positive', result: kValue.f16.positive.infinity },
      { val: Number.POSITIVE_INFINITY, dir: 'negative', result: kValue.f16.positive.infinity },
      { val: Number.NEGATIVE_INFINITY, dir: 'positive', result: kValue.f16.negative.infinity },
      { val: Number.NEGATIVE_INFINITY, dir: 'negative', result: kValue.f16.negative.infinity },

      // Zeroes
      { val: +0, dir: 'positive', result: kValue.f16.positive.subnormal.min },
      { val: +0, dir: 'negative', result: kValue.f16.negative.subnormal.max },
      { val: -0, dir: 'positive', result: kValue.f16.positive.subnormal.min },
      { val: -0, dir: 'negative', result: kValue.f16.negative.subnormal.max },

      // Subnormals
      { val: kValue.f16.positive.subnormal.min, dir: 'positive', result: reinterpretU16AsF16(0x0002) },
      { val: kValue.f16.positive.subnormal.min, dir: 'negative', result: 0 },
      { val: kValue.f16.positive.subnormal.max, dir: 'positive', result: kValue.f16.positive.min },
      { val: kValue.f16.positive.subnormal.max, dir: 'negative', result: reinterpretU16AsF16(0x03fe) },
      { val: kValue.f16.negative.subnormal.min, dir: 'positive', result: reinterpretU16AsF16(0x83fe) },
      { val: kValue.f16.negative.subnormal.min, dir: 'negative', result: kValue.f16.negative.max },
      { val: kValue.f16.negative.subnormal.max, dir: 'positive', result: 0 },
      { val: kValue.f16.negative.subnormal.max, dir: 'negative', result: reinterpretU16AsF16(0x8002) },

      // Normals
      { val: kValue.f16.positive.max, dir: 'positive', result: kValue.f16.positive.infinity },
      { val: kValue.f16.positive.max, dir: 'negative', result: reinterpretU16AsF16(0x7bfe) },
      { val: kValue.f16.positive.min, dir: 'positive', result: reinterpretU16AsF16(0x0401) },
      { val: kValue.f16.positive.min, dir: 'negative', result: kValue.f16.positive.subnormal.max },
      { val: kValue.f16.negative.max, dir: 'positive', result: kValue.f16.negative.subnormal.min },
      { val: kValue.f16.negative.max, dir: 'negative', result: reinterpretU16AsF16(0x8401) },
      { val: kValue.f16.negative.min, dir: 'positive', result: reinterpretU16AsF16(0xfbfe) },
      { val: kValue.f16.negative.min, dir: 'negative', result: kValue.f16.negative.infinity },
      { val: reinterpretU16AsF16(0x1380), dir: 'positive', result: reinterpretU16AsF16(0x1381) },
      { val: reinterpretU16AsF16(0x1380), dir: 'negative', result: reinterpretU16AsF16(0x137f) },
      { val: reinterpretU16AsF16(0x9380), dir: 'positive', result: reinterpretU16AsF16(0x937f) },
      { val: reinterpretU16AsF16(0x9380), dir: 'negative', result: reinterpretU16AsF16(0x9381) },

      // Not precisely expressible as f16
      { val: 0.01, dir: 'positive', result: reinterpretU16AsF16(0x211f) }, // positive normal
      { val: 0.01, dir: 'negative', result: reinterpretU16AsF16(0x211e) }, // positive normal
      { val: -0.01, dir: 'positive', result: reinterpretU16AsF16(0xa11e) }, // negative normal
      { val: -0.01, dir: 'negative', result: reinterpretU16AsF16(0xa11f) }, // negative normal
      { val: 2.82E-40, dir: 'positive', result: kValue.f16.positive.subnormal.min }, // positive subnormal
      { val: 2.82E-40, dir: 'negative', result: 0 }, // positive subnormal
      { val: -2.82E-40, dir: 'positive', result: 0 }, // negative subnormal
      { val: -2.82E-40, dir: 'negative', result: kValue.f16.negative.subnormal.max }, // negative subnormal
    ]
  )
  .fn(t => {
    const val = t.params.val;
    const dir = t.params.dir;
    const expect = t.params.result;
    const got = nextAfterF16(val, dir, 'no-flush');
    t.expect(
      got === expect || (Number.isNaN(got) && Number.isNaN(expect)),
      `nextAfterF16(${f64(val)}, '${dir}', 'no-flush') returned ${f16(got)}. Expected ${f16(
        expect
      )}`
    );
  });

interface OneULPCase {
  target: number;
  expect: number;
}

g.test('oneULPF64FlushToZero')
  .paramsSimple<OneULPCase>([
    // Edge Cases
    { target: Number.NaN, expect: Number.NaN },
    { target: Number.POSITIVE_INFINITY, expect: reinterpretU64AsF64(0x7ca0_0000_0000_0000n) },
    { target: Number.NEGATIVE_INFINITY, expect: reinterpretU64AsF64(0x7ca0_0000_0000_0000n) },

    // Zeroes
    { target: +0, expect: reinterpretU64AsF64(0x0010_0000_0000_0000n) },
    { target: -0, expect: reinterpretU64AsF64(0x0010_0000_0000_0000n) },

    // Subnormals
    {
      target: kValue.f64.positive.subnormal.min,
      expect: reinterpretU64AsF64(0x0010_0000_0000_0000n),
    },
    {
      target: kValue.f64.positive.subnormal.max,
      expect: reinterpretU64AsF64(0x0010_0000_0000_0000n),
    },
    {
      target: kValue.f64.negative.subnormal.min,
      expect: reinterpretU64AsF64(0x0010_0000_0000_0000n),
    },
    {
      target: kValue.f64.negative.subnormal.max,
      expect: reinterpretU64AsF64(0x0010_0000_0000_0000n),
    },

    // Normals
    { target: kValue.f64.positive.min, expect: reinterpretU64AsF64(0x0000_0000_0000_0001n) },
    { target: 1, expect: reinterpretU64AsF64(0x3ca0_0000_0000_0000n) },
    { target: 2, expect: reinterpretU64AsF64(0x3cb0_0000_0000_0000n) },
    { target: 4, expect: reinterpretU64AsF64(0x3cc0_0000_0000_0000n) },
    { target: 1000000, expect: reinterpretU64AsF64(0x3de0_0000_0000_0000n) },
    { target: kValue.f64.positive.max, expect: reinterpretU64AsF64(0x7ca0_0000_0000_0000n) },
    { target: kValue.f64.negative.max, expect: reinterpretU64AsF64(0x0000_0000_0000_0001n) },
    { target: -1, expect: reinterpretU64AsF64(0x3ca0_0000_0000_0000n) },
    { target: -2, expect: reinterpretU64AsF64(0x3cb0_0000_0000_0000n) },
    { target: -4, expect: reinterpretU64AsF64(0x3cc0_0000_0000_0000n) },
    { target: -1000000, expect: reinterpretU64AsF64(0x3de0_0000_0000_0000n) },
    { target: kValue.f64.negative.min, expect: reinterpretU64AsF64(0x7ca0_0000_0000_0000n) },
  ])
  .fn(t => {
    const target = t.params.target;
    const got = oneULPF64(target, 'flush');
    const expect = t.params.expect;
    t.expect(
      got === expect || (Number.isNaN(got) && Number.isNaN(expect)),
      `oneULPF64(${f64(target)}, 'flush') returned ${f64(got)}. Expected ${f64(expect)}`
    );
  });

g.test('oneULPF64NoFlush')
  .paramsSimple<OneULPCase>([
    // Edge Cases
    { target: Number.NaN, expect: Number.NaN },
    { target: Number.POSITIVE_INFINITY, expect: reinterpretU64AsF64(0x7ca0_0000_0000_0000n) },
    { target: Number.NEGATIVE_INFINITY, expect: reinterpretU64AsF64(0x7ca0_0000_0000_0000n) },

    // Zeroes
    { target: +0, expect: reinterpretU64AsF64(0x0000_0000_0000_0001n) },
    { target: -0, expect: reinterpretU64AsF64(0x0000_0000_0000_0001n) },

    // Subnormals
    {
      target: kValue.f64.positive.subnormal.min,
      expect: reinterpretU64AsF64(0x0000_0000_0000_0001n),
    },
    {
      target: kValue.f64.positive.subnormal.max,
      expect: reinterpretU64AsF64(0x0000_0000_0000_0001n),
    },
    {
      target: kValue.f64.negative.subnormal.min,
      expect: reinterpretU64AsF64(0x0000_0000_0000_0001n),
    },
    {
      target: kValue.f64.negative.subnormal.max,
      expect: reinterpretU64AsF64(0x0000_0000_0000_0001n),
    },

    // Normals
    { target: kValue.f64.positive.min, expect: reinterpretU64AsF64(0x0000_0000_0000_0001n) },
    { target: 1, expect: reinterpretU64AsF64(0x3ca0_0000_0000_0000n) },
    { target: 2, expect: reinterpretU64AsF64(0x3cb0_0000_0000_0000n) },
    { target: 4, expect: reinterpretU64AsF64(0x3cc0_0000_0000_0000n) },
    { target: 1000000, expect: reinterpretU64AsF64(0x3de0_0000_0000_0000n) },
    { target: kValue.f64.positive.max, expect: reinterpretU64AsF64(0x7ca0_0000_0000_0000n) },
    { target: kValue.f64.negative.max, expect: reinterpretU64AsF64(0x0000_0000_0000_0001n) },
    { target: -1, expect: reinterpretU64AsF64(0x3ca0_0000_0000_0000n) },
    { target: -2, expect: reinterpretU64AsF64(0x3cb0_0000_0000_0000n) },
    { target: -4, expect: reinterpretU64AsF64(0x3cc0_0000_0000_0000n) },
    { target: -1000000, expect: reinterpretU64AsF64(0x3de0_0000_0000_0000n) },
    { target: kValue.f64.negative.min, expect: reinterpretU64AsF64(0x7ca0_0000_0000_0000n) },
  ])
  .fn(t => {
    const target = t.params.target;
    const got = oneULPF64(target, 'no-flush');
    const expect = t.params.expect;
    t.expect(
      got === expect || (Number.isNaN(got) && Number.isNaN(expect)),
      `oneULPF64(${f64(target)}, 'no-flush') returned ${f64(got)}. Expected ${f64(expect)}`
    );
  });

g.test('oneULPF64')
  .paramsSimple<OneULPCase>([
    // Edge Cases
    { target: Number.NaN, expect: Number.NaN },
    { target: Number.POSITIVE_INFINITY, expect: reinterpretU64AsF64(0x7ca0_0000_0000_0000n) },
    { target: Number.NEGATIVE_INFINITY, expect: reinterpretU64AsF64(0x7ca0_0000_0000_0000n) },

    // Zeroes
    { target: +0, expect: reinterpretU64AsF64(0x0010_0000_0000_0000n) },
    { target: -0, expect: reinterpretU64AsF64(0x0010_0000_0000_0000n) },

    // Subnormals
    {
      target: kValue.f64.positive.subnormal.min,
      expect: reinterpretU64AsF64(0x0010_0000_0000_0000n),
    },
    {
      target: kValue.f64.positive.subnormal.max,
      expect: reinterpretU64AsF64(0x0010_0000_0000_0000n),
    },
    {
      target: kValue.f64.negative.subnormal.min,
      expect: reinterpretU64AsF64(0x0010_0000_0000_0000n),
    },
    {
      target: kValue.f64.negative.subnormal.max,
      expect: reinterpretU64AsF64(0x0010_0000_0000_0000n),
    },

    // Normals
    { target: kValue.f64.positive.min, expect: reinterpretU64AsF64(0x0000_0000_0000_0001n) },
    { target: 1, expect: reinterpretU64AsF64(0x3ca0_0000_0000_0000n) },
    { target: 2, expect: reinterpretU64AsF64(0x3cb0_0000_0000_0000n) },
    { target: 4, expect: reinterpretU64AsF64(0x3cc0_0000_0000_0000n) },
    { target: 1000000, expect: reinterpretU64AsF64(0x3de0_0000_0000_0000n) },
    { target: kValue.f64.positive.max, expect: reinterpretU64AsF64(0x7ca0_0000_0000_0000n) },
    { target: kValue.f64.negative.max, expect: reinterpretU64AsF64(0x0000_0000_0000_0001n) },
    { target: -1, expect: reinterpretU64AsF64(0x3ca0_0000_0000_0000n) },
    { target: -2, expect: reinterpretU64AsF64(0x3cb0_0000_0000_0000n) },
    { target: -4, expect: reinterpretU64AsF64(0x3cc0_0000_0000_0000n) },
    { target: -1000000, expect: reinterpretU64AsF64(0x3de0_0000_0000_0000n) },
    { target: kValue.f64.negative.min, expect: reinterpretU64AsF64(0x7ca0_0000_0000_0000n) },
  ])
  .fn(t => {
    const target = t.params.target;
    const got = oneULPF64(target);
    const expect = t.params.expect;
    t.expect(
      got === expect || (Number.isNaN(got) && Number.isNaN(expect)),
      `oneULPF64(${f64(target)}) returned ${f64(got)}. Expected ${f64(expect)}`
    );
  });

g.test('oneULPF32FlushToZero')
  .paramsSimple<OneULPCase>([
    // Edge Cases
    { target: Number.NaN, expect: Number.NaN },
    { target: Number.POSITIVE_INFINITY, expect: reinterpretU32AsF32(0x73800000) },
    { target: Number.NEGATIVE_INFINITY, expect: reinterpretU32AsF32(0x73800000) },

    // Zeroes
    { target: +0, expect: reinterpretU32AsF32(0x00800000) },
    { target: -0, expect: reinterpretU32AsF32(0x00800000) },

    // Subnormals
    { target: kValue.f32.positive.subnormal.min, expect: reinterpretU32AsF32(0x00800000) },
    { target: 2.82e-40, expect: reinterpretU32AsF32(0x00800000) }, // positive subnormal
    { target: kValue.f32.positive.subnormal.max, expect: reinterpretU32AsF32(0x00800000) },
    { target: kValue.f32.negative.subnormal.min, expect: reinterpretU32AsF32(0x00800000) },
    { target: -2.82e-40, expect: reinterpretU32AsF32(0x00800000) }, // negative subnormal
    { target: kValue.f32.negative.subnormal.max, expect: reinterpretU32AsF32(0x00800000) },

    // Normals
    { target: kValue.f32.positive.min, expect: reinterpretU32AsF32(0x00000001) },
    { target: 1, expect: reinterpretU32AsF32(0x33800000) },
    { target: 2, expect: reinterpretU32AsF32(0x34000000) },
    { target: 4, expect: reinterpretU32AsF32(0x34800000) },
    { target: 1000000, expect: reinterpretU32AsF32(0x3d800000) },
    { target: kValue.f32.positive.max, expect: reinterpretU32AsF32(0x73800000) },
    { target: kValue.f32.negative.max, expect: reinterpretU32AsF32(0x00000001) },
    { target: -1, expect: reinterpretU32AsF32(0x33800000) },
    { target: -2, expect: reinterpretU32AsF32(0x34000000) },
    { target: -4, expect: reinterpretU32AsF32(0x34800000) },
    { target: -1000000, expect: reinterpretU32AsF32(0x3d800000) },
    { target: kValue.f32.negative.min, expect: reinterpretU32AsF32(0x73800000) },

    // No precise f32 value
    { target: 0.001, expect: reinterpretU32AsF32(0x2f000000) }, // positive normal
    { target: -0.001, expect: reinterpretU32AsF32(0x2f000000) }, // negative normal
    { target: 1e40, expect: reinterpretU32AsF32(0x73800000) }, // positive out of range
    { target: -1e40, expect: reinterpretU32AsF32(0x73800000) }, // negative out of range
  ])
  .fn(t => {
    const target = t.params.target;
    const got = oneULPF32(target, 'flush');
    const expect = t.params.expect;
    t.expect(
      got === expect || (Number.isNaN(got) && Number.isNaN(expect)),
      `oneULPF32(${target}, 'flush') returned ${got}. Expected ${expect}`
    );
  });

g.test('oneULPF32NoFlush')
  .paramsSimple<OneULPCase>([
    // Edge Cases
    { target: Number.NaN, expect: Number.NaN },
    { target: Number.POSITIVE_INFINITY, expect: reinterpretU32AsF32(0x73800000) },
    { target: Number.NEGATIVE_INFINITY, expect: reinterpretU32AsF32(0x73800000) },

    // Zeroes
    { target: +0, expect: reinterpretU32AsF32(0x00000001) },
    { target: -0, expect: reinterpretU32AsF32(0x00000001) },

    // Subnormals
    { target: kValue.f32.positive.subnormal.min, expect: reinterpretU32AsF32(0x00000001) },
    { target: -2.82e-40, expect: reinterpretU32AsF32(0x00000001) }, // negative subnormal
    { target: kValue.f32.positive.subnormal.max, expect: reinterpretU32AsF32(0x00000001) },
    { target: kValue.f32.negative.subnormal.min, expect: reinterpretU32AsF32(0x00000001) },
    { target: 2.82e-40, expect: reinterpretU32AsF32(0x00000001) }, // positive subnormal
    { target: kValue.f32.negative.subnormal.max, expect: reinterpretU32AsF32(0x00000001) },

    // Normals
    { target: kValue.f32.positive.min, expect: reinterpretU32AsF32(0x00000001) },
    { target: 1, expect: reinterpretU32AsF32(0x33800000) },
    { target: 2, expect: reinterpretU32AsF32(0x34000000) },
    { target: 4, expect: reinterpretU32AsF32(0x34800000) },
    { target: 1000000, expect: reinterpretU32AsF32(0x3d800000) },
    { target: kValue.f32.positive.max, expect: reinterpretU32AsF32(0x73800000) },
    { target: kValue.f32.negative.max, expect: reinterpretU32AsF32(0x00000001) },
    { target: -1, expect: reinterpretU32AsF32(0x33800000) },
    { target: -2, expect: reinterpretU32AsF32(0x34000000) },
    { target: -4, expect: reinterpretU32AsF32(0x34800000) },
    { target: -1000000, expect: reinterpretU32AsF32(0x3d800000) },
    { target: kValue.f32.negative.min, expect: reinterpretU32AsF32(0x73800000) },

    // No precise f32 value
    { target: 0.001, expect: reinterpretU32AsF32(0x2f000000) }, // positive normal
    { target: -0.001, expect: reinterpretU32AsF32(0x2f000000) }, // negative normal
    { target: 1e40, expect: reinterpretU32AsF32(0x73800000) }, // positive out of range
    { target: -1e40, expect: reinterpretU32AsF32(0x73800000) }, // negative out of range
  ])
  .fn(t => {
    const target = t.params.target;
    const got = oneULPF32(target, 'no-flush');
    const expect = t.params.expect;
    t.expect(
      got === expect || (Number.isNaN(got) && Number.isNaN(expect)),
      `oneULPF32(${target}, no-flush) returned ${got}. Expected ${expect}`
    );
  });

g.test('oneULPF32')
  .paramsSimple<OneULPCase>([
    // Edge Cases
    { target: Number.NaN, expect: Number.NaN },
    { target: Number.NEGATIVE_INFINITY, expect: reinterpretU32AsF32(0x73800000) },
    { target: Number.POSITIVE_INFINITY, expect: reinterpretU32AsF32(0x73800000) },

    // Zeroes
    { target: +0, expect: reinterpretU32AsF32(0x00800000) },
    { target: -0, expect: reinterpretU32AsF32(0x00800000) },

    // Subnormals
    { target: kValue.f32.negative.subnormal.max, expect: reinterpretU32AsF32(0x00800000) },
    { target: -2.82e-40, expect: reinterpretU32AsF32(0x00800000) },
    { target: kValue.f32.negative.subnormal.min, expect: reinterpretU32AsF32(0x00800000) },
    { target: kValue.f32.positive.subnormal.max, expect: reinterpretU32AsF32(0x00800000) },
    { target: 2.82e-40, expect: reinterpretU32AsF32(0x00800000) },
    { target: kValue.f32.positive.subnormal.min, expect: reinterpretU32AsF32(0x00800000) },

    // Normals
    { target: kValue.f32.positive.min, expect: reinterpretU32AsF32(0x00000001) },
    { target: 1, expect: reinterpretU32AsF32(0x33800000) },
    { target: 2, expect: reinterpretU32AsF32(0x34000000) },
    { target: 4, expect: reinterpretU32AsF32(0x34800000) },
    { target: 1000000, expect: reinterpretU32AsF32(0x3d800000) },
    { target: kValue.f32.positive.max, expect: reinterpretU32AsF32(0x73800000) },
    { target: kValue.f32.negative.max, expect: reinterpretU32AsF32(0x000000001) },
    { target: -1, expect: reinterpretU32AsF32(0x33800000) },
    { target: -2, expect: reinterpretU32AsF32(0x34000000) },
    { target: -4, expect: reinterpretU32AsF32(0x34800000) },
    { target: -1000000, expect: reinterpretU32AsF32(0x3d800000) },
    { target: kValue.f32.negative.min, expect: reinterpretU32AsF32(0x73800000) },

    // No precise f32 value
    { target: -0.001, expect: reinterpretU32AsF32(0x2f000000) }, // negative normal
    { target: -1e40, expect: reinterpretU32AsF32(0x73800000) }, // negative out of range
    { target: 0.001, expect: reinterpretU32AsF32(0x2f000000) }, // positive normal
    { target: 1e40, expect: reinterpretU32AsF32(0x73800000) }, // positive out of range
  ])
  .fn(t => {
    const target = t.params.target;
    const got = oneULPF32(target);
    const expect = t.params.expect;
    t.expect(
      got === expect || (Number.isNaN(got) && Number.isNaN(expect)),
      `oneULPF32(${target}) returned ${got}. Expected ${expect}`
    );
  });

g.test('oneULPF16FlushToZero')
  .paramsSubcasesOnly<OneULPCase>([
    // Edge Cases
    { target: Number.NaN, expect: Number.NaN },
    { target: Number.POSITIVE_INFINITY, expect: reinterpretU16AsF16(0x5000) },
    { target: Number.NEGATIVE_INFINITY, expect: reinterpretU16AsF16(0x5000) },

    // Zeroes, expect positive.min in flush mode
    { target: +0, expect: reinterpretU16AsF16(0x0400) },
    { target: -0, expect: reinterpretU16AsF16(0x0400) },

    // Subnormals
    { target: kValue.f16.positive.subnormal.min, expect: reinterpretU16AsF16(0x0400) },
    { target: 1.91e-6, expect: reinterpretU16AsF16(0x0400) }, // positive subnormal
    { target: kValue.f16.positive.subnormal.max, expect: reinterpretU16AsF16(0x0400) },
    { target: kValue.f16.negative.subnormal.min, expect: reinterpretU16AsF16(0x0400) },
    { target: -1.91e-6, expect: reinterpretU16AsF16(0x0400) }, // negative subnormal
    { target: kValue.f16.negative.subnormal.max, expect: reinterpretU16AsF16(0x0400) },

    // Normals
    { target: kValue.f16.positive.min, expect: reinterpretU16AsF16(0x0001) },
    { target: 1, expect: reinterpretU16AsF16(0x1000) },
    { target: 2, expect: reinterpretU16AsF16(0x1400) },
    { target: 4, expect: reinterpretU16AsF16(0x1800) },
    { target: 1000, expect: reinterpretU16AsF16(0x3800) },
    { target: kValue.f16.positive.max, expect: reinterpretU16AsF16(0x5000) },
    { target: kValue.f16.negative.max, expect: reinterpretU16AsF16(0x0001) },
    { target: -1, expect: reinterpretU16AsF16(0x1000) },
    { target: -2, expect: reinterpretU16AsF16(0x1400) },
    { target: -4, expect: reinterpretU16AsF16(0x1800) },
    { target: -1000, expect: reinterpretU16AsF16(0x3800) },
    { target: kValue.f16.negative.min, expect: reinterpretU16AsF16(0x5000) },

    // No precise f16 value
    { target: 0.001, expect: reinterpretU16AsF16(0x0010) }, // positive normal
    { target: -0.001, expect: reinterpretU16AsF16(0x0010) }, // negative normal
    { target: 1e8, expect: reinterpretU16AsF16(0x5000) }, // positive out of range
    { target: -1e8, expect: reinterpretU16AsF16(0x5000) }, // negative out of range
  ])
  .fn(t => {
    const target = t.params.target;
    const got = oneULPF16(target, 'flush');
    const expect = t.params.expect;
    t.expect(
      got === expect || (Number.isNaN(got) && Number.isNaN(expect)),
      `oneULPF16(${target}, 'flush') returned ${got}. Expected ${expect}`
    );
  });

g.test('oneULPF16NoFlush')
  .paramsSubcasesOnly<OneULPCase>([
    // Edge Cases
    { target: Number.NaN, expect: Number.NaN },
    { target: Number.POSITIVE_INFINITY, expect: reinterpretU16AsF16(0x5000) },
    { target: Number.NEGATIVE_INFINITY, expect: reinterpretU16AsF16(0x5000) },

    // Zeroes, expect positive.min in flush mode
    { target: +0, expect: reinterpretU16AsF16(0x0001) },
    { target: -0, expect: reinterpretU16AsF16(0x0001) },

    // Subnormals
    { target: kValue.f16.positive.subnormal.min, expect: reinterpretU16AsF16(0x0001) },
    { target: 1.91e-6, expect: reinterpretU16AsF16(0x0001) }, // positive subnormal
    { target: kValue.f16.positive.subnormal.max, expect: reinterpretU16AsF16(0x0001) },
    { target: kValue.f16.negative.subnormal.min, expect: reinterpretU16AsF16(0x0001) },
    { target: -1.91e-6, expect: reinterpretU16AsF16(0x0001) }, // negative subnormal
    { target: kValue.f16.negative.subnormal.max, expect: reinterpretU16AsF16(0x0001) },

    // Normals
    { target: kValue.f16.positive.min, expect: reinterpretU16AsF16(0x0001) },
    { target: 1, expect: reinterpretU16AsF16(0x1000) },
    { target: 2, expect: reinterpretU16AsF16(0x1400) },
    { target: 4, expect: reinterpretU16AsF16(0x1800) },
    { target: 1000, expect: reinterpretU16AsF16(0x3800) },
    { target: kValue.f16.positive.max, expect: reinterpretU16AsF16(0x5000) },
    { target: kValue.f16.negative.max, expect: reinterpretU16AsF16(0x0001) },
    { target: -1, expect: reinterpretU16AsF16(0x1000) },
    { target: -2, expect: reinterpretU16AsF16(0x1400) },
    { target: -4, expect: reinterpretU16AsF16(0x1800) },
    { target: -1000, expect: reinterpretU16AsF16(0x3800) },
    { target: kValue.f16.negative.min, expect: reinterpretU16AsF16(0x5000) },

    // No precise f16 value
    { target: 0.001, expect: reinterpretU16AsF16(0x0010) }, // positive normal
    { target: -0.001, expect: reinterpretU16AsF16(0x0010) }, // negative normal
    { target: 1e8, expect: reinterpretU16AsF16(0x5000) }, // positive out of range
    { target: -1e8, expect: reinterpretU16AsF16(0x5000) }, // negative out of range
  ])
  .fn(t => {
    const target = t.params.target;
    const got = oneULPF16(target, 'no-flush');
    const expect = t.params.expect;
    t.expect(
      got === expect || (Number.isNaN(got) && Number.isNaN(expect)),
      `oneULPF16(${target}, no-flush) returned ${got}. Expected ${expect}`
    );
  });

g.test('oneULPF16')
  .paramsSubcasesOnly<OneULPCase>([
    // Edge Cases
    { target: Number.NaN, expect: Number.NaN },
    { target: Number.POSITIVE_INFINITY, expect: reinterpretU16AsF16(0x5000) },
    { target: Number.NEGATIVE_INFINITY, expect: reinterpretU16AsF16(0x5000) },

    // Zeroes, expect positive.min in flush mode
    { target: +0, expect: reinterpretU16AsF16(0x0400) },
    { target: -0, expect: reinterpretU16AsF16(0x0400) },

    // Subnormals
    { target: kValue.f16.positive.subnormal.min, expect: reinterpretU16AsF16(0x0400) },
    { target: 1.91e-6, expect: reinterpretU16AsF16(0x0400) }, // positive subnormal
    { target: kValue.f16.positive.subnormal.max, expect: reinterpretU16AsF16(0x0400) },
    { target: kValue.f16.negative.subnormal.min, expect: reinterpretU16AsF16(0x0400) },
    { target: -1.91e-6, expect: reinterpretU16AsF16(0x0400) }, // negative subnormal
    { target: kValue.f16.negative.subnormal.max, expect: reinterpretU16AsF16(0x0400) },

    // Normals
    { target: kValue.f16.positive.min, expect: reinterpretU16AsF16(0x0001) },
    { target: 1, expect: reinterpretU16AsF16(0x1000) },
    { target: 2, expect: reinterpretU16AsF16(0x1400) },
    { target: 4, expect: reinterpretU16AsF16(0x1800) },
    { target: 1000, expect: reinterpretU16AsF16(0x3800) },
    { target: kValue.f16.positive.max, expect: reinterpretU16AsF16(0x5000) },
    { target: kValue.f16.negative.max, expect: reinterpretU16AsF16(0x0001) },
    { target: -1, expect: reinterpretU16AsF16(0x1000) },
    { target: -2, expect: reinterpretU16AsF16(0x1400) },
    { target: -4, expect: reinterpretU16AsF16(0x1800) },
    { target: -1000, expect: reinterpretU16AsF16(0x3800) },
    { target: kValue.f16.negative.min, expect: reinterpretU16AsF16(0x5000) },

    // No precise f16 value
    { target: 0.001, expect: reinterpretU16AsF16(0x0010) }, // positive normal
    { target: -0.001, expect: reinterpretU16AsF16(0x0010) }, // negative normal
    { target: 1e8, expect: reinterpretU16AsF16(0x5000) }, // positive out of range
    { target: -1e8, expect: reinterpretU16AsF16(0x5000) }, // negative out of range
  ])
  .fn(t => {
    const target = t.params.target;
    const got = oneULPF16(target, 'flush');
    const expect = t.params.expect;
    t.expect(
      got === expect || (Number.isNaN(got) && Number.isNaN(expect)),
      `oneULPF16(${target}, 'flush') returned ${got}. Expected ${expect}`
    );
  });

interface correctlyRoundedCase {
  value: number;
  expected: Array<number>;
}

g.test('correctlyRoundedF32')
  .paramsSubcasesOnly<correctlyRoundedCase>(
    // prettier-ignore
    [
      // Edge Cases
      { value: kValue.f32.positive.max, expected: [kValue.f32.positive.max] },
      { value: kValue.f32.negative.min, expected: [kValue.f32.negative.min] },
      { value: kValue.f32.positive.max + oneULPF64(kValue.f32.positive.max), expected: [kValue.f32.positive.max, Number.POSITIVE_INFINITY] },
      { value: kValue.f32.negative.min - oneULPF64(kValue.f32.negative.min), expected: [Number.NEGATIVE_INFINITY, kValue.f32.negative.min] },
      { value: 2 ** (kValue.f32.emax + 1) - oneULPF64(kValue.f32.positive.max), expected: [kValue.f32.positive.max, Number.POSITIVE_INFINITY] },
      { value: -(2 ** (kValue.f32.emax + 1)) + oneULPF64(kValue.f32.positive.max), expected: [Number.NEGATIVE_INFINITY, kValue.f32.negative.min] },
      { value: 2 ** (kValue.f32.emax + 1), expected: [Number.POSITIVE_INFINITY] },
      { value: -(2 ** (kValue.f32.emax + 1)), expected: [Number.NEGATIVE_INFINITY] },
      { value: kValue.f32.positive.infinity, expected: [Number.POSITIVE_INFINITY] },
      { value: kValue.f32.negative.infinity, expected: [Number.NEGATIVE_INFINITY] },

      // 32-bit subnormals
      { value: kValue.f32.positive.subnormal.min, expected: [kValue.f32.positive.subnormal.min] },
      { value: kValue.f32.positive.subnormal.max, expected: [kValue.f32.positive.subnormal.max] },
      { value: kValue.f32.negative.subnormal.min, expected: [kValue.f32.negative.subnormal.min] },
      { value: kValue.f32.negative.subnormal.max, expected: [kValue.f32.negative.subnormal.max] },

      // 64-bit subnormals
      { value: reinterpretU64AsF64(0x0000_0000_0000_0001n), expected: [0, kValue.f32.positive.subnormal.min] },
      { value: reinterpretU64AsF64(0x0000_0000_0000_0002n), expected: [0, kValue.f32.positive.subnormal.min] },
      { value: reinterpretU64AsF64(0x800f_ffff_ffff_ffffn), expected: [kValue.f32.negative.subnormal.max, 0] },
      { value: reinterpretU64AsF64(0x800f_ffff_ffff_fffen), expected: [kValue.f32.negative.subnormal.max, 0] },

      // 32-bit normals
      { value: 0, expected: [0] },
      { value: kValue.f32.positive.min, expected: [kValue.f32.positive.min] },
      { value: kValue.f32.negative.max, expected: [kValue.f32.negative.max] },
      { value: reinterpretU32AsF32(0x03800000), expected: [reinterpretU32AsF32(0x03800000)] },
      { value: reinterpretU32AsF32(0x03800001), expected: [reinterpretU32AsF32(0x03800001)] },
      { value: reinterpretU32AsF32(0x83800000), expected: [reinterpretU32AsF32(0x83800000)] },
      { value: reinterpretU32AsF32(0x83800001), expected: [reinterpretU32AsF32(0x83800001)] },

      // 64-bit normals
      { value: reinterpretU64AsF64(0x3ff0_0000_0000_0001n), expected: [reinterpretU32AsF32(0x3f800000), reinterpretU32AsF32(0x3f800001)] },
      { value: reinterpretU64AsF64(0x3ff0_0000_0000_0002n), expected: [reinterpretU32AsF32(0x3f800000), reinterpretU32AsF32(0x3f800001)] },
      { value: reinterpretU64AsF64(0x3ff0_0010_0000_0010n), expected: [reinterpretU32AsF32(0x3f800080), reinterpretU32AsF32(0x3f800081)] },
      { value: reinterpretU64AsF64(0x3ff0_0020_0000_0020n), expected: [reinterpretU32AsF32(0x3f800100), reinterpretU32AsF32(0x3f800101)] },
      { value: reinterpretU64AsF64(0xbff0_0000_0000_0001n), expected: [reinterpretU32AsF32(0xbf800001), reinterpretU32AsF32(0xbf800000)] },
      { value: reinterpretU64AsF64(0xbff0_0000_0000_0002n), expected: [reinterpretU32AsF32(0xbf800001), reinterpretU32AsF32(0xbf800000)] },
      { value: reinterpretU64AsF64(0xbff0_0010_0000_0010n), expected: [reinterpretU32AsF32(0xbf800081), reinterpretU32AsF32(0xbf800080)] },
      { value: reinterpretU64AsF64(0xbff0_0020_0000_0020n), expected: [reinterpretU32AsF32(0xbf800101), reinterpretU32AsF32(0xbf800100)] },
    ]
  )
  .fn(t => {
    const value = t.params.value;
    const expected = t.params.expected;

    const got = correctlyRoundedF32(value);
    t.expect(
      objectEquals(expected, got),
      `correctlyRoundedF32(${f64(value)}) returned [${got.map(f32)}]. Expected [${expected.map(
        f32
      )}]`
    );
  });

g.test('correctlyRoundedF16')
  .paramsSubcasesOnly<correctlyRoundedCase>(
    // prettier-ignore
    [
      // Edge Cases
      { value: kValue.f16.positive.max, expected: [kValue.f16.positive.max] },
      { value: kValue.f16.negative.min, expected: [kValue.f16.negative.min] },
      { value: kValue.f16.positive.max + oneULPF64(kValue.f16.positive.max), expected: [kValue.f16.positive.max, Number.POSITIVE_INFINITY] },
      { value: kValue.f16.negative.min - oneULPF64(kValue.f16.negative.min), expected: [Number.NEGATIVE_INFINITY, kValue.f16.negative.min] },
      { value: 2 ** (kValue.f16.emax + 1) - oneULPF64(kValue.f16.positive.max), expected: [kValue.f16.positive.max, Number.POSITIVE_INFINITY] },
      { value: -(2 ** (kValue.f16.emax + 1)) + oneULPF64(kValue.f16.positive.max), expected: [Number.NEGATIVE_INFINITY, kValue.f16.negative.min] },
      { value: 2 ** (kValue.f16.emax + 1), expected: [Number.POSITIVE_INFINITY] },
      { value: -(2 ** (kValue.f16.emax + 1)), expected: [Number.NEGATIVE_INFINITY] },
      { value: kValue.f16.positive.infinity, expected: [Number.POSITIVE_INFINITY] },
      { value: kValue.f16.negative.infinity, expected: [Number.NEGATIVE_INFINITY] },

      // 16-bit subnormals
      { value: kValue.f16.positive.subnormal.min, expected: [kValue.f16.positive.subnormal.min] },
      { value: kValue.f16.positive.subnormal.max, expected: [kValue.f16.positive.subnormal.max] },
      { value: kValue.f16.negative.subnormal.min, expected: [kValue.f16.negative.subnormal.min] },
      { value: kValue.f16.negative.subnormal.max, expected: [kValue.f16.negative.subnormal.max] },

      // 32-bit subnormals
      { value: kValue.f32.positive.subnormal.min, expected: [0, kValue.f16.positive.subnormal.min] },
      { value: kValue.f32.positive.subnormal.max, expected: [0, kValue.f16.positive.subnormal.min] },
      { value: kValue.f32.negative.subnormal.max, expected: [kValue.f16.negative.subnormal.max, 0] },
      { value: kValue.f32.negative.subnormal.min, expected: [kValue.f16.negative.subnormal.max, 0] },

      // 16-bit normals
      { value: 0, expected: [0] },
      { value: kValue.f16.positive.min, expected: [kValue.f16.positive.min] },
      { value: kValue.f16.negative.max, expected: [kValue.f16.negative.max] },
      { value: reinterpretU16AsF16(0x1380), expected: [reinterpretU16AsF16(0x1380)] },
      { value: reinterpretU16AsF16(0x1381), expected: [reinterpretU16AsF16(0x1381)] },
      { value: reinterpretU16AsF16(0x9380), expected: [reinterpretU16AsF16(0x9380)] },
      { value: reinterpretU16AsF16(0x9381), expected: [reinterpretU16AsF16(0x9381)] },

      // 32-bit normals
      { value: reinterpretU32AsF32(0x3a700001), expected: [reinterpretU16AsF16(0x1380), reinterpretU16AsF16(0x1381)] },
      { value: reinterpretU32AsF32(0x3a700002), expected: [reinterpretU16AsF16(0x1380), reinterpretU16AsF16(0x1381)] },
      { value: reinterpretU32AsF32(0xba700001), expected: [reinterpretU16AsF16(0x9381), reinterpretU16AsF16(0x9380)] },
      { value: reinterpretU32AsF32(0xba700002), expected: [reinterpretU16AsF16(0x9381), reinterpretU16AsF16(0x9380)] },
    ]
  )
  .fn(t => {
    const value = t.params.value;
    const expected = t.params.expected;

    const got = correctlyRoundedF16(value);
    t.expect(
      objectEquals(expected, got),
      `correctlyRoundedF16(${f64(value)}) returned [${got.map(f16)}]. Expected [${expected.map(
        f16
      )}]`
    );
  });

interface frexpCase {
  input: number;
  fract: number;
  exp: number;
}

// prettier-ignore
const kFrexpCases = {
  f32: [
    { input: kValue.f32.positive.max, fract: 0.9999999403953552, exp: 128 },
    { input: kValue.f32.positive.min, fract: 0.5, exp: -125 },
    { input: kValue.f32.negative.max, fract: -0.5, exp: -125 },
    { input: kValue.f32.negative.min, fract: -0.9999999403953552, exp: 128 },
    { input: kValue.f32.positive.subnormal.max, fract: 0.9999998807907104, exp: -126 },
    { input: kValue.f32.positive.subnormal.min, fract: 0.5, exp: -148 },
    { input: kValue.f32.negative.subnormal.max, fract: -0.5, exp: -148 },
    { input: kValue.f32.negative.subnormal.min, fract: -0.9999998807907104, exp: -126 },
  ] as frexpCase[],
  f16: [
    { input: kValue.f16.positive.max, fract: 0.99951171875, exp: 16 },
    { input: kValue.f16.positive.min, fract: 0.5, exp: -13 },
    { input: kValue.f16.negative.max, fract: -0.5, exp: -13 },
    { input: kValue.f16.negative.min, fract: -0.99951171875, exp: 16 },
    { input: kValue.f16.positive.subnormal.max, fract: 0.9990234375, exp: -14 },
    { input: kValue.f16.positive.subnormal.min, fract: 0.5, exp: -23 },
    { input: kValue.f16.negative.subnormal.max, fract: -0.5, exp: -23 },
    { input: kValue.f16.negative.subnormal.min, fract: -0.9990234375, exp: -14 },
  ] as frexpCase[],
  f64: [
    { input: kValue.f64.positive.max, fract: reinterpretU64AsF64(0x3fef_ffff_ffff_ffffn) /* ~0.9999999999999999 */, exp: 1024 },
    { input: kValue.f64.positive.min, fract: 0.5, exp: -1021 },
    { input: kValue.f64.negative.max, fract: -0.5, exp: -1021 },
    { input: kValue.f64.negative.min, fract: reinterpretU64AsF64(0xbfef_ffff_ffff_ffffn) /* ~-0.9999999999999999 */, exp: 1024 },
    { input: kValue.f64.positive.subnormal.max, fract: reinterpretU64AsF64(0x3fef_ffff_ffff_fffen) /* ~0.9999999999999998 */, exp: -1022 },
    { input: kValue.f64.positive.subnormal.min, fract: 0.5, exp: -1073 },
    { input: kValue.f64.negative.subnormal.max, fract: -0.5, exp: -1073 },
    { input: kValue.f64.negative.subnormal.min, fract: reinterpretU64AsF64(0xbfef_ffff_ffff_fffen) /* ~-0.9999999999999998 */, exp: -1022 },
  ] as frexpCase[],
} as const;

g.test('frexp')
  .params(u =>
    u
      .combine('trait', ['f32', 'f16', 'f64'] as const)
      .beginSubcases()
      .expandWithParams<frexpCase>(p => {
        // prettier-ignore
        return [
          // +/- 0.0
          { input: 0, fract: 0, exp: 0 },
          { input: -0, fract: -0, exp: 0 },
          // Normal float values that can be exactly represented by all float types
          { input: 0.171875, fract: 0.6875, exp: -2 },
          { input: -0.171875, fract: -0.6875, exp: -2 },
          { input: 0.5, fract: 0.5, exp: 0 },
          { input: -0.5, fract: -0.5, exp: 0 },
          { input: 1, fract: 0.5, exp: 1 },
          { input: -1, fract: -0.5, exp: 1 },
          { input: 2, fract: 0.5, exp: 2 },
          { input: -2, fract: -0.5, exp: 2 },
          { input: 10000, fract: 0.6103515625, exp: 14 },
          { input: -10000, fract: -0.6103515625, exp: 14 },
          // Normal ans subnormal cases that are different for each type
          ...kFrexpCases[p.trait],
          // Inf and NaN
          { input: Number.POSITIVE_INFINITY, fract: Number.POSITIVE_INFINITY, exp: 0 },
          { input: Number.NEGATIVE_INFINITY, fract: Number.NEGATIVE_INFINITY, exp: 0 },
          { input: Number.NaN, fract: Number.NaN, exp: 0 },
        ];
      })
  )
  .fn(test => {
    const input = test.params.input;
    const got = frexp(input, test.params.trait);
    const expect = { fract: test.params.fract, exp: test.params.exp };

    test.expect(
      objectEquals(got, expect),
      `frexp(${input}, ${test.params.trait}) returned { fract: ${got.fract}, exp: ${got.exp} }. Expected { fract: ${expect.fract}, exp: ${expect.exp} }`
    );
  });

interface lerpCase {
  a: number;
  b: number;
  t: number;
  result: number;
}

g.test('lerp')
  .paramsSimple<lerpCase>([
    // Infinite cases
    { a: 0.0, b: Number.POSITIVE_INFINITY, t: 0.5, result: Number.NaN },
    { a: Number.POSITIVE_INFINITY, b: 0.0, t: 0.5, result: Number.NaN },
    { a: Number.NEGATIVE_INFINITY, b: 1.0, t: 0.5, result: Number.NaN },
    { a: 1.0, b: Number.NEGATIVE_INFINITY, t: 0.5, result: Number.NaN },
    { a: Number.NEGATIVE_INFINITY, b: Number.POSITIVE_INFINITY, t: 0.5, result: Number.NaN },
    { a: Number.POSITIVE_INFINITY, b: Number.NEGATIVE_INFINITY, t: 0.5, result: Number.NaN },
    { a: 0.0, b: 1.0, t: Number.NEGATIVE_INFINITY, result: Number.NaN },
    { a: 1.0, b: 0.0, t: Number.NEGATIVE_INFINITY, result: Number.NaN },
    { a: 0.0, b: 1.0, t: Number.POSITIVE_INFINITY, result: Number.NaN },
    { a: 1.0, b: 0.0, t: Number.POSITIVE_INFINITY, result: Number.NaN },

    // [0.0, 1.0] cases
    { a: 0.0, b: 1.0, t: -1.0, result: -1.0 },
    { a: 0.0, b: 1.0, t: 0.0, result: 0.0 },
    { a: 0.0, b: 1.0, t: 0.1, result: 0.1 },
    { a: 0.0, b: 1.0, t: 0.01, result: 0.01 },
    { a: 0.0, b: 1.0, t: 0.001, result: 0.001 },
    { a: 0.0, b: 1.0, t: 0.25, result: 0.25 },
    { a: 0.0, b: 1.0, t: 0.5, result: 0.5 },
    { a: 0.0, b: 1.0, t: 0.9, result: 0.9 },
    { a: 0.0, b: 1.0, t: 0.99, result: 0.99 },
    { a: 0.0, b: 1.0, t: 0.999, result: 0.999 },
    { a: 0.0, b: 1.0, t: 1.0, result: 1.0 },
    { a: 0.0, b: 1.0, t: 2.0, result: 2.0 },

    // [1.0, 0.0] cases
    { a: 1.0, b: 0.0, t: -1.0, result: 2.0 },
    { a: 1.0, b: 0.0, t: 0.0, result: 1.0 },
    { a: 1.0, b: 0.0, t: 0.1, result: 0.9 },
    { a: 1.0, b: 0.0, t: 0.01, result: 0.99 },
    { a: 1.0, b: 0.0, t: 0.001, result: 0.999 },
    { a: 1.0, b: 0.0, t: 0.25, result: 0.75 },
    { a: 1.0, b: 0.0, t: 0.5, result: 0.5 },
    { a: 1.0, b: 0.0, t: 0.9, result: 0.1 },
    { a: 1.0, b: 0.0, t: 0.99, result: 0.01 },
    { a: 1.0, b: 0.0, t: 0.999, result: 0.001 },
    { a: 1.0, b: 0.0, t: 1.0, result: 0.0 },
    { a: 1.0, b: 0.0, t: 2.0, result: -1.0 },

    // [0.0, 10.0] cases
    { a: 0.0, b: 10.0, t: -1.0, result: -10.0 },
    { a: 0.0, b: 10.0, t: 0.0, result: 0.0 },
    { a: 0.0, b: 10.0, t: 0.1, result: 1.0 },
    { a: 0.0, b: 10.0, t: 0.01, result: 0.1 },
    { a: 0.0, b: 10.0, t: 0.001, result: 0.01 },
    { a: 0.0, b: 10.0, t: 0.25, result: 2.5 },
    { a: 0.0, b: 10.0, t: 0.5, result: 5.0 },
    { a: 0.0, b: 10.0, t: 0.9, result: 9.0 },
    { a: 0.0, b: 10.0, t: 0.99, result: 9.9 },
    { a: 0.0, b: 10.0, t: 0.999, result: 9.99 },
    { a: 0.0, b: 10.0, t: 1.0, result: 10.0 },
    { a: 0.0, b: 10.0, t: 2.0, result: 20.0 },

    // [10.0, 0.0] cases
    { a: 10.0, b: 0.0, t: -1.0, result: 20.0 },
    { a: 10.0, b: 0.0, t: 0.0, result: 10.0 },
    { a: 10.0, b: 0.0, t: 0.1, result: 9 },
    { a: 10.0, b: 0.0, t: 0.01, result: 9.9 },
    { a: 10.0, b: 0.0, t: 0.001, result: 9.99 },
    { a: 10.0, b: 0.0, t: 0.25, result: 7.5 },
    { a: 10.0, b: 0.0, t: 0.5, result: 5.0 },
    { a: 10.0, b: 0.0, t: 0.9, result: 1.0 },
    { a: 10.0, b: 0.0, t: 0.99, result: 0.1 },
    { a: 10.0, b: 0.0, t: 0.999, result: 0.01 },
    { a: 10.0, b: 0.0, t: 1.0, result: 0.0 },
    { a: 10.0, b: 0.0, t: 2.0, result: -10.0 },

    // [2.0, 10.0] cases
    { a: 2.0, b: 10.0, t: -1.0, result: -6.0 },
    { a: 2.0, b: 10.0, t: 0.0, result: 2.0 },
    { a: 2.0, b: 10.0, t: 0.1, result: 2.8 },
    { a: 2.0, b: 10.0, t: 0.01, result: 2.08 },
    { a: 2.0, b: 10.0, t: 0.001, result: 2.008 },
    { a: 2.0, b: 10.0, t: 0.25, result: 4.0 },
    { a: 2.0, b: 10.0, t: 0.5, result: 6.0 },
    { a: 2.0, b: 10.0, t: 0.9, result: 9.2 },
    { a: 2.0, b: 10.0, t: 0.99, result: 9.92 },
    { a: 2.0, b: 10.0, t: 0.999, result: 9.992 },
    { a: 2.0, b: 10.0, t: 1.0, result: 10.0 },
    { a: 2.0, b: 10.0, t: 2.0, result: 18.0 },

    // [10.0, 2.0] cases
    { a: 10.0, b: 2.0, t: -1.0, result: 18.0 },
    { a: 10.0, b: 2.0, t: 0.0, result: 10.0 },
    { a: 10.0, b: 2.0, t: 0.1, result: 9.2 },
    { a: 10.0, b: 2.0, t: 0.01, result: 9.92 },
    { a: 10.0, b: 2.0, t: 0.001, result: 9.992 },
    { a: 10.0, b: 2.0, t: 0.25, result: 8.0 },
    { a: 10.0, b: 2.0, t: 0.5, result: 6.0 },
    { a: 10.0, b: 2.0, t: 0.9, result: 2.8 },
    { a: 10.0, b: 2.0, t: 0.99, result: 2.08 },
    { a: 10.0, b: 2.0, t: 0.999, result: 2.008 },
    { a: 10.0, b: 2.0, t: 1.0, result: 2.0 },
    { a: 10.0, b: 2.0, t: 2.0, result: -6.0 },

    // [-1.0, 1.0] cases
    { a: -1.0, b: 1.0, t: -2.0, result: -5.0 },
    { a: -1.0, b: 1.0, t: 0.0, result: -1.0 },
    { a: -1.0, b: 1.0, t: 0.1, result: -0.8 },
    { a: -1.0, b: 1.0, t: 0.01, result: -0.98 },
    { a: -1.0, b: 1.0, t: 0.001, result: -0.998 },
    { a: -1.0, b: 1.0, t: 0.25, result: -0.5 },
    { a: -1.0, b: 1.0, t: 0.5, result: 0.0 },
    { a: -1.0, b: 1.0, t: 0.9, result: 0.8 },
    { a: -1.0, b: 1.0, t: 0.99, result: 0.98 },
    { a: -1.0, b: 1.0, t: 0.999, result: 0.998 },
    { a: -1.0, b: 1.0, t: 1.0, result: 1.0 },
    { a: -1.0, b: 1.0, t: 2.0, result: 3.0 },

    // [1.0, -1.0] cases
    { a: 1.0, b: -1.0, t: -2.0, result: 5.0 },
    { a: 1.0, b: -1.0, t: 0.0, result: 1.0 },
    { a: 1.0, b: -1.0, t: 0.1, result: 0.8 },
    { a: 1.0, b: -1.0, t: 0.01, result: 0.98 },
    { a: 1.0, b: -1.0, t: 0.001, result: 0.998 },
    { a: 1.0, b: -1.0, t: 0.25, result: 0.5 },
    { a: 1.0, b: -1.0, t: 0.5, result: 0.0 },
    { a: 1.0, b: -1.0, t: 0.9, result: -0.8 },
    { a: 1.0, b: -1.0, t: 0.99, result: -0.98 },
    { a: 1.0, b: -1.0, t: 0.999, result: -0.998 },
    { a: 1.0, b: -1.0, t: 1.0, result: -1.0 },
    { a: 1.0, b: -1.0, t: 2.0, result: -3.0 },

    // [-1.0, 0.0] cases
    { a: -1.0, b: 0.0, t: -1.0, result: -2.0 },
    { a: -1.0, b: 0.0, t: 0.0, result: -1.0 },
    { a: -1.0, b: 0.0, t: 0.1, result: -0.9 },
    { a: -1.0, b: 0.0, t: 0.01, result: -0.99 },
    { a: -1.0, b: 0.0, t: 0.001, result: -0.999 },
    { a: -1.0, b: 0.0, t: 0.25, result: -0.75 },
    { a: -1.0, b: 0.0, t: 0.5, result: -0.5 },
    { a: -1.0, b: 0.0, t: 0.9, result: -0.1 },
    { a: -1.0, b: 0.0, t: 0.99, result: -0.01 },
    { a: -1.0, b: 0.0, t: 0.999, result: -0.001 },
    { a: -1.0, b: 0.0, t: 1.0, result: 0.0 },
    { a: -1.0, b: 0.0, t: 2.0, result: 1.0 },

    // [0.0, -1.0] cases
    { a: 0.0, b: -1.0, t: -1.0, result: 1.0 },
    { a: 0.0, b: -1.0, t: 0.0, result: 0.0 },
    { a: 0.0, b: -1.0, t: 0.1, result: -0.1 },
    { a: 0.0, b: -1.0, t: 0.01, result: -0.01 },
    { a: 0.0, b: -1.0, t: 0.001, result: -0.001 },
    { a: 0.0, b: -1.0, t: 0.25, result: -0.25 },
    { a: 0.0, b: -1.0, t: 0.5, result: -0.5 },
    { a: 0.0, b: -1.0, t: 0.9, result: -0.9 },
    { a: 0.0, b: -1.0, t: 0.99, result: -0.99 },
    { a: 0.0, b: -1.0, t: 0.999, result: -0.999 },
    { a: 0.0, b: -1.0, t: 1.0, result: -1.0 },
    { a: 0.0, b: -1.0, t: 2.0, result: -2.0 },
  ])
  .fn(test => {
    const a = test.params.a;
    const b = test.params.b;
    const t = test.params.t;
    const got = lerp(a, b, t);
    const expect = test.params.result;

    test.expect(
      (Number.isNaN(got) && Number.isNaN(expect)) || withinOneULPF32(got, expect, 'flush'),
      `lerp(${a}, ${b}, ${t}) returned ${got}. Expected ${expect}`
    );
  });

interface lerpBigIntCase {
  a: bigint;
  b: bigint;
  idx: number;
  steps: number;
  result: bigint;
}

g.test('lerpBigInt')
  .paramsSimple<lerpBigIntCase>([
    // [0n, 1000n] cases
    { a: 0n, b: 1000n, idx: 0, steps: 1, result: 0n },
    { a: 0n, b: 1000n, idx: 0, steps: 2, result: 0n },
    { a: 0n, b: 1000n, idx: 1, steps: 2, result: 1000n },
    { a: 0n, b: 1000n, idx: 0, steps: 1000, result: 0n },
    { a: 0n, b: 1000n, idx: 500, steps: 1000, result: 500n },
    { a: 0n, b: 1000n, idx: 999, steps: 1000, result: 1000n },

    // [1000n, 0n] cases
    { a: 1000n, b: 0n, idx: 0, steps: 1, result: 1000n },
    { a: 1000n, b: 0n, idx: 0, steps: 2, result: 1000n },
    { a: 1000n, b: 0n, idx: 1, steps: 2, result: 0n },
    { a: 1000n, b: 0n, idx: 0, steps: 1000, result: 1000n },
    { a: 1000n, b: 0n, idx: 500, steps: 1000, result: 500n },
    { a: 1000n, b: 0n, idx: 999, steps: 1000, result: 0n },

    // [0n, -1000n] cases
    { a: 0n, b: -1000n, idx: 0, steps: 1, result: 0n },
    { a: 0n, b: -1000n, idx: 0, steps: 2, result: 0n },
    { a: 0n, b: -1000n, idx: 1, steps: 2, result: -1000n },
    { a: 0n, b: -1000n, idx: 0, steps: 1000, result: 0n },
    { a: 0n, b: -1000n, idx: 500, steps: 1000, result: -500n },
    { a: 0n, b: -1000n, idx: 999, steps: 1000, result: -1000n },

    // [-1000n, 0n] cases
    { a: -1000n, b: 0n, idx: 0, steps: 1, result: -1000n },
    { a: -1000n, b: 0n, idx: 0, steps: 2, result: -1000n },
    { a: -1000n, b: 0n, idx: 1, steps: 2, result: 0n },
    { a: -1000n, b: 0n, idx: 0, steps: 1000, result: -1000n },
    { a: -1000n, b: 0n, idx: 500, steps: 1000, result: -500n },
    { a: -1000n, b: 0n, idx: 999, steps: 1000, result: 0n },

    // [100n, 1000n] cases
    { a: 100n, b: 1000n, idx: 0, steps: 1, result: 100n },
    { a: 100n, b: 1000n, idx: 0, steps: 2, result: 100n },
    { a: 100n, b: 1000n, idx: 1, steps: 2, result: 1000n },
    { a: 100n, b: 1000n, idx: 0, steps: 9, result: 100n },
    { a: 100n, b: 1000n, idx: 4, steps: 9, result: 550n },
    { a: 100n, b: 1000n, idx: 8, steps: 9, result: 1000n },

    // [1000n, 100n] cases
    { a: 1000n, b: 100n, idx: 0, steps: 1, result: 1000n },
    { a: 1000n, b: 100n, idx: 0, steps: 2, result: 1000n },
    { a: 1000n, b: 100n, idx: 1, steps: 2, result: 100n },
    { a: 1000n, b: 100n, idx: 0, steps: 9, result: 1000n },
    { a: 1000n, b: 100n, idx: 4, steps: 9, result: 550n },
    { a: 1000n, b: 100n, idx: 8, steps: 9, result: 100n },

    // [01000n, 1000n] cases
    { a: -1000n, b: 1000n, idx: 0, steps: 1, result: -1000n },
    { a: -1000n, b: 1000n, idx: 0, steps: 2, result: -1000n },
    { a: -1000n, b: 1000n, idx: 1, steps: 2, result: 1000n },
    { a: -1000n, b: 1000n, idx: 0, steps: 9, result: -1000n },
    { a: -1000n, b: 1000n, idx: 4, steps: 9, result: 0n },
    { a: -1000n, b: 1000n, idx: 8, steps: 9, result: 1000n },
  ])
  .fn(test => {
    const a = test.params.a;
    const b = test.params.b;
    const idx = test.params.idx;
    const steps = test.params.steps;
    const got = lerpBigInt(a, b, idx, steps);
    const expect = test.params.result;

    test.expect(
      got === expect,
      `lerpBigInt(${a}, ${b}, ${idx}, ${steps}) returned ${got}. Expected ${expect}`
    );
  });

interface rangeCase {
  a: number;
  b: number;
  num_steps: number;
  result: number[];
}

g.test('linearRange')
  .paramsSimple<rangeCase>(
    // prettier-ignore
    [
    { a: 0.0, b: Number.POSITIVE_INFINITY, num_steps: 10, result: new Array<number>(10).fill(Number.NaN) },
    { a: Number.POSITIVE_INFINITY, b: 0.0, num_steps: 10, result: new Array<number>(10).fill(Number.NaN) },
    { a: Number.NEGATIVE_INFINITY, b: 1.0, num_steps: 10, result: new Array<number>(10).fill(Number.NaN) },
    { a: 1.0, b: Number.NEGATIVE_INFINITY, num_steps: 10, result: new Array<number>(10).fill(Number.NaN) },
    { a: Number.NEGATIVE_INFINITY, b: Number.POSITIVE_INFINITY, num_steps: 10, result: new Array<number>(10).fill(Number.NaN) },
    { a: Number.POSITIVE_INFINITY, b: Number.NEGATIVE_INFINITY, num_steps: 10, result: new Array<number>(10).fill(Number.NaN) },
    { a: 0.0, b: 0.0, num_steps: 10, result: new Array<number>(10).fill(0.0) },
    { a: 10.0, b: 10.0, num_steps: 10, result: new Array<number>(10).fill(10.0) },
    { a: 0.0, b: 10.0, num_steps: 1, result: [0.0] },
    { a: 10.0, b: 0.0, num_steps: 1, result: [10] },
    { a: 0.0, b: 10.0, num_steps: 11, result: [0.0, 1.0, 2.0, 3.0, 4.0, 5.0, 6.0, 7.0, 8.0, 9.0, 10.0] },
    { a: 10.0, b: 0.0, num_steps: 11, result: [10.0, 9.0, 8.0, 7.0, 6.0, 5.0, 4.0, 3.0, 2.0, 1.0, 0.0] },
    { a: 0.0, b: 1000.0, num_steps: 11, result: [0.0, 100.0, 200.0, 300.0, 400.0, 500.0, 600.0, 700.0, 800.0, 900.0, 1000.0] },
    { a: 1000.0, b: 0.0, num_steps: 11, result: [1000.0, 900.0, 800.0, 700.0, 600.0, 500.0, 400.0, 300.0, 200.0, 100.0, 0.0] },
    { a: 1.0, b: 5.0, num_steps: 5, result: [1.0, 2.0, 3.0, 4.0, 5.0] },
    { a: 5.0, b: 1.0, num_steps: 5, result: [5.0, 4.0, 3.0, 2.0, 1.0] },
    { a: 0.0, b: 1.0, num_steps: 11, result: [0.0, 0.1, 0.2, 0.3, 0.4, 0.5, 0.6, 0.7, 0.8, 0.9, 1.0] },
    { a: 1.0, b: 0.0, num_steps: 11, result: [1.0, 0.9, 0.8, 0.7, 0.6, 0.5, 0.4, 0.3, 0.2, 0.1, 0.0] },
    { a: 0.0, b: 1.0, num_steps: 5, result: [0.0, 0.25, 0.5, 0.75, 1.0] },
    { a: 1.0, b: 0.0, num_steps: 5, result: [1.0, 0.75, 0.5, 0.25, 0.0] },
    { a: -1.0, b: 1.0, num_steps: 11, result: [-1.0, -0.8, -0.6, -0.4, -0.2, 0.0, 0.2, 0.4, 0.6, 0.8, 1.0] },
    { a: 1.0, b: -1.0, num_steps: 11, result: [1.0, 0.8, 0.6, 0.4, 0.2, 0.0, -0.2, -0.4, -0.6, -0.8, -1.0] },
    { a: -1.0, b: 0, num_steps: 11, result: [-1.0, -0.9, -0.8, -0.7, -0.6, -0.5, -0.4, -0.3, -0.2, -0.1, 0.0] },
    { a: 0.0, b: -1.0, num_steps: 11, result: [0.0, -0.1, -0.2, -0.3, -0.4, -0.5, -0.6, -0.7, -0.8, -0.9, -1.0] },
  ]
  )
  .fn(test => {
    const a = test.params.a;
    const b = test.params.b;
    const num_steps = test.params.num_steps;
    const got = linearRange(a, b, num_steps);
    const expect = test.params.result;

    test.expect(
      compareArrayOfNumbersF32(got, expect, 'no-flush'),
      `linearRange(${a}, ${b}, ${num_steps}) returned ${got}. Expected ${expect}`
    );
  });

g.test('biasedRange')
  .paramsSimple<rangeCase>(
    // prettier-ignore
    [
      { a: 0.0, b: Number.POSITIVE_INFINITY, num_steps: 10, result: new Array<number>(10).fill(Number.NaN) },
      { a: Number.POSITIVE_INFINITY, b: 0.0, num_steps: 10, result: new Array<number>(10).fill(Number.NaN) },
      { a: Number.NEGATIVE_INFINITY, b: 1.0, num_steps: 10, result: new Array<number>(10).fill(Number.NaN) },
      { a: 1.0, b: Number.NEGATIVE_INFINITY, num_steps: 10, result: new Array<number>(10).fill(Number.NaN) },
      { a: Number.NEGATIVE_INFINITY, b: Number.POSITIVE_INFINITY, num_steps: 10, result: new Array<number>(10).fill(Number.NaN) },
      { a: Number.POSITIVE_INFINITY, b: Number.NEGATIVE_INFINITY, num_steps: 10, result: new Array<number>(10).fill(Number.NaN) },
      { a: 0.0, b: 0.0, num_steps: 10, result: new Array<number>(10).fill(0.0) },
      { a: 10.0, b: 10.0, num_steps: 10, result: new Array<number>(10).fill(10.0) },
      { a: 0.0, b: 10.0, num_steps: 1, result: [0.0] },
      { a: 10.0, b: 0.0, num_steps: 1, result: [10.0] },
      { a: 0.0, b: 10.0, num_steps: 11, result: [0.0, 0.1, 0.4, 0.9, 1.6, 2.5, 3.6, 4.9, 6.4, 8.1, 10.0] },
      { a: 10.0, b: 0.0, num_steps: 11, result: [10.0, 9.9, 9.6, 9.1, 8.4, 7.5, 6.4, 5.1, 3.6, 1.9, 0.0] },
      { a: 0.0, b: 1000.0, num_steps: 11, result: [0.0, 10.0, 40.0, 90.0, 160.0, 250.0, 360.0, 490.0, 640.0, 810.0, 1000.0] },
      { a: 1000.0, b: 0.0, num_steps: 11, result: [1000.0, 990.0, 960.0, 910.0, 840.0, 750.0, 640.0, 510.0, 360.0, 190.0, 0.0] },
      { a: 1.0, b: 5.0, num_steps: 5, result: [1.0, 1.25, 2.0, 3.25, 5.0] },
      { a: 5.0, b: 1.0, num_steps: 5, result: [5.0, 4.75, 4.0, 2.75, 1.0] },
      { a: 0.0, b: 1.0, num_steps: 11, result: [0.0, 0.01, 0.04, 0.09, 0.16, 0.25, 0.36, 0.49, 0.64, 0.81, 1.0] },
      { a: 1.0, b: 0.0, num_steps: 11, result: [1.0, 0.99, 0.96, 0.91, 0.84, 0.75, 0.64, 0.51, 0.36, 0.19, 0.0] },
      { a: 0.0, b: 1.0, num_steps: 5, result: [0.0, 0.0625, 0.25, 0.5625, 1.0] },
      { a: 1.0, b: 0.0, num_steps: 5, result: [1.0, 0.9375, 0.75, 0.4375, 0.0] },
      { a: -1.0, b: 1.0, num_steps: 11, result: [-1.0, -0.98, -0.92, -0.82, -0.68, -0.5, -0.28 ,-0.02, 0.28, 0.62, 1.0] },
      { a: 1.0, b: -1.0, num_steps: 11, result: [1.0, 0.98, 0.92, 0.82, 0.68, 0.5, 0.28 ,0.02, -0.28, -0.62, -1.0] },
      { a: -1.0, b: 0, num_steps: 11, result: [-1.0 , -0.99, -0.96, -0.91, -0.84, -0.75, -0.64, -0.51, -0.36, -0.19, 0.0] },
      { a: 0.0, b: -1.0, num_steps: 11, result: [0.0, -0.01, -0.04, -0.09, -0.16, -0.25, -0.36, -0.49, -0.64, -0.81, -1.0] },
    ]
  )
  .fn(test => {
    const a = test.params.a;
    const b = test.params.b;
    const num_steps = test.params.num_steps;
    const got = biasedRange(a, b, num_steps);
    const expect = test.params.result;

    test.expect(
      compareArrayOfNumbersF32(got, expect, 'no-flush'),
      `biasedRange(${a}, ${b}, ${num_steps}) returned ${got}. Expected ${expect}`
    );
  });

interface rangeBigIntCase {
  a: bigint;
  b: bigint;
  num_steps: number;
  result: bigint[];
}

g.test('linearRangeBigInt')
  .paramsSimple<rangeBigIntCase>(
    // prettier-ignore
    [
      { a: 0n, b: 0n, num_steps: 10, result: new Array<bigint>(10).fill(0n) },
      { a: 10n, b: 10n, num_steps: 10, result: new Array<bigint>(10).fill(10n) },
      { a: 0n, b: 10n, num_steps: 1, result: [0n] },
      { a: 10n, b: 0n, num_steps: 1, result: [10n] },
      { a: 0n, b: 10n, num_steps: 11, result: [0n, 1n, 2n, 3n, 4n, 5n, 6n, 7n, 8n, 9n, 10n] },
      { a: 10n, b: 0n, num_steps: 11, result: [10n, 9n, 8n, 7n, 6n, 5n, 4n, 3n, 2n, 1n, 0n] },
      { a: 0n, b: 1000n, num_steps: 11, result: [0n, 100n, 200n, 300n, 400n, 500n, 600n, 700n, 800n, 900n, 1000n] },
      { a: 1000n, b: 0n, num_steps: 11, result: [1000n, 900n, 800n, 700n, 600n, 500n, 400n, 300n, 200n, 100n, 0n] },
      { a: 1n, b: 5n, num_steps: 5, result: [1n, 2n, 3n, 4n, 5n] },
      { a: 5n, b: 1n, num_steps: 5, result: [5n, 4n, 3n, 2n, 1n] },
      { a: 0n, b: 10n, num_steps: 5, result: [0n, 2n, 5n, 7n, 10n] },
      { a: 10n, b: 0n, num_steps: 5, result: [10n, 8n, 5n, 3n, 0n] },
      { a: -10n, b: 10n, num_steps: 11, result: [-10n, -8n, -6n, -4n, -2n, 0n, 2n, 4n, 6n, 8n, 10n] },
      { a: 10n, b: -10n, num_steps: 11, result: [10n, 8n, 6n, 4n, 2n, 0n, -2n, -4n, -6n, -8n, -10n] },
      { a: -10n, b: 0n, num_steps: 11, result: [-10n, -9n, -8n, -7n, -6n, -5n, -4n, -3n, -2n, -1n, 0n] },
      { a: 0n, b: -10n, num_steps: 11, result: [0n, -1n, -2n, -3n, -4n, -5n, -6n, -7n, -8n, -9n, -10n] },
    ]
  )
  .fn(test => {
    const a = test.params.a;
    const b = test.params.b;
    const num_steps = test.params.num_steps;
    const got = linearRangeBigInt(a, b, num_steps);
    const expect = test.params.result;

    test.expect(
      objectEquals(got, expect),
      `linearRangeBigInt(${a}, ${b}, ${num_steps}) returned ${got}. Expected ${expect}`
    );
  });

interface fullF32RangeCase {
  neg_norm: number;
  neg_sub: number;
  pos_sub: number;
  pos_norm: number;
  expect: Array<number>;
}

g.test('fullF32Range')
  .paramsSimple<fullF32RangeCase>(
    // prettier-ignore
    [
<<<<<<< HEAD
        { neg_norm: 0, neg_sub: 0, pos_sub: 0, pos_norm: 0, expect: [ -0.0, 0.0 ] },
        { neg_norm: 1, neg_sub: 0, pos_sub: 0, pos_norm: 0, expect: [ kValue.f32.negative.min, -0.0, 0.0] },
        { neg_norm: 2, neg_sub: 0, pos_sub: 0, pos_norm: 0, expect: [ kValue.f32.negative.min, kValue.f32.negative.max, -0.0, 0.0 ] },
        { neg_norm: 3, neg_sub: 0, pos_sub: 0, pos_norm: 0, expect: [ kValue.f32.negative.min, -1.9999998807907104, kValue.f32.negative.max, -0.0, 0.0 ] },
        { neg_norm: 0, neg_sub: 1, pos_sub: 0, pos_norm: 0, expect: [ kValue.f32.negative.subnormal.min, -0.0, 0.0 ] },
        { neg_norm: 0, neg_sub: 2, pos_sub: 0, pos_norm: 0, expect: [ kValue.f32.negative.subnormal.min, kValue.f32.negative.subnormal.max, -0.0, 0.0 ] },
        { neg_norm: 0, neg_sub: 0, pos_sub: 1, pos_norm: 0, expect: [ -0.0, 0.0, kValue.f32.positive.subnormal.min ] },
        { neg_norm: 0, neg_sub: 0, pos_sub: 2, pos_norm: 0, expect: [ -0.0, 0.0, kValue.f32.positive.subnormal.min, kValue.f32.positive.subnormal.max ] },
        { neg_norm: 0, neg_sub: 0, pos_sub: 0, pos_norm: 1, expect: [ -0.0, 0.0, kValue.f32.positive.min ] },
        { neg_norm: 0, neg_sub: 0, pos_sub: 0, pos_norm: 2, expect: [ -0.0, 0.0, kValue.f32.positive.min, kValue.f32.positive.max ] },
        { neg_norm: 0, neg_sub: 0, pos_sub: 0, pos_norm: 3, expect: [ -0.0, 0.0, kValue.f32.positive.min, 1.9999998807907104, kValue.f32.positive.max ] },
        { neg_norm: 1, neg_sub: 1, pos_sub: 1, pos_norm: 1, expect: [ kValue.f32.negative.min, kValue.f32.negative.subnormal.min, -0.0, 0.0, kValue.f32.positive.subnormal.min, kValue.f32.positive.min ] },
        { neg_norm: 2, neg_sub: 2, pos_sub: 2, pos_norm: 2, expect: [ kValue.f32.negative.min, kValue.f32.negative.max, kValue.f32.negative.subnormal.min, kValue.f32.negative.subnormal.max, -0.0, 0.0, kValue.f32.positive.subnormal.min, kValue.f32.positive.subnormal.max, kValue.f32.positive.min, kValue.f32.positive.max ] },
=======
        { neg_norm: 0, neg_sub: 0, pos_sub: 0, pos_norm: 0, expect: [ 0.0 ] },
        { neg_norm: 1, neg_sub: 0, pos_sub: 0, pos_norm: 0, expect: [ kValue.f32.negative.min, 0.0] },
        { neg_norm: 2, neg_sub: 0, pos_sub: 0, pos_norm: 0, expect: [ kValue.f32.negative.min, kValue.f32.negative.max, 0.0 ] },
        { neg_norm: 3, neg_sub: 0, pos_sub: 0, pos_norm: 0, expect: [ kValue.f32.negative.min, -1.9999998807907104, kValue.f32.negative.max, 0.0 ] },
        { neg_norm: 0, neg_sub: 1, pos_sub: 0, pos_norm: 0, expect: [ kValue.f32.subnormal.negative.min, 0.0 ] },
        { neg_norm: 0, neg_sub: 2, pos_sub: 0, pos_norm: 0, expect: [ kValue.f32.subnormal.negative.min, kValue.f32.subnormal.negative.max, 0.0 ] },
        { neg_norm: 0, neg_sub: 0, pos_sub: 1, pos_norm: 0, expect: [ 0.0, kValue.f32.subnormal.positive.min ] },
        { neg_norm: 0, neg_sub: 0, pos_sub: 2, pos_norm: 0, expect: [ 0.0, kValue.f32.subnormal.positive.min, kValue.f32.subnormal.positive.max ] },
        { neg_norm: 0, neg_sub: 0, pos_sub: 0, pos_norm: 1, expect: [ 0.0, kValue.f32.positive.min ] },
        { neg_norm: 0, neg_sub: 0, pos_sub: 0, pos_norm: 2, expect: [ 0.0, kValue.f32.positive.min, kValue.f32.positive.max ] },
        { neg_norm: 0, neg_sub: 0, pos_sub: 0, pos_norm: 3, expect: [ 0.0, kValue.f32.positive.min, 1.9999998807907104, kValue.f32.positive.max ] },
        { neg_norm: 1, neg_sub: 1, pos_sub: 1, pos_norm: 1, expect: [ kValue.f32.negative.min, kValue.f32.subnormal.negative.min, 0.0, kValue.f32.subnormal.positive.min, kValue.f32.positive.min ] },
        { neg_norm: 2, neg_sub: 2, pos_sub: 2, pos_norm: 2, expect: [ kValue.f32.negative.min, kValue.f32.negative.max, kValue.f32.subnormal.negative.min, kValue.f32.subnormal.negative.max, 0.0, kValue.f32.subnormal.positive.min, kValue.f32.subnormal.positive.max, kValue.f32.positive.min, kValue.f32.positive.max ] },
>>>>>>> e61392d7
    ]
  )
  .fn(test => {
    const neg_norm = test.params.neg_norm;
    const neg_sub = test.params.neg_sub;
    const pos_sub = test.params.pos_sub;
    const pos_norm = test.params.pos_norm;
    const got = fullF32Range({ neg_norm, neg_sub, pos_sub, pos_norm });
    const expect = test.params.expect;

    test.expect(
      compareArrayOfNumbersF32(got, expect, 'no-flush'),
      `fullF32Range(${neg_norm}, ${neg_sub}, ${pos_sub}, ${pos_norm}) returned [${got}]. Expected [${expect}]`
    );
  });

interface fullF16RangeCase {
  neg_norm: number;
  neg_sub: number;
  pos_sub: number;
  pos_norm: number;
  expect: Array<number>;
}

g.test('fullF16Range')
  .paramsSimple<fullF16RangeCase>(
    // prettier-ignore
    [
<<<<<<< HEAD
          { neg_norm: 0, neg_sub: 0, pos_sub: 0, pos_norm: 0, expect: [ -0.0, 0.0 ] },
          { neg_norm: 1, neg_sub: 0, pos_sub: 0, pos_norm: 0, expect: [ kValue.f16.negative.min, -0.0, 0.0] },
          { neg_norm: 2, neg_sub: 0, pos_sub: 0, pos_norm: 0, expect: [ kValue.f16.negative.min, kValue.f16.negative.max, -0.0, 0.0 ] },
          { neg_norm: 3, neg_sub: 0, pos_sub: 0, pos_norm: 0, expect: [ kValue.f16.negative.min, -1.9990234375, kValue.f16.negative.max, -0.0, 0.0 ] },
          { neg_norm: 0, neg_sub: 1, pos_sub: 0, pos_norm: 0, expect: [ kValue.f16.negative.subnormal.min, -0.0, 0.0 ] },
          { neg_norm: 0, neg_sub: 2, pos_sub: 0, pos_norm: 0, expect: [ kValue.f16.negative.subnormal.min, kValue.f16.negative.subnormal.max, -0.0, 0.0 ] },
          { neg_norm: 0, neg_sub: 0, pos_sub: 1, pos_norm: 0, expect: [ -0.0, 0.0, kValue.f16.positive.subnormal.min ] },
          { neg_norm: 0, neg_sub: 0, pos_sub: 2, pos_norm: 0, expect: [ -0.0, 0.0, kValue.f16.positive.subnormal.min, kValue.f16.positive.subnormal.max ] },
          { neg_norm: 0, neg_sub: 0, pos_sub: 0, pos_norm: 1, expect: [ -0.0, 0.0, kValue.f16.positive.min ] },
          { neg_norm: 0, neg_sub: 0, pos_sub: 0, pos_norm: 2, expect: [ -0.0, 0.0, kValue.f16.positive.min, kValue.f16.positive.max ] },
          { neg_norm: 0, neg_sub: 0, pos_sub: 0, pos_norm: 3, expect: [ -0.0, 0.0, kValue.f16.positive.min, 1.9990234375, kValue.f16.positive.max ] },
          { neg_norm: 1, neg_sub: 1, pos_sub: 1, pos_norm: 1, expect: [ kValue.f16.negative.min, kValue.f16.negative.subnormal.min, -0.0, 0.0, kValue.f16.positive.subnormal.min, kValue.f16.positive.min ] },
          { neg_norm: 2, neg_sub: 2, pos_sub: 2, pos_norm: 2, expect: [ kValue.f16.negative.min, kValue.f16.negative.max, kValue.f16.negative.subnormal.min, kValue.f16.negative.subnormal.max, -0.0, 0.0, kValue.f16.positive.subnormal.min, kValue.f16.positive.subnormal.max, kValue.f16.positive.min, kValue.f16.positive.max ] },
=======
          { neg_norm: 0, neg_sub: 0, pos_sub: 0, pos_norm: 0, expect: [ 0.0 ] },
          { neg_norm: 1, neg_sub: 0, pos_sub: 0, pos_norm: 0, expect: [ kValue.f16.negative.min, 0.0] },
          { neg_norm: 2, neg_sub: 0, pos_sub: 0, pos_norm: 0, expect: [ kValue.f16.negative.min, kValue.f16.negative.max, 0.0 ] },
          { neg_norm: 3, neg_sub: 0, pos_sub: 0, pos_norm: 0, expect: [ kValue.f16.negative.min, -1.9990234375, kValue.f16.negative.max, 0.0 ] },
          { neg_norm: 0, neg_sub: 1, pos_sub: 0, pos_norm: 0, expect: [ kValue.f16.subnormal.negative.min, 0.0 ] },
          { neg_norm: 0, neg_sub: 2, pos_sub: 0, pos_norm: 0, expect: [ kValue.f16.subnormal.negative.min, kValue.f16.subnormal.negative.max, 0.0 ] },
          { neg_norm: 0, neg_sub: 0, pos_sub: 1, pos_norm: 0, expect: [ 0.0, kValue.f16.subnormal.positive.min ] },
          { neg_norm: 0, neg_sub: 0, pos_sub: 2, pos_norm: 0, expect: [ 0.0, kValue.f16.subnormal.positive.min, kValue.f16.subnormal.positive.max ] },
          { neg_norm: 0, neg_sub: 0, pos_sub: 0, pos_norm: 1, expect: [ 0.0, kValue.f16.positive.min ] },
          { neg_norm: 0, neg_sub: 0, pos_sub: 0, pos_norm: 2, expect: [ 0.0, kValue.f16.positive.min, kValue.f16.positive.max ] },
          { neg_norm: 0, neg_sub: 0, pos_sub: 0, pos_norm: 3, expect: [ 0.0, kValue.f16.positive.min, 1.9990234375, kValue.f16.positive.max ] },
          { neg_norm: 1, neg_sub: 1, pos_sub: 1, pos_norm: 1, expect: [ kValue.f16.negative.min, kValue.f16.subnormal.negative.min, 0.0, kValue.f16.subnormal.positive.min, kValue.f16.positive.min ] },
          { neg_norm: 2, neg_sub: 2, pos_sub: 2, pos_norm: 2, expect: [ kValue.f16.negative.min, kValue.f16.negative.max, kValue.f16.subnormal.negative.min, kValue.f16.subnormal.negative.max, 0.0, kValue.f16.subnormal.positive.min, kValue.f16.subnormal.positive.max, kValue.f16.positive.min, kValue.f16.positive.max ] },
>>>>>>> e61392d7
      ]
  )
  .fn(test => {
    const neg_norm = test.params.neg_norm;
    const neg_sub = test.params.neg_sub;
    const pos_sub = test.params.pos_sub;
    const pos_norm = test.params.pos_norm;
    const got = fullF16Range({ neg_norm, neg_sub, pos_sub, pos_norm });
    const expect = test.params.expect;

    test.expect(
      compareArrayOfNumbersF32(got, expect),
      `fullF16Range(${neg_norm}, ${neg_sub}, ${pos_sub}, ${pos_norm}) returned [${got}]. Expected [${expect}]`
    );
  });

interface fullI32RangeCase {
  neg_count: number;
  pos_count: number;
  expect: Array<number>;
}

g.test('fullI32Range')
  .paramsSimple<fullI32RangeCase>(
    // prettier-ignore
    [
      { neg_count: 0, pos_count: 0, expect: [0] },
      { neg_count: 1, pos_count: 0, expect: [kValue.i32.negative.min, 0] },
      { neg_count: 2, pos_count: 0, expect: [kValue.i32.negative.min, -1, 0] },
      { neg_count: 3, pos_count: 0, expect: [kValue.i32.negative.min, -1610612736, -1, 0] },
      { neg_count: 0, pos_count: 1, expect: [0, 1] },
      { neg_count: 0, pos_count: 2, expect: [0, 1, kValue.i32.positive.max] },
      { neg_count: 0, pos_count: 3, expect: [0, 1, 536870912, kValue.i32.positive.max] },
      { neg_count: 1, pos_count: 1, expect: [kValue.i32.negative.min, 0, 1] },
      { neg_count: 2, pos_count: 2, expect: [kValue.i32.negative.min, -1, 0, 1, kValue.i32.positive.max ] },
    ]
  )
  .fn(test => {
    const neg_count = test.params.neg_count;
    const pos_count = test.params.pos_count;
    const got = fullI32Range({ negative: neg_count, positive: pos_count });
    const expect = test.params.expect;

    test.expect(
      compareArrayOfNumbersF32(got, expect),
      `fullI32Range(${neg_count}, ${pos_count}) returned [${got}]. Expected [${expect}]`
    );
  });

interface limitsBigIntBitsF64Case {
  bits: bigint;
  value: number;
}

// Test to confirm kBit and kValue constants are equivalent for f64
g.test('f64LimitsEquivalency')
  .paramsSimple<limitsBigIntBitsF64Case>([
    { bits: kBit.f64.positive.max, value: kValue.f64.positive.max },
    { bits: kBit.f64.positive.min, value: kValue.f64.positive.min },
    { bits: kBit.f64.positive.nearest_max, value: kValue.f64.positive.nearest_max },
    { bits: kBit.f64.positive.less_than_one, value: kValue.f64.positive.less_than_one },
    { bits: kBit.f64.positive.pi.whole, value: kValue.f64.positive.pi.whole },
    { bits: kBit.f64.positive.pi.three_quarters, value: kValue.f64.positive.pi.three_quarters },
    { bits: kBit.f64.positive.pi.half, value: kValue.f64.positive.pi.half },
    { bits: kBit.f64.positive.pi.third, value: kValue.f64.positive.pi.third },
    { bits: kBit.f64.positive.pi.quarter, value: kValue.f64.positive.pi.quarter },
    { bits: kBit.f64.positive.pi.sixth, value: kValue.f64.positive.pi.sixth },
    { bits: kBit.f64.positive.e, value: kValue.f64.positive.e },
    { bits: kBit.f64.max_ulp, value: kValue.f64.max_ulp },
    { bits: kBit.f64.negative.max, value: kValue.f64.negative.max },
    { bits: kBit.f64.negative.min, value: kValue.f64.negative.min },
    { bits: kBit.f64.negative.nearest_min, value: kValue.f64.negative.nearest_min },
    { bits: kBit.f64.negative.pi.whole, value: kValue.f64.negative.pi.whole },
    { bits: kBit.f64.negative.pi.three_quarters, value: kValue.f64.negative.pi.three_quarters },
    { bits: kBit.f64.negative.pi.half, value: kValue.f64.negative.pi.half },
    { bits: kBit.f64.negative.pi.third, value: kValue.f64.negative.pi.third },
    { bits: kBit.f64.negative.pi.quarter, value: kValue.f64.negative.pi.quarter },
    { bits: kBit.f64.negative.pi.sixth, value: kValue.f64.negative.pi.sixth },
    { bits: kBit.f64.positive.subnormal.max, value: kValue.f64.positive.subnormal.max },
    { bits: kBit.f64.positive.subnormal.min, value: kValue.f64.positive.subnormal.min },
    { bits: kBit.f64.negative.subnormal.max, value: kValue.f64.negative.subnormal.max },
    { bits: kBit.f64.negative.subnormal.min, value: kValue.f64.negative.subnormal.min },
    { bits: kBit.f64.positive.infinity, value: kValue.f64.positive.infinity },
    { bits: kBit.f64.negative.infinity, value: kValue.f64.negative.infinity },
  ])
  .fn(test => {
    const bits = test.params.bits;
    const value = test.params.value;

    const val_to_bits = bits === float64ToUint64(value);
    const bits_to_val = value === uint64ToFloat64(bits);
    test.expect(
      val_to_bits && bits_to_val,
      `bits = ${bits}, value = ${value}, returned val_to_bits as ${val_to_bits}, and bits_to_val as ${bits_to_val}, they are expected to be equivalent`
    );
  });

interface limitsNumberBitsCase {
  bits: number;
  value: number;
}

// Test to confirm kBit and kValue constants are equivalent for f32
g.test('f32LimitsEquivalency')
  .paramsSimple<limitsNumberBitsCase>([
    { bits: kBit.f32.positive.max, value: kValue.f32.positive.max },
    { bits: kBit.f32.positive.min, value: kValue.f32.positive.min },
    { bits: kBit.f32.positive.nearest_max, value: kValue.f32.positive.nearest_max },
    { bits: kBit.f32.positive.less_than_one, value: kValue.f32.positive.less_than_one },
    { bits: kBit.f32.positive.pi.whole, value: kValue.f32.positive.pi.whole },
    { bits: kBit.f32.positive.pi.three_quarters, value: kValue.f32.positive.pi.three_quarters },
    { bits: kBit.f32.positive.pi.half, value: kValue.f32.positive.pi.half },
    { bits: kBit.f32.positive.pi.third, value: kValue.f32.positive.pi.third },
    { bits: kBit.f32.positive.pi.quarter, value: kValue.f32.positive.pi.quarter },
    { bits: kBit.f32.positive.pi.sixth, value: kValue.f32.positive.pi.sixth },
    { bits: kBit.f32.positive.e, value: kValue.f32.positive.e },
    { bits: kBit.f32.max_ulp, value: kValue.f32.max_ulp },
    { bits: kBit.f32.negative.max, value: kValue.f32.negative.max },
    { bits: kBit.f32.negative.min, value: kValue.f32.negative.min },
    { bits: kBit.f32.negative.nearest_min, value: kValue.f32.negative.nearest_min },
    { bits: kBit.f32.negative.pi.whole, value: kValue.f32.negative.pi.whole },
    { bits: kBit.f32.negative.pi.three_quarters, value: kValue.f32.negative.pi.three_quarters },
    { bits: kBit.f32.negative.pi.half, value: kValue.f32.negative.pi.half },
    { bits: kBit.f32.negative.pi.third, value: kValue.f32.negative.pi.third },
    { bits: kBit.f32.negative.pi.quarter, value: kValue.f32.negative.pi.quarter },
    { bits: kBit.f32.negative.pi.sixth, value: kValue.f32.negative.pi.sixth },
    { bits: kBit.f32.positive.subnormal.max, value: kValue.f32.positive.subnormal.max },
    { bits: kBit.f32.positive.subnormal.min, value: kValue.f32.positive.subnormal.min },
    { bits: kBit.f32.negative.subnormal.max, value: kValue.f32.negative.subnormal.max },
    { bits: kBit.f32.negative.subnormal.min, value: kValue.f32.negative.subnormal.min },
    { bits: kBit.f32.positive.infinity, value: kValue.f32.positive.infinity },
    { bits: kBit.f32.negative.infinity, value: kValue.f32.negative.infinity },
  ])
  .fn(test => {
    const bits = test.params.bits;
    const value = test.params.value;

    const val_to_bits = bits === float32ToUint32(value);
    const bits_to_val = value === uint32ToFloat32(bits);
    test.expect(
      val_to_bits && bits_to_val,
      `bits = ${bits}, value = ${value}, returned val_to_bits as ${val_to_bits}, and bits_to_val as ${bits_to_val}, they are expected to be equivalent`
    );
  });

// Test to confirm kBit and kValue constants are equivalent for f16
g.test('f16LimitsEquivalency')
  .paramsSimple<limitsNumberBitsCase>([
    { bits: kBit.f16.positive.max, value: kValue.f16.positive.max },
    { bits: kBit.f16.positive.min, value: kValue.f16.positive.min },
    { bits: kBit.f16.positive.nearest_max, value: kValue.f16.positive.nearest_max },
    { bits: kBit.f16.positive.less_than_one, value: kValue.f16.positive.less_than_one },
    { bits: kBit.f16.positive.pi.whole, value: kValue.f16.positive.pi.whole },
    { bits: kBit.f16.positive.pi.three_quarters, value: kValue.f16.positive.pi.three_quarters },
    { bits: kBit.f16.positive.pi.half, value: kValue.f16.positive.pi.half },
    { bits: kBit.f16.positive.pi.third, value: kValue.f16.positive.pi.third },
    { bits: kBit.f16.positive.pi.quarter, value: kValue.f16.positive.pi.quarter },
    { bits: kBit.f16.positive.pi.sixth, value: kValue.f16.positive.pi.sixth },
    { bits: kBit.f16.positive.e, value: kValue.f16.positive.e },
    { bits: kBit.f16.max_ulp, value: kValue.f16.max_ulp },
    { bits: kBit.f16.negative.max, value: kValue.f16.negative.max },
    { bits: kBit.f16.negative.min, value: kValue.f16.negative.min },
    { bits: kBit.f16.negative.nearest_min, value: kValue.f16.negative.nearest_min },
    { bits: kBit.f16.negative.pi.whole, value: kValue.f16.negative.pi.whole },
    { bits: kBit.f16.negative.pi.three_quarters, value: kValue.f16.negative.pi.three_quarters },
    { bits: kBit.f16.negative.pi.half, value: kValue.f16.negative.pi.half },
    { bits: kBit.f16.negative.pi.third, value: kValue.f16.negative.pi.third },
    { bits: kBit.f16.negative.pi.quarter, value: kValue.f16.negative.pi.quarter },
    { bits: kBit.f16.negative.pi.sixth, value: kValue.f16.negative.pi.sixth },
    { bits: kBit.f16.positive.subnormal.max, value: kValue.f16.positive.subnormal.max },
    { bits: kBit.f16.positive.subnormal.min, value: kValue.f16.positive.subnormal.min },
    { bits: kBit.f16.negative.subnormal.max, value: kValue.f16.negative.subnormal.max },
    { bits: kBit.f16.negative.subnormal.min, value: kValue.f16.negative.subnormal.min },
    { bits: kBit.f16.positive.infinity, value: kValue.f16.positive.infinity },
    { bits: kBit.f16.negative.infinity, value: kValue.f16.negative.infinity },
  ])
  .fn(test => {
    const bits = test.params.bits;
    const value = test.params.value;

    const val_to_bits = bits === float16ToUint16(value);
    const bits_to_val = value === uint16ToFloat16(bits);
    test.expect(
      val_to_bits && bits_to_val,
      `bits = ${bits}, value = ${value}, returned val_to_bits as ${val_to_bits}, and bits_to_val as ${bits_to_val}, they are expected to be equivalent`
    );
  });

interface cartesianProductCase<T> {
  inputs: T[][];
  result: T[][];
}

g.test('cartesianProductNumber')
  .paramsSimple<cartesianProductCase<number>>(
    // prettier-ignore
    [
      { inputs: [[0], [1]], result: [[0, 1]] },
      { inputs: [[0, 1], [2]], result: [[0, 2],
                                        [1, 2]] },
      { inputs: [[0], [1, 2]], result: [[0, 1],
                                        [0, 2]] },
      { inputs: [[0, 1], [2, 3]], result: [[0,2],
                                           [1, 2],
                                           [0, 3],
                                           [1, 3]] },
      { inputs: [[0, 1, 2], [3, 4, 5]], result: [[0, 3],
                                                 [1, 3],
                                                 [2, 3],
                                                 [0, 4],
                                                 [1, 4],
                                                 [2, 4],
                                                 [0, 5],
                                                 [1, 5],
                                                 [2, 5]] },
      { inputs: [[0, 1], [2, 3], [4, 5]], result: [[0, 2, 4],
                                                   [1, 2, 4],
                                                   [0, 3, 4],
                                                   [1, 3, 4],
                                                   [0, 2, 5],
                                                   [1, 2, 5],
                                                   [0, 3, 5],
                                                   [1, 3, 5]] },

  ]
  )
  .fn(test => {
    const inputs = test.params.inputs;
    const got = cartesianProduct(...inputs);
    const expect = test.params.result;

    test.expect(
      objectEquals(got, expect),
      `cartesianProduct(${JSON.stringify(inputs)}) returned ${JSON.stringify(
        got
      )}. Expected ${JSON.stringify(expect)} `
    );
  });

g.test('cartesianProductArray')
  .paramsSimple<cartesianProductCase<number[]>>(
    // prettier-ignore
    [
      { inputs: [[[0, 1], [2, 3]], [[4, 5], [6, 7]]], result: [[[0, 1], [4, 5]],
                                                               [[2, 3], [4, 5]],
                                                               [[0, 1], [6, 7]],
                                                               [[2, 3], [6, 7]]]},
      { inputs: [[[0, 1], [2, 3]], [[4, 5], [6, 7]], [[8, 9]]], result: [[[0, 1], [4, 5], [8, 9]],
                                                                         [[2, 3], [4, 5], [8, 9]],
                                                                         [[0, 1], [6, 7], [8, 9]],
                                                                         [[2, 3], [6, 7], [8, 9]]]},
      { inputs: [[[0, 1, 2], [3, 4, 5], [6, 7, 8]], [[2, 1, 0], [5, 4, 3], [8, 7, 6]]], result:  [[[0, 1, 2], [2, 1, 0]],
                                                                                                  [[3, 4, 5], [2, 1, 0]],
                                                                                                  [[6, 7, 8], [2, 1, 0]],
                                                                                                  [[0, 1, 2], [5, 4, 3]],
                                                                                                  [[3, 4, 5], [5, 4, 3]],
                                                                                                  [[6, 7, 8], [5, 4, 3]],
                                                                                                  [[0, 1, 2], [8, 7, 6]],
                                                                                                  [[3, 4, 5], [8, 7, 6]],
                                                                                                  [[6, 7, 8], [8, 7, 6]]]}

    ]
  )
  .fn(test => {
    const inputs = test.params.inputs;
    const got = cartesianProduct(...inputs);
    const expect = test.params.result;

    test.expect(
      objectEquals(got, expect),
      `cartesianProduct(${JSON.stringify(inputs)}) returned ${JSON.stringify(
        got
      )}. Expected ${JSON.stringify(expect)} `
    );
  });

interface calculatePermutationsCase<T> {
  input: T[];
  result: T[][];
}

g.test('calculatePermutations')
  .paramsSimple<calculatePermutationsCase<number>>(
    // prettier-ignore
    [
      { input: [0, 1], result: [[0, 1],
                                [1, 0]] },
      { input: [0, 1, 2], result: [[0, 1, 2],
                                   [0, 2, 1],
                                   [1, 0, 2],
                                   [1, 2, 0],
                                   [2, 0, 1],
                                   [2, 1, 0]] },
        { input: [0, 1, 2, 3], result: [[0, 1, 2, 3],
                                        [0, 1, 3, 2],
                                        [0, 2, 1, 3],
                                        [0, 2, 3, 1],
                                        [0, 3, 1, 2],
                                        [0, 3, 2, 1],
                                        [1, 0, 2, 3],
                                        [1, 0, 3, 2],
                                        [1, 2, 0, 3],
                                        [1, 2, 3, 0],
                                        [1, 3, 0, 2],
                                        [1, 3, 2, 0],
                                        [2, 0, 1, 3],
                                        [2, 0, 3, 1],
                                        [2, 1, 0, 3],
                                        [2, 1, 3, 0],
                                        [2, 3, 0, 1],
                                        [2, 3, 1, 0],
                                        [3, 0, 1, 2],
                                        [3, 0, 2, 1],
                                        [3, 1, 0, 2],
                                        [3, 1, 2, 0],
                                        [3, 2, 0, 1],
                                        [3, 2, 1, 0]] },
    ]
  )
  .fn(test => {
    const input = test.params.input;
    const got = calculatePermutations(input);
    const expect = test.params.result;

    test.expect(
      objectEquals(got, expect),
      `calculatePermutations(${JSON.stringify(input)}) returned ${JSON.stringify(
        got
      )}. Expected ${JSON.stringify(expect)} `
    );
  });<|MERGE_RESOLUTION|>--- conflicted
+++ resolved
@@ -1535,35 +1535,19 @@
   .paramsSimple<fullF32RangeCase>(
     // prettier-ignore
     [
-<<<<<<< HEAD
-        { neg_norm: 0, neg_sub: 0, pos_sub: 0, pos_norm: 0, expect: [ -0.0, 0.0 ] },
-        { neg_norm: 1, neg_sub: 0, pos_sub: 0, pos_norm: 0, expect: [ kValue.f32.negative.min, -0.0, 0.0] },
-        { neg_norm: 2, neg_sub: 0, pos_sub: 0, pos_norm: 0, expect: [ kValue.f32.negative.min, kValue.f32.negative.max, -0.0, 0.0 ] },
-        { neg_norm: 3, neg_sub: 0, pos_sub: 0, pos_norm: 0, expect: [ kValue.f32.negative.min, -1.9999998807907104, kValue.f32.negative.max, -0.0, 0.0 ] },
-        { neg_norm: 0, neg_sub: 1, pos_sub: 0, pos_norm: 0, expect: [ kValue.f32.negative.subnormal.min, -0.0, 0.0 ] },
-        { neg_norm: 0, neg_sub: 2, pos_sub: 0, pos_norm: 0, expect: [ kValue.f32.negative.subnormal.min, kValue.f32.negative.subnormal.max, -0.0, 0.0 ] },
-        { neg_norm: 0, neg_sub: 0, pos_sub: 1, pos_norm: 0, expect: [ -0.0, 0.0, kValue.f32.positive.subnormal.min ] },
-        { neg_norm: 0, neg_sub: 0, pos_sub: 2, pos_norm: 0, expect: [ -0.0, 0.0, kValue.f32.positive.subnormal.min, kValue.f32.positive.subnormal.max ] },
-        { neg_norm: 0, neg_sub: 0, pos_sub: 0, pos_norm: 1, expect: [ -0.0, 0.0, kValue.f32.positive.min ] },
-        { neg_norm: 0, neg_sub: 0, pos_sub: 0, pos_norm: 2, expect: [ -0.0, 0.0, kValue.f32.positive.min, kValue.f32.positive.max ] },
-        { neg_norm: 0, neg_sub: 0, pos_sub: 0, pos_norm: 3, expect: [ -0.0, 0.0, kValue.f32.positive.min, 1.9999998807907104, kValue.f32.positive.max ] },
-        { neg_norm: 1, neg_sub: 1, pos_sub: 1, pos_norm: 1, expect: [ kValue.f32.negative.min, kValue.f32.negative.subnormal.min, -0.0, 0.0, kValue.f32.positive.subnormal.min, kValue.f32.positive.min ] },
-        { neg_norm: 2, neg_sub: 2, pos_sub: 2, pos_norm: 2, expect: [ kValue.f32.negative.min, kValue.f32.negative.max, kValue.f32.negative.subnormal.min, kValue.f32.negative.subnormal.max, -0.0, 0.0, kValue.f32.positive.subnormal.min, kValue.f32.positive.subnormal.max, kValue.f32.positive.min, kValue.f32.positive.max ] },
-=======
-        { neg_norm: 0, neg_sub: 0, pos_sub: 0, pos_norm: 0, expect: [ 0.0 ] },
-        { neg_norm: 1, neg_sub: 0, pos_sub: 0, pos_norm: 0, expect: [ kValue.f32.negative.min, 0.0] },
-        { neg_norm: 2, neg_sub: 0, pos_sub: 0, pos_norm: 0, expect: [ kValue.f32.negative.min, kValue.f32.negative.max, 0.0 ] },
-        { neg_norm: 3, neg_sub: 0, pos_sub: 0, pos_norm: 0, expect: [ kValue.f32.negative.min, -1.9999998807907104, kValue.f32.negative.max, 0.0 ] },
-        { neg_norm: 0, neg_sub: 1, pos_sub: 0, pos_norm: 0, expect: [ kValue.f32.subnormal.negative.min, 0.0 ] },
-        { neg_norm: 0, neg_sub: 2, pos_sub: 0, pos_norm: 0, expect: [ kValue.f32.subnormal.negative.min, kValue.f32.subnormal.negative.max, 0.0 ] },
-        { neg_norm: 0, neg_sub: 0, pos_sub: 1, pos_norm: 0, expect: [ 0.0, kValue.f32.subnormal.positive.min ] },
-        { neg_norm: 0, neg_sub: 0, pos_sub: 2, pos_norm: 0, expect: [ 0.0, kValue.f32.subnormal.positive.min, kValue.f32.subnormal.positive.max ] },
-        { neg_norm: 0, neg_sub: 0, pos_sub: 0, pos_norm: 1, expect: [ 0.0, kValue.f32.positive.min ] },
-        { neg_norm: 0, neg_sub: 0, pos_sub: 0, pos_norm: 2, expect: [ 0.0, kValue.f32.positive.min, kValue.f32.positive.max ] },
-        { neg_norm: 0, neg_sub: 0, pos_sub: 0, pos_norm: 3, expect: [ 0.0, kValue.f32.positive.min, 1.9999998807907104, kValue.f32.positive.max ] },
-        { neg_norm: 1, neg_sub: 1, pos_sub: 1, pos_norm: 1, expect: [ kValue.f32.negative.min, kValue.f32.subnormal.negative.min, 0.0, kValue.f32.subnormal.positive.min, kValue.f32.positive.min ] },
-        { neg_norm: 2, neg_sub: 2, pos_sub: 2, pos_norm: 2, expect: [ kValue.f32.negative.min, kValue.f32.negative.max, kValue.f32.subnormal.negative.min, kValue.f32.subnormal.negative.max, 0.0, kValue.f32.subnormal.positive.min, kValue.f32.subnormal.positive.max, kValue.f32.positive.min, kValue.f32.positive.max ] },
->>>>>>> e61392d7
+      { neg_norm: 0, neg_sub: 0, pos_sub: 0, pos_norm: 0, expect: [ 0.0 ] },
+      { neg_norm: 1, neg_sub: 0, pos_sub: 0, pos_norm: 0, expect: [ kValue.f32.negative.min, 0.0] },
+      { neg_norm: 2, neg_sub: 0, pos_sub: 0, pos_norm: 0, expect: [ kValue.f32.negative.min, kValue.f32.negative.max, 0.0 ] },
+      { neg_norm: 3, neg_sub: 0, pos_sub: 0, pos_norm: 0, expect: [ kValue.f32.negative.min, -1.9999998807907104, kValue.f32.negative.max, 0.0 ] },
+      { neg_norm: 0, neg_sub: 1, pos_sub: 0, pos_norm: 0, expect: [ kValue.f32.negative.subnormal.min, 0.0 ] },
+      { neg_norm: 0, neg_sub: 2, pos_sub: 0, pos_norm: 0, expect: [ kValue.f32.negative.subnormal.min, kValue.f32.negative.subnormal.max, 0.0 ] },
+      { neg_norm: 0, neg_sub: 0, pos_sub: 1, pos_norm: 0, expect: [ 0.0, kValue.f32.positive.subnormal.min ] },
+      { neg_norm: 0, neg_sub: 0, pos_sub: 2, pos_norm: 0, expect: [ 0.0, kValue.f32.positive.subnormal.min, kValue.f32.positive.subnormal.max ] },
+      { neg_norm: 0, neg_sub: 0, pos_sub: 0, pos_norm: 1, expect: [ 0.0, kValue.f32.positive.min ] },
+      { neg_norm: 0, neg_sub: 0, pos_sub: 0, pos_norm: 2, expect: [ 0.0, kValue.f32.positive.min, kValue.f32.positive.max ] },
+      { neg_norm: 0, neg_sub: 0, pos_sub: 0, pos_norm: 3, expect: [ 0.0, kValue.f32.positive.min, 1.9999998807907104, kValue.f32.positive.max ] },
+      { neg_norm: 1, neg_sub: 1, pos_sub: 1, pos_norm: 1, expect: [ kValue.f32.negative.min, kValue.f32.negative.subnormal.min, 0.0, kValue.f32.positive.subnormal.min, kValue.f32.positive.min ] },
+      { neg_norm: 2, neg_sub: 2, pos_sub: 2, pos_norm: 2, expect: [ kValue.f32.negative.min, kValue.f32.negative.max, kValue.f32.negative.subnormal.min, kValue.f32.negative.subnormal.max, 0.0, kValue.f32.positive.subnormal.min, kValue.f32.positive.subnormal.max, kValue.f32.positive.min, kValue.f32.positive.max ] },
     ]
   )
   .fn(test => {
@@ -1592,36 +1576,20 @@
   .paramsSimple<fullF16RangeCase>(
     // prettier-ignore
     [
-<<<<<<< HEAD
-          { neg_norm: 0, neg_sub: 0, pos_sub: 0, pos_norm: 0, expect: [ -0.0, 0.0 ] },
-          { neg_norm: 1, neg_sub: 0, pos_sub: 0, pos_norm: 0, expect: [ kValue.f16.negative.min, -0.0, 0.0] },
-          { neg_norm: 2, neg_sub: 0, pos_sub: 0, pos_norm: 0, expect: [ kValue.f16.negative.min, kValue.f16.negative.max, -0.0, 0.0 ] },
-          { neg_norm: 3, neg_sub: 0, pos_sub: 0, pos_norm: 0, expect: [ kValue.f16.negative.min, -1.9990234375, kValue.f16.negative.max, -0.0, 0.0 ] },
-          { neg_norm: 0, neg_sub: 1, pos_sub: 0, pos_norm: 0, expect: [ kValue.f16.negative.subnormal.min, -0.0, 0.0 ] },
-          { neg_norm: 0, neg_sub: 2, pos_sub: 0, pos_norm: 0, expect: [ kValue.f16.negative.subnormal.min, kValue.f16.negative.subnormal.max, -0.0, 0.0 ] },
-          { neg_norm: 0, neg_sub: 0, pos_sub: 1, pos_norm: 0, expect: [ -0.0, 0.0, kValue.f16.positive.subnormal.min ] },
-          { neg_norm: 0, neg_sub: 0, pos_sub: 2, pos_norm: 0, expect: [ -0.0, 0.0, kValue.f16.positive.subnormal.min, kValue.f16.positive.subnormal.max ] },
-          { neg_norm: 0, neg_sub: 0, pos_sub: 0, pos_norm: 1, expect: [ -0.0, 0.0, kValue.f16.positive.min ] },
-          { neg_norm: 0, neg_sub: 0, pos_sub: 0, pos_norm: 2, expect: [ -0.0, 0.0, kValue.f16.positive.min, kValue.f16.positive.max ] },
-          { neg_norm: 0, neg_sub: 0, pos_sub: 0, pos_norm: 3, expect: [ -0.0, 0.0, kValue.f16.positive.min, 1.9990234375, kValue.f16.positive.max ] },
-          { neg_norm: 1, neg_sub: 1, pos_sub: 1, pos_norm: 1, expect: [ kValue.f16.negative.min, kValue.f16.negative.subnormal.min, -0.0, 0.0, kValue.f16.positive.subnormal.min, kValue.f16.positive.min ] },
-          { neg_norm: 2, neg_sub: 2, pos_sub: 2, pos_norm: 2, expect: [ kValue.f16.negative.min, kValue.f16.negative.max, kValue.f16.negative.subnormal.min, kValue.f16.negative.subnormal.max, -0.0, 0.0, kValue.f16.positive.subnormal.min, kValue.f16.positive.subnormal.max, kValue.f16.positive.min, kValue.f16.positive.max ] },
-=======
-          { neg_norm: 0, neg_sub: 0, pos_sub: 0, pos_norm: 0, expect: [ 0.0 ] },
-          { neg_norm: 1, neg_sub: 0, pos_sub: 0, pos_norm: 0, expect: [ kValue.f16.negative.min, 0.0] },
-          { neg_norm: 2, neg_sub: 0, pos_sub: 0, pos_norm: 0, expect: [ kValue.f16.negative.min, kValue.f16.negative.max, 0.0 ] },
-          { neg_norm: 3, neg_sub: 0, pos_sub: 0, pos_norm: 0, expect: [ kValue.f16.negative.min, -1.9990234375, kValue.f16.negative.max, 0.0 ] },
-          { neg_norm: 0, neg_sub: 1, pos_sub: 0, pos_norm: 0, expect: [ kValue.f16.subnormal.negative.min, 0.0 ] },
-          { neg_norm: 0, neg_sub: 2, pos_sub: 0, pos_norm: 0, expect: [ kValue.f16.subnormal.negative.min, kValue.f16.subnormal.negative.max, 0.0 ] },
-          { neg_norm: 0, neg_sub: 0, pos_sub: 1, pos_norm: 0, expect: [ 0.0, kValue.f16.subnormal.positive.min ] },
-          { neg_norm: 0, neg_sub: 0, pos_sub: 2, pos_norm: 0, expect: [ 0.0, kValue.f16.subnormal.positive.min, kValue.f16.subnormal.positive.max ] },
-          { neg_norm: 0, neg_sub: 0, pos_sub: 0, pos_norm: 1, expect: [ 0.0, kValue.f16.positive.min ] },
-          { neg_norm: 0, neg_sub: 0, pos_sub: 0, pos_norm: 2, expect: [ 0.0, kValue.f16.positive.min, kValue.f16.positive.max ] },
-          { neg_norm: 0, neg_sub: 0, pos_sub: 0, pos_norm: 3, expect: [ 0.0, kValue.f16.positive.min, 1.9990234375, kValue.f16.positive.max ] },
-          { neg_norm: 1, neg_sub: 1, pos_sub: 1, pos_norm: 1, expect: [ kValue.f16.negative.min, kValue.f16.subnormal.negative.min, 0.0, kValue.f16.subnormal.positive.min, kValue.f16.positive.min ] },
-          { neg_norm: 2, neg_sub: 2, pos_sub: 2, pos_norm: 2, expect: [ kValue.f16.negative.min, kValue.f16.negative.max, kValue.f16.subnormal.negative.min, kValue.f16.subnormal.negative.max, 0.0, kValue.f16.subnormal.positive.min, kValue.f16.subnormal.positive.max, kValue.f16.positive.min, kValue.f16.positive.max ] },
->>>>>>> e61392d7
-      ]
+      { neg_norm: 0, neg_sub: 0, pos_sub: 0, pos_norm: 0, expect: [ 0.0 ] },
+      { neg_norm: 1, neg_sub: 0, pos_sub: 0, pos_norm: 0, expect: [ kValue.f16.negative.min, 0.0] },
+      { neg_norm: 2, neg_sub: 0, pos_sub: 0, pos_norm: 0, expect: [ kValue.f16.negative.min, kValue.f16.negative.max, 0.0 ] },
+      { neg_norm: 3, neg_sub: 0, pos_sub: 0, pos_norm: 0, expect: [ kValue.f16.negative.min, -1.9990234375, kValue.f16.negative.max, 0.0 ] },
+      { neg_norm: 0, neg_sub: 1, pos_sub: 0, pos_norm: 0, expect: [ kValue.f16.negative.subnormal.min, 0.0 ] },
+      { neg_norm: 0, neg_sub: 2, pos_sub: 0, pos_norm: 0, expect: [ kValue.f16.negative.subnormal.min, kValue.f16.negative.subnormal.max, 0.0 ] },
+      { neg_norm: 0, neg_sub: 0, pos_sub: 1, pos_norm: 0, expect: [ 0.0, kValue.f16.positive.subnormal.min ] },
+      { neg_norm: 0, neg_sub: 0, pos_sub: 2, pos_norm: 0, expect: [ 0.0, kValue.f16.positive.subnormal.min, kValue.f16.positive.subnormal.max ] },
+      { neg_norm: 0, neg_sub: 0, pos_sub: 0, pos_norm: 1, expect: [ 0.0, kValue.f16.positive.min ] },
+      { neg_norm: 0, neg_sub: 0, pos_sub: 0, pos_norm: 2, expect: [ 0.0, kValue.f16.positive.min, kValue.f16.positive.max ] },
+      { neg_norm: 0, neg_sub: 0, pos_sub: 0, pos_norm: 3, expect: [ 0.0, kValue.f16.positive.min, 1.9990234375, kValue.f16.positive.max ] },
+      { neg_norm: 1, neg_sub: 1, pos_sub: 1, pos_norm: 1, expect: [ kValue.f16.negative.min, kValue.f16.negative.subnormal.min, 0.0, kValue.f16.positive.subnormal.min, kValue.f16.positive.min ] },
+      { neg_norm: 2, neg_sub: 2, pos_sub: 2, pos_norm: 2, expect: [ kValue.f16.negative.min, kValue.f16.negative.max, kValue.f16.negative.subnormal.min, kValue.f16.negative.subnormal.max, 0.0, kValue.f16.positive.subnormal.min, kValue.f16.positive.subnormal.max, kValue.f16.positive.min, kValue.f16.positive.max ] },
+    ]
   )
   .fn(test => {
     const neg_norm = test.params.neg_norm;
