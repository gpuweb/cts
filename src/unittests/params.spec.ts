export const description = `
Unit tests for parameterization.
`;

import { pcombine, pexclude, pfilter } from '../common/framework/params.js';
import { ParamSpec } from '../common/framework/params_utils.js';
import { TestGroup } from '../common/framework/test_group.js';

import { TestGroupTest } from './test_group_test.js';
import { UnitTest } from './unit_test.js';

export const g = new TestGroup(TestGroupTest);

g.test('none')
  .params([])
  .fn(t => {
    t.fail("this test shouldn't run");
  });

g.test('combine none')
  .params(pcombine([]))
  .fn(t => {
    t.fail("this test shouldn't run");
  });

g.test('filter')
  .params(
    pfilter(
      [
        { a: true, x: 1 }, //
        { a: false, y: 2 },
      ],
      p => p.a
    )
  )
  .fn(t => {
    t.expect(t.params.a);
  });

g.test('exclude')
  .params(
    pexclude(
      [
        { a: true, x: 1 }, //
        { a: false, y: 2 },
      ],
      [
        { a: true }, //
        { a: false, y: 2 },
      ]
    )
  )
  .fn(t => {
    t.expect(t.params.a);
  });

g.test('generator').fn(t0 => {
  const g = new TestGroup(UnitTest);

  const ran: ParamSpec[] = [];

<<<<<<< HEAD
  g.test('generator')
    .params(
      (function*(): IterableIterator<ParamSpec> {
        for (let x = 0; x < 3; ++x) {
          for (let y = 0; y < 2; ++y) {
            yield { x, y };
          }
=======
  g.test('generator', t => {
    ran.push(t.params);
  }).params(
    (function* (): IterableIterator<ParamSpec> {
      for (let x = 0; x < 3; ++x) {
        for (let y = 0; y < 2; ++y) {
          yield { x, y };
>>>>>>> 639527ef
        }
      })()
    )
    .fn(t => {
      ran.push(t.params);
    });

  t0.expectCases(g, [
    { test: 'generator', params: { x: 0, y: 0 } },
    { test: 'generator', params: { x: 0, y: 1 } },
    { test: 'generator', params: { x: 1, y: 0 } },
    { test: 'generator', params: { x: 1, y: 1 } },
    { test: 'generator', params: { x: 2, y: 0 } },
    { test: 'generator', params: { x: 2, y: 1 } },
  ]);
});<|MERGE_RESOLUTION|>--- conflicted
+++ resolved
@@ -59,23 +59,13 @@
 
   const ran: ParamSpec[] = [];
 
-<<<<<<< HEAD
   g.test('generator')
     .params(
-      (function*(): IterableIterator<ParamSpec> {
+      (function* (): IterableIterator<ParamSpec> {
         for (let x = 0; x < 3; ++x) {
           for (let y = 0; y < 2; ++y) {
             yield { x, y };
           }
-=======
-  g.test('generator', t => {
-    ran.push(t.params);
-  }).params(
-    (function* (): IterableIterator<ParamSpec> {
-      for (let x = 0; x < 3; ++x) {
-        for (let y = 0; y < 2; ++y) {
-          yield { x, y };
->>>>>>> 639527ef
         }
       })()
     )
