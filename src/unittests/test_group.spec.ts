--- conflicted
+++ resolved
@@ -65,19 +65,12 @@
   g.test('fail').fn(t => {
     t.fail();
   });
-<<<<<<< HEAD
+  /* eslint-disable-next-line  @typescript-eslint/no-unused-vars */
   g.test('throw').fn(t => {
     throw new Error('hello');
   });
+  /* eslint-disable-next-line  @typescript-eslint/no-unused-vars */
   g.test('throw nested').fn(t => {
-=======
-  /* eslint-disable-next-line  @typescript-eslint/no-unused-vars */
-  g.test('throw', t => {
-    throw new Error('hello');
-  });
-  /* eslint-disable-next-line  @typescript-eslint/no-unused-vars */
-  g.test('throw nested', t => {
->>>>>>> 639527ef
     doNestedThrow2();
   });
 
@@ -146,12 +139,8 @@
 g.test('throws').fn(async t0 => {
   const g = new TestGroup(UnitTest);
 
-<<<<<<< HEAD
+  /* eslint-disable-next-line  @typescript-eslint/no-unused-vars */
   g.test('a').fn(t => {
-=======
-  /* eslint-disable-next-line  @typescript-eslint/no-unused-vars */
-  g.test('a', t => {
->>>>>>> 639527ef
     throw new Error();
   });
 
