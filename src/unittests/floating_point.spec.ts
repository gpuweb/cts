--- conflicted
+++ resolved
@@ -5794,14 +5794,9 @@
       expected: [
         [0.0, reinterpretU32AsF32(0x00000002)], // ~0
         [0.0, reinterpretU32AsF32(0x00000002)], // ~0
-<<<<<<< HEAD
         [kValue.f32.subnormal.negative.max, kValue.f32.subnormal.positive.min] // ~0
       ]
     },
-=======
-        [reinterpretU32AsF32(0x80000001), reinterpretU32AsF32(0x00000001)] // ~0
-      ]},
->>>>>>> a3cd7551
     { input: [
         [0.1, -0.1, -0.1],
         [-0.1, 0.1, -0.1]
@@ -5810,12 +5805,8 @@
         [reinterpretU32AsF32(0x3ca3d708), reinterpretU32AsF32(0x3ca3d70b)], // ~0.02
         [reinterpretU32AsF32(0x3ca3d708), reinterpretU32AsF32(0x3ca3d70b)], // ~0.02
         [reinterpretU32AsF32(0xb1400000), reinterpretU32AsF32(0x31400000)], // ~0
-<<<<<<< HEAD
       ]
     },
-=======
-      ]},
->>>>>>> a3cd7551
   ] as VectorPairToVectorCase[],
   f16: [
     { input: [
@@ -5825,14 +5816,9 @@
       expected: [
         [0.0, reinterpretU16AsF16(0x0002)], // ~0
         [0.0, reinterpretU16AsF16(0x0002)], // ~0
-<<<<<<< HEAD
         [kValue.f16.subnormal.negative.max, kValue.f16.subnormal.positive.min] // ~0
       ]
     },
-=======
-        [reinterpretU16AsF16(0x8001), reinterpretU16AsF16(0x0001)] // ~0
-      ]},
->>>>>>> a3cd7551
     { input: [
         [0.1, -0.1, -0.1],
         [-0.1, 0.1, -0.1]
@@ -5841,7 +5827,6 @@
         [reinterpretU16AsF16(0x251e), reinterpretU16AsF16(0x2520)], // ~0.02
         [reinterpretU16AsF16(0x251e), reinterpretU16AsF16(0x2520)], // ~0.02
         [reinterpretU16AsF16(0x8100), reinterpretU16AsF16(0x0100)] // ~0
-<<<<<<< HEAD
       ]
     },
   ] as VectorPairToVectorCase[],
@@ -5862,20 +5847,13 @@
         0.0
       ]
     },
-=======
-      ]},
->>>>>>> a3cd7551
   ] as VectorPairToVectorCase[],
 } as const;
 
 g.test('crossInterval')
   .params(u =>
     u
-<<<<<<< HEAD
       .combine('trait', ['f32', 'f16', 'abstract'] as const)
-=======
-      .combine('trait', ['f32', 'f16'] as const)
->>>>>>> a3cd7551
       .beginSubcases()
       .expandWithParams<VectorPairToVectorCase>(p => {
         const trait = FP[p.trait];
