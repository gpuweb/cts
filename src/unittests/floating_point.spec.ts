export const description = `
Floating Point unit tests.
`;

import { makeTestGroup } from '../common/framework/test_group.js';
import { objectEquals, unreachable } from '../common/util/util.js';
import { kValue } from '../webgpu/util/constants.js';
import { FP, FPInterval, FPIntervalParam, IntervalBounds } from '../webgpu/util/floating_point.js';
import {
  reinterpretU16AsF16,
  reinterpretU32AsF32,
  reinterpretU64AsF64,
  map2DArray,
  oneULPF32,
  oneULPF16,
  oneULPF64,
} from '../webgpu/util/math.js';

import { UnitTest } from './unit_test.js';

export const g = makeTestGroup(UnitTest);

/** Bounds indicating an expectation of unbounded error */
const kUnboundedBounds: IntervalBounds = [Number.NEGATIVE_INFINITY, Number.POSITIVE_INFINITY];

/** Interval from kUnboundedBounds */
const kUnboundedInterval = {
  f32: FP.f32.toParam(kUnboundedBounds),
  f16: FP.f16.toParam(kUnboundedBounds),
  abstract: FP.abstract.toParam(kUnboundedBounds),
};

/** @returns a number N * ULP greater than the provided number */
const kPlusNULPFunctions = {
  f32: (x: number, n: number) => {
    return x + n * oneULPF32(x);
  },
  f16: (x: number, n: number) => {
    return x + n * oneULPF16(x);
  },
  abstract: (x: number, n: number) => {
    return x + n * oneULPF64(x);
  },
};

/** @returns a number one ULP greater than the provided number */
const kPlusOneULPFunctions = {
  f32: (x: number): number => {
    return kPlusNULPFunctions['f32'](x, 1);
  },
  f16: (x: number): number => {
    return kPlusNULPFunctions['f16'](x, 1);
  },
  abstract: (x: number): number => {
    return kPlusNULPFunctions['abstract'](x, 1);
  },
};

/** @returns a number N * ULP less than the provided number */
const kMinusNULPFunctions = {
  f32: (x: number, n: number) => {
    return x - n * oneULPF32(x);
  },
  f16: (x: number, n: number) => {
    return x - n * oneULPF16(x);
  },
  abstract: (x: number, n: number) => {
    return x - n * oneULPF64(x);
  },
};

/** @returns a number one ULP less than the provided number */
const kMinusOneULPFunctions = {
  f32: (x: number): number => {
    return kMinusNULPFunctions['f32'](x, 1);
  },
  f16: (x: number): number => {
    return kMinusNULPFunctions['f16'](x, 1);
  },
  abstract: (x: number): number => {
    return kMinusNULPFunctions['abstract'](x, 1);
  },
};

/** @returns the expected IntervalBounds adjusted by the given error function
 *
 * @param expected the bounds to be adjusted
 * @param error error function to adjust the bounds via
 */
function applyError(
  expected: number | IntervalBounds,
  error: (n: number) => number
): IntervalBounds {
  // Avoiding going through FPInterval to avoid tying this to a specific kind
  const unpack = (n: number | IntervalBounds): [number, number] => {
    if (expected instanceof Array) {
      switch (expected.length) {
        case 1:
          return [expected[0], expected[0]];
        case 2:
          return [expected[0], expected[1]];
      }
      unreachable(`Tried to unpack an IntervalBounds with length other than 1 or 2`);
    } else {
      // TS doesn't narrow this to number automatically
      return [n as number, n as number];
    }
  };

  let [begin, end] = unpack(expected);

  begin -= error(begin);
  end += error(end);

  if (begin === end) {
    return [begin];
  }
  return [begin, end];
}

// FPInterval

interface ConstructorCase {
  input: IntervalBounds;
  expected: IntervalBounds;
}

g.test('constructor')
  .params(u =>
    u
      .combine('trait', ['f32', 'f16', 'abstract'] as const)
      .beginSubcases()
      .expandWithParams<ConstructorCase>(p => {
        const constants = FP[p.trait].constants();
        // prettier-ignore
        const cases: ConstructorCase[] = [
          // Common cases
          { input: [0, 10], expected: [0, 10] },
          { input: [-5, 0], expected: [-5, 0] },
          { input: [-5, 10], expected: [-5, 10] },
          { input: [0], expected: [0] },
          { input: [10], expected: [10] },
          { input: [-5], expected: [-5] },
          { input: [2.5], expected: [2.5] },
          { input: [-1.375], expected: [-1.375] },
          { input: [-1.375, 2.5], expected: [-1.375, 2.5] },

          // Edges
          { input: [0, constants.positive.max], expected: [0, constants.positive.max] },
          { input: [constants.negative.min, 0], expected: [constants.negative.min, 0] },
          { input: [constants.negative.min, constants.positive.max], expected: [constants.negative.min, constants.positive.max] },

          // Infinities
          { input: [0, constants.positive.infinity], expected: [0, Number.POSITIVE_INFINITY] },
          { input: [constants.negative.infinity, 0], expected: [Number.NEGATIVE_INFINITY, 0] },
          { input: [constants.negative.infinity, constants.positive.infinity], expected: kUnboundedBounds },
        ];

        // Note: Out of range values are limited to infinities for abstract float, due to abstract
        // float and 'number' both being f64. So there are no separate OOR tests for abstract float,
        // otherwise the testing framework will consider them duplicated.
        if (p.trait !== 'abstract') {
          // prettier-ignore
          cases.push(...[
            // Out of range
            { input: [0, 2 * constants.positive.max], expected: [0, 2 * constants.positive.max] },
            { input: [2 * constants.negative.min, 0], expected: [2 * constants.negative.min, 0] },
            { input: [2 * constants.negative.min, 2 * constants.positive.max], expected: [2 * constants.negative.min, 2 * constants.positive.max] },
          ] as ConstructorCase[]);
        }

        return cases;
      })
  )
  .fn(t => {
    const i = new FPInterval(t.params.trait, ...t.params.input);
    t.expect(
      objectEquals(i.bounds(), t.params.expected),
      `new FPInterval('${t.params.trait}', [${t.params.input}]) returned ${i}. Expected [${t.params.expected}]`
    );
  });

interface ContainsNumberCase {
  bounds: number | IntervalBounds;
  value: number;
  expected: boolean;
}

g.test('contains_number')
  .params(u =>
    u
      .combine('trait', ['f32', 'f16', 'abstract'] as const)
      .beginSubcases()
      .expandWithParams<ContainsNumberCase>(p => {
        const constants = FP[p.trait].constants();
        // prettier-ignore
        const cases: ContainsNumberCase[] = [
          // Common usage
          { bounds: [0, 10], value: 0, expected: true },
          { bounds: [0, 10], value: 10, expected: true },
          { bounds: [0, 10], value: 5, expected: true },
          { bounds: [0, 10], value: -5, expected: false },
          { bounds: [0, 10], value: 50, expected: false },
          { bounds: [0, 10], value: Number.NaN, expected: false },
          { bounds: [-5, 10], value: 0, expected: true },
          { bounds: [-5, 10], value: 10, expected: true },
          { bounds: [-5, 10], value: 5, expected: true },
          { bounds: [-5, 10], value: -5, expected: true },
          { bounds: [-5, 10], value: -6, expected: false },
          { bounds: [-5, 10], value: 50, expected: false },
          { bounds: [-5, 10], value: -10, expected: false },
          { bounds: [-1.375, 2.5], value: -10, expected: false },
          { bounds: [-1.375, 2.5], value: 0.5, expected: true },
          { bounds: [-1.375, 2.5], value: 10, expected: false },

          // Point
          { bounds: 0, value: 0, expected: true },
          { bounds: 0, value: 10, expected: false },
          { bounds: 0, value: -1000, expected: false },
          { bounds: 10, value: 10, expected: true },
          { bounds: 10, value: 0, expected: false },
          { bounds: 10, value: -10, expected: false },
          { bounds: 10, value: 11, expected: false },

          // Upper infinity
          { bounds: [0, constants.positive.infinity], value: constants.positive.min, expected: true },
          { bounds: [0, constants.positive.infinity], value: constants.positive.max, expected: true },
          { bounds: [0, constants.positive.infinity], value: constants.positive.infinity, expected: true },
          { bounds: [0, constants.positive.infinity], value: constants.negative.min, expected: false },
          { bounds: [0, constants.positive.infinity], value: constants.negative.max, expected: false },
          { bounds: [0, constants.positive.infinity], value: constants.negative.infinity, expected: false },

          // Lower infinity
          { bounds: [constants.negative.infinity, 0], value: constants.positive.min, expected: false },
          { bounds: [constants.negative.infinity, 0], value: constants.positive.max, expected: false },
          { bounds: [constants.negative.infinity, 0], value: constants.positive.infinity, expected: false },
          { bounds: [constants.negative.infinity, 0], value: constants.negative.min, expected: true },
          { bounds: [constants.negative.infinity, 0], value: constants.negative.max, expected: true },
          { bounds: [constants.negative.infinity, 0], value: constants.negative.infinity, expected: true },

          // Full infinity
          { bounds: [constants.negative.infinity, constants.positive.infinity], value: constants.positive.min, expected: true },
          { bounds: [constants.negative.infinity, constants.positive.infinity], value: constants.positive.max, expected: true },
          { bounds: [constants.negative.infinity, constants.positive.infinity], value: constants.positive.infinity, expected: true },
          { bounds: [constants.negative.infinity, constants.positive.infinity], value: constants.negative.min, expected: true },
          { bounds: [constants.negative.infinity, constants.positive.infinity], value: constants.negative.max, expected: true },
          { bounds: [constants.negative.infinity, constants.positive.infinity], value: constants.negative.infinity, expected: true },
          { bounds: [constants.negative.infinity, constants.positive.infinity], value: Number.NaN, expected: true },

          // Maximum f32 boundary
          { bounds: [0, constants.positive.max], value: constants.positive.min, expected: true },
          { bounds: [0, constants.positive.max], value: constants.positive.max, expected: true },
          { bounds: [0, constants.positive.max], value: constants.positive.infinity, expected: false },
          { bounds: [0, constants.positive.max], value: constants.negative.min, expected: false },
          { bounds: [0, constants.positive.max], value: constants.negative.max, expected: false },
          { bounds: [0, constants.positive.max], value: constants.negative.infinity, expected: false },

          // Minimum f32 boundary
          { bounds: [constants.negative.min, 0], value: constants.positive.min, expected: false },
          { bounds: [constants.negative.min, 0], value: constants.positive.max, expected: false },
          { bounds: [constants.negative.min, 0], value: constants.positive.infinity, expected: false },
          { bounds: [constants.negative.min, 0], value: constants.negative.min, expected: true },
          { bounds: [constants.negative.min, 0], value: constants.negative.max, expected: true },
          { bounds: [constants.negative.min, 0], value: constants.negative.infinity, expected: false },

          // Subnormals
          { bounds: [0, constants.positive.min], value: constants.positive.subnormal.min, expected: true },
          { bounds: [0, constants.positive.min], value: constants.positive.subnormal.max, expected: true },
          { bounds: [0, constants.positive.min], value: constants.negative.subnormal.min, expected: false },
          { bounds: [0, constants.positive.min], value: constants.negative.subnormal.max, expected: false },
          { bounds: [constants.negative.max, 0], value: constants.positive.subnormal.min, expected: false },
          { bounds: [constants.negative.max, 0], value: constants.positive.subnormal.max, expected: false },
          { bounds: [constants.negative.max, 0], value: constants.negative.subnormal.min, expected: true },
          { bounds: [constants.negative.max, 0], value: constants.negative.subnormal.max, expected: true },
          { bounds: [0, constants.positive.subnormal.min], value: constants.positive.subnormal.min, expected: true },
          { bounds: [0, constants.positive.subnormal.min], value: constants.positive.subnormal.max, expected: false },
          { bounds: [0, constants.positive.subnormal.min], value: constants.negative.subnormal.min, expected: false },
          { bounds: [0, constants.positive.subnormal.min], value: constants.negative.subnormal.max, expected: false },
          { bounds: [constants.negative.subnormal.max, 0], value: constants.positive.subnormal.min, expected: false },
          { bounds: [constants.negative.subnormal.max, 0], value: constants.positive.subnormal.max, expected: false },
          { bounds: [constants.negative.subnormal.max, 0], value: constants.negative.subnormal.min, expected: false },
          { bounds: [constants.negative.subnormal.max, 0], value: constants.negative.subnormal.max, expected: true },
        ];

        // Note: Out of range values are limited to infinities for abstract float, due to abstract
        // float and 'number' both being f64. So there are no separate OOR tests for abstract float,
        // otherwise the testing framework will consider them duplicated.
        if (p.trait !== 'abstract') {
          // prettier-ignore
          cases.push(...[
            // Out of range high
            { bounds: [0, 2 * constants.positive.max], value: constants.positive.min, expected: true },
            { bounds: [0, 2 * constants.positive.max], value: constants.positive.max, expected: true },
            { bounds: [0, 2 * constants.positive.max], value: constants.positive.infinity, expected: false },
            { bounds: [0, 2 * constants.positive.max], value: constants.negative.min, expected: false },
            { bounds: [0, 2 * constants.positive.max], value: constants.negative.max, expected: false },
            { bounds: [0, 2 * constants.positive.max], value: constants.negative.infinity, expected: false },

            // Out of range low
            { bounds: [2 * constants.negative.min, 0], value: constants.positive.min, expected: false },
            { bounds: [2 * constants.negative.min, 0], value: constants.positive.max, expected: false },
            { bounds: [2 * constants.negative.min, 0], value: constants.positive.infinity, expected: false },
            { bounds: [2 * constants.negative.min, 0], value: constants.negative.min, expected: true },
            { bounds: [2 * constants.negative.min, 0], value: constants.negative.max, expected: true },
            { bounds: [2 * constants.negative.min, 0], value: constants.negative.infinity, expected: false },
          ] as ContainsNumberCase[]);
        }

        return cases;
      })
  )
  .fn(t => {
    const trait = FP[t.params.trait];
    const i = trait.toInterval(t.params.bounds);
    const value = t.params.value;
    const expected = t.params.expected;

    const got = i.contains(value);
    t.expect(expected === got, `${i}.contains(${value}) returned ${got}. Expected ${expected}`);
  });

interface ContainsIntervalCase {
  lhs: number | IntervalBounds;
  rhs: number | IntervalBounds;
  expected: boolean;
}

g.test('contains_interval')
  .params(u =>
    u
      .combine('trait', ['f32', 'f16', 'abstract'] as const)
      .beginSubcases()
      .expandWithParams<ContainsIntervalCase>(p => {
        const constants = FP[p.trait].constants();
        // prettier-ignore
        const cases: ContainsIntervalCase[] = [
          // Common usage
          { lhs: [-10, 10], rhs: 0, expected: true },
          { lhs: [-10, 10], rhs: [-1, 0], expected: true },
          { lhs: [-10, 10], rhs: [0, 2], expected: true },
          { lhs: [-10, 10], rhs: [-1, 2], expected: true },
          { lhs: [-10, 10], rhs: [0, 10], expected: true },
          { lhs: [-10, 10], rhs: [-10, 2], expected: true },
          { lhs: [-10, 10], rhs: [-10, 10], expected: true },
          { lhs: [-10, 10], rhs: [-100, 10], expected: false },

          // Upper infinity
          { lhs: [0, constants.positive.infinity], rhs: 0, expected: true },
          { lhs: [0, constants.positive.infinity], rhs: [-1, 0], expected: false },
          { lhs: [0, constants.positive.infinity], rhs: [0, 1], expected: true },
          { lhs: [0, constants.positive.infinity], rhs: [0, constants.positive.max], expected: true },
          { lhs: [0, constants.positive.infinity], rhs: [0, constants.positive.infinity], expected: true },
          { lhs: [0, constants.positive.infinity], rhs: [100, constants.positive.infinity], expected: true },
          { lhs: [0, constants.positive.infinity], rhs: [Number.NEGATIVE_INFINITY, constants.positive.infinity], expected: false },

          // Lower infinity
          { lhs: [constants.negative.infinity, 0], rhs: 0, expected: true },
          { lhs: [constants.negative.infinity, 0], rhs: [-1, 0], expected: true },
          { lhs: [constants.negative.infinity, 0], rhs: [constants.negative.min, 0], expected: true },
          { lhs: [constants.negative.infinity, 0], rhs: [0, 1], expected: false },
          { lhs: [constants.negative.infinity, 0], rhs: [constants.negative.infinity, 0], expected: true },
          { lhs: [constants.negative.infinity, 0], rhs: [constants.negative.infinity, -100 ], expected: true },
          { lhs: [constants.negative.infinity, 0], rhs: [constants.negative.infinity, constants.positive.infinity], expected: false },

          // Full infinity
          { lhs: [constants.negative.infinity, constants.positive.infinity], rhs: 0, expected: true },
          { lhs: [constants.negative.infinity, constants.positive.infinity], rhs: [-1, 0], expected: true },
          { lhs: [constants.negative.infinity, constants.positive.infinity], rhs: [0, 1], expected: true },
          { lhs: [constants.negative.infinity, constants.positive.infinity], rhs: [0, constants.positive.infinity], expected: true },
          { lhs: [constants.negative.infinity, constants.positive.infinity], rhs: [100, constants.positive.infinity], expected: true },
          { lhs: [constants.negative.infinity, constants.positive.infinity], rhs: [constants.negative.infinity, 0], expected: true },
          { lhs: [constants.negative.infinity, constants.positive.infinity], rhs: [constants.negative.infinity, -100 ], expected: true },
          { lhs: [constants.negative.infinity, constants.positive.infinity], rhs: [constants.negative.infinity, constants.positive.infinity], expected: true },

          // Maximum boundary
          { lhs: [0, constants.positive.max], rhs: 0, expected: true },
          { lhs: [0, constants.positive.max], rhs: [-1, 0], expected: false },
          { lhs: [0, constants.positive.max], rhs: [0, 1], expected: true },
          { lhs: [0, constants.positive.max], rhs: [0, constants.positive.max], expected: true },
          { lhs: [0, constants.positive.max], rhs: [0, constants.positive.infinity], expected: false },
          { lhs: [0, constants.positive.max], rhs: [100, constants.positive.infinity], expected: false },
          { lhs: [0, constants.positive.max], rhs: [constants.negative.infinity, constants.positive.infinity], expected: false },

          // Minimum boundary
          { lhs: [constants.negative.min, 0], rhs: [0, 0], expected: true },
          { lhs: [constants.negative.min, 0], rhs: [-1, 0], expected: true },
          { lhs: [constants.negative.min, 0], rhs: [constants.negative.min, 0], expected: true },
          { lhs: [constants.negative.min, 0], rhs: [0, 1], expected: false },
          { lhs: [constants.negative.min, 0], rhs: [constants.negative.infinity, 0], expected: false },
          { lhs: [constants.negative.min, 0], rhs: [constants.negative.infinity, -100 ], expected: false },
          { lhs: [constants.negative.min, 0], rhs: [constants.negative.infinity, constants.positive.infinity], expected: false },
        ];

        // Note: Out of range values are limited to infinities for abstract float, due to abstract
        // float and 'number' both being f64. So there are no separate OOR tests for abstract float,
        // otherwise the testing framework will consider them duplicated.
        if (p.trait !== 'abstract') {
          // prettier-ignore
          cases.push(...[
            // Out of range high
            { lhs: [0, 2 * constants.positive.max], rhs: 0, expected: true },
            { lhs: [0, 2 * constants.positive.max], rhs: [-1, 0], expected: false },
            { lhs: [0, 2 * constants.positive.max], rhs: [0, 1], expected: true },
            { lhs: [0, 2 * constants.positive.max], rhs: [0, constants.positive.max], expected: true },
            { lhs: [0, 2 * constants.positive.max], rhs: [0, constants.positive.infinity], expected: false },
            { lhs: [0, 2 * constants.positive.max], rhs: [100, constants.positive.infinity], expected: false },
            { lhs: [0, 2 * constants.positive.max], rhs: [constants.negative.infinity, constants.positive.infinity], expected: false },

            // Out of range low
            { lhs: [2 * constants.negative.min, 0], rhs: 0, expected: true },
            { lhs: [2 * constants.negative.min, 0], rhs: [-1, 0], expected: true },
            { lhs: [2 * constants.negative.min, 0], rhs: [constants.negative.min, 0], expected: true },
            { lhs: [2 * constants.negative.min, 0], rhs: [0, 1], expected: false },
            { lhs: [2 * constants.negative.min, 0], rhs: [constants.negative.infinity, 0], expected: false },
            { lhs: [2 * constants.negative.min, 0], rhs: [constants.negative.infinity, -100 ], expected: false },
            { lhs: [2 * constants.negative.min, 0], rhs: [constants.negative.infinity, constants.positive.infinity], expected: false },
          ] as ContainsIntervalCase[]);
        }

        return cases;
      })
  )
  .fn(t => {
    const trait = FP[t.params.trait];
    const lhs = trait.toInterval(t.params.lhs);
    const rhs = trait.toInterval(t.params.rhs);
    const expected = t.params.expected;

    const got = lhs.contains(rhs);
    t.expect(expected === got, `${lhs}.contains(${rhs}) returned ${got}. Expected ${expected}`);
  });

// Utilities

interface SpanIntervalsCase {
  intervals: (number | IntervalBounds)[];
  expected: number | IntervalBounds;
}

g.test('spanIntervals')
  .params(u =>
    u
      .combine('trait', ['f32', 'f16', 'abstract'] as const)
      .beginSubcases()
      .expandWithParams<SpanIntervalsCase>(p => {
        const constants = FP[p.trait].constants();
        // prettier-ignore
        return [
          // Single Intervals
          { intervals: [[0, 10]], expected: [0, 10] },
          { intervals: [[0, constants.positive.max]], expected: [0, constants.positive.max] },
          { intervals: [[0, constants.positive.nearest_max]], expected: [0, constants.positive.nearest_max] },
          { intervals: [[0, constants.positive.infinity]], expected: [0, Number.POSITIVE_INFINITY] },
          { intervals: [[constants.negative.min, 0]], expected: [constants.negative.min, 0] },
          { intervals: [[constants.negative.nearest_min, 0]], expected: [constants.negative.nearest_min, 0] },
          { intervals: [[constants.negative.infinity, 0]], expected: [Number.NEGATIVE_INFINITY, 0] },

          // Double Intervals
          { intervals: [[0, 1], [2, 5]], expected: [0, 5] },
          { intervals: [[2, 5], [0, 1]], expected: [0, 5] },
          { intervals: [[0, 2], [1, 5]], expected: [0, 5] },
          { intervals: [[0, 5], [1, 2]], expected: [0, 5] },
          { intervals: [[constants.negative.infinity, 0], [0, constants.positive.infinity]], expected: kUnboundedBounds },

          // Multiple Intervals
          { intervals: [[0, 1], [2, 3], [4, 5]], expected: [0, 5] },
          { intervals: [[0, 1], [4, 5], [2, 3]], expected: [0, 5] },
          { intervals: [[0, 1], [0, 1], [0, 1]], expected: [0, 1] },

          // Point Intervals
          { intervals: [1], expected: 1 },
          { intervals: [1, 2], expected: [1, 2] },
          { intervals: [-10, 2], expected: [-10, 2] },
        ];
      })
  )
  .fn(t => {
    const trait = FP[t.params.trait];
    const intervals = t.params.intervals.map(i => trait.toInterval(i));
    const expected = trait.toInterval(t.params.expected);

    const got = trait.spanIntervals(...intervals);
    t.expect(
      objectEquals(got, expected),
      `${t.params.trait}.span({${intervals}}) returned ${got}. Expected ${expected}`
    );
  });

interface isVectorCase {
  input: (number | IntervalBounds | FPIntervalParam)[];
  expected: boolean;
}

g.test('isVector')
  .params(u =>
    u
      .combine('trait', ['f32', 'f16', 'abstract'] as const)
      .beginSubcases()
      .expandWithParams<isVectorCase>(p => {
        const trait = FP[p.trait];
        return [
          // numbers
          { input: [1, 2], expected: false },
          { input: [1, 2, 3], expected: false },
          { input: [1, 2, 3, 4], expected: false },

          // IntervalBounds
          { input: [[1], [2]], expected: false },
          { input: [[1], [2], [3]], expected: false },
          { input: [[1], [2], [3], [4]], expected: false },
          {
            input: [
              [1, 2],
              [2, 3],
            ],
            expected: false,
          },
          {
            input: [
              [1, 2],
              [2, 3],
              [3, 4],
            ],
            expected: false,
          },
          {
            input: [
              [1, 2],
              [2, 3],
              [3, 4],
              [4, 5],
            ],
            expected: false,
          },

          // FPInterval, valid dimensions
          { input: [trait.toParam([1]), trait.toParam([2])], expected: true },
          { input: [trait.toParam([1, 2]), trait.toParam([2, 3])], expected: true },
          {
            input: [trait.toParam([1]), trait.toParam([2]), trait.toParam([3])],
            expected: true,
          },
          {
            input: [trait.toParam([1, 2]), trait.toParam([2, 3]), trait.toParam([3, 4])],
            expected: true,
          },
          {
            input: [trait.toParam([1]), trait.toParam([2]), trait.toParam([3]), trait.toParam([4])],
            expected: true,
          },
          {
            input: [
              trait.toParam([1, 2]),
              trait.toParam([2, 3]),
              trait.toParam([3, 4]),
              trait.toParam([4, 5]),
            ],
            expected: true,
          },

          // FPInterval, invalid dimensions
          { input: [trait.toParam([1])], expected: false },
          {
            input: [
              trait.toParam([1]),
              trait.toParam([2]),
              trait.toParam([3]),
              trait.toParam([4]),
              trait.toParam([5]),
            ],
            expected: false,
          },

          // Mixed
          { input: [1, [2]], expected: false },
          { input: [1, [2], trait.toParam([3])], expected: false },
          { input: [1, trait.toParam([2]), [3], 4], expected: false },
          { input: [trait.toParam(1), 2], expected: false },
          { input: [trait.toParam(1), [2]], expected: false },
        ];
      })
  )
  .fn(t => {
    const trait = FP[t.params.trait];
    const input = t.params.input.map(e => trait.fromParam(e));
    const expected = t.params.expected;

    const got = trait.isVector(input);
    t.expect(
      got === expected,
      `${t.params.trait}.isVector([${input}]) returned ${got}. Expected ${expected}`
    );
  });

interface toVectorCase {
  input: (number | IntervalBounds | FPIntervalParam)[];
  expected: (number | IntervalBounds)[];
}

g.test('toVector')
  .params(u =>
    u
      .combine('trait', ['f32', 'f16', 'abstract'] as const)
      .beginSubcases()
      .expandWithParams<toVectorCase>(p => {
        const trait = FP[p.trait];
        return [
          // numbers
          { input: [1, 2], expected: [1, 2] },
          { input: [1, 2, 3], expected: [1, 2, 3] },
          { input: [1, 2, 3, 4], expected: [1, 2, 3, 4] },

          // IntervalBounds
          { input: [[1], [2]], expected: [1, 2] },
          { input: [[1], [2], [3]], expected: [1, 2, 3] },
          { input: [[1], [2], [3], [4]], expected: [1, 2, 3, 4] },
          {
            input: [
              [1, 2],
              [2, 3],
            ],
            expected: [
              [1, 2],
              [2, 3],
            ],
          },
          {
            input: [
              [1, 2],
              [2, 3],
              [3, 4],
            ],
            expected: [
              [1, 2],
              [2, 3],
              [3, 4],
            ],
          },
          {
            input: [
              [1, 2],
              [2, 3],
              [3, 4],
              [4, 5],
            ],
            expected: [
              [1, 2],
              [2, 3],
              [3, 4],
              [4, 5],
            ],
          },

          // FPInterval
          { input: [trait.toParam([1]), trait.toParam([2])], expected: [1, 2] },
          {
            input: [trait.toParam([1, 2]), trait.toParam([2, 3])],
            expected: [
              [1, 2],
              [2, 3],
            ],
          },
          {
            input: [trait.toParam([1]), trait.toParam([2]), trait.toParam([3])],
            expected: [1, 2, 3],
          },
          {
            input: [trait.toParam([1, 2]), trait.toParam([2, 3]), trait.toParam([3, 4])],
            expected: [
              [1, 2],
              [2, 3],
              [3, 4],
            ],
          },
          {
            input: [trait.toParam([1]), trait.toParam([2]), trait.toParam([3]), trait.toParam([4])],
            expected: [1, 2, 3, 4],
          },
          {
            input: [
              trait.toParam([1, 2]),
              trait.toParam([2, 3]),
              trait.toParam([3, 4]),
              trait.toParam([4, 5]),
            ],
            expected: [
              [1, 2],
              [2, 3],
              [3, 4],
              [4, 5],
            ],
          },

          // Mixed
          { input: [1, [2]], expected: [1, 2] },
          { input: [1, [2], trait.toParam([3])], expected: [1, 2, 3] },
          { input: [1, trait.toParam([2]), [3], 4], expected: [1, 2, 3, 4] },
          {
            input: [1, [2], [2, 3], kUnboundedInterval[p.trait]],
            expected: [1, 2, [2, 3], kUnboundedBounds],
          },
        ];
      })
  )
  .fn(t => {
    const trait = FP[t.params.trait];
    const input = t.params.input.map(e => trait.fromParam(e));
    const expected = t.params.expected.map(e => trait.toInterval(e));

    const got = trait.toVector(input);
    t.expect(
      objectEquals(got, expected),
      `${t.params.trait}.toVector([${input}]) returned [${got}]. Expected [${expected}]`
    );
  });

interface isMatrixCase {
  input: (number | IntervalBounds | FPIntervalParam)[][];
  expected: boolean;
}

g.test('isMatrix')
  .params(u =>
    u
      .combine('trait', ['f32', 'f16', 'abstract'] as const)
      .beginSubcases()
      .expandWithParams<isMatrixCase>(p => {
        const trait = FP[p.trait];
        return [
          // numbers
          {
            input: [
              [1, 2],
              [3, 4],
            ],
            expected: false,
          },
          {
            input: [
              [1, 2],
              [3, 4],
              [5, 6],
            ],
            expected: false,
          },
          {
            input: [
              [1, 2],
              [3, 4],
              [5, 6],
              [7, 8],
            ],
            expected: false,
          },
          {
            input: [
              [1, 2, 3],
              [4, 5, 6],
            ],
            expected: false,
          },
          {
            input: [
              [1, 2, 3],
              [4, 5, 6],
              [7, 8, 9],
            ],
            expected: false,
          },
          {
            input: [
              [1, 2, 3],
              [4, 5, 6],
              [7, 8, 9],
              [10, 11, 12],
            ],
            expected: false,
          },
          {
            input: [
              [1, 2, 3, 4],
              [5, 6, 7, 8],
            ],
            expected: false,
          },
          {
            input: [
              [1, 2, 3, 4],
              [5, 6, 7, 8],
              [9, 10, 11, 12],
            ],
            expected: false,
          },
          {
            input: [
              [1, 2, 3, 4],
              [5, 6, 7, 8],
              [9, 10, 11, 12],
              [13, 14, 15, 16],
            ],
            expected: false,
          },

          // IntervalBounds
          {
            input: [
              [[1], [2]],
              [[3], [4]],
            ],
            expected: false,
          },
          {
            input: [
              [[1], [2]],
              [[3], [4]],
              [[5], [6]],
            ],
            expected: false,
          },
          {
            input: [
              [[1], [2]],
              [[3], [4]],
              [[5], [6]],
              [[7], [8]],
            ],
            expected: false,
          },
          {
            input: [
              [[1], [2], [3]],
              [[4], [5], [6]],
            ],
            expected: false,
          },
          {
            input: [
              [[1], [2], [3]],
              [[4], [5], [6]],
              [[7], [8], [9]],
            ],
            expected: false,
          },
          {
            input: [
              [[1], [2], [3]],
              [[4], [5], [6]],
              [[7], [8], [9]],
              [[10], [11], [12]],
            ],
            expected: false,
          },
          {
            input: [
              [[1], [2], [3], [4]],
              [[5], [6], [7], [8]],
            ],
            expected: false,
          },
          {
            input: [
              [[1], [2], [3], [4]],
              [[5], [6], [7], [8]],
              [[9], [10], [11], [12]],
            ],
            expected: false,
          },
          {
            input: [
              [[1], [2], [3], [4]],
              [[5], [6], [7], [8]],
              [[9], [10], [11], [12]],
              [[13], [14], [15], [16]],
            ],
            expected: false,
          },

          // FPInterval, valid dimensions
          {
            input: [
              [trait.toParam(1), trait.toParam(2)],
              [trait.toParam(3), trait.toParam(4)],
            ],
            expected: true,
          },
          {
            input: [
              [trait.toParam(1), trait.toParam(2)],
              [trait.toParam(3), trait.toParam(4)],
              [trait.toParam(5), trait.toParam(6)],
            ],
            expected: true,
          },
          {
            input: [
              [trait.toParam(1), trait.toParam(2)],
              [trait.toParam(3), trait.toParam(4)],
              [trait.toParam(5), trait.toParam(6)],
              [trait.toParam(7), trait.toParam(8)],
            ],
            expected: true,
          },
          {
            input: [
              [trait.toParam(1), trait.toParam(2), trait.toParam(3)],
              [trait.toParam(4), trait.toParam(5), trait.toParam(6)],
            ],
            expected: true,
          },
          {
            input: [
              [trait.toParam(1), trait.toParam(2), trait.toParam(3)],
              [trait.toParam(4), trait.toParam(5), trait.toParam(6)],
              [trait.toParam(7), trait.toParam(8), trait.toParam(9)],
            ],
            expected: true,
          },
          {
            input: [
              [trait.toParam(1), trait.toParam(2), trait.toParam(3)],
              [trait.toParam(4), trait.toParam(5), trait.toParam(6)],
              [trait.toParam(7), trait.toParam(8), trait.toParam(9)],
              [trait.toParam(10), trait.toParam(11), trait.toParam(12)],
            ],
            expected: true,
          },
          {
            input: [
              [trait.toParam(1), trait.toParam(2), trait.toParam(3), trait.toParam(4)],
              [trait.toParam(5), trait.toParam(6), trait.toParam(7), trait.toParam(8)],
            ],
            expected: true,
          },
          {
            input: [
              [trait.toParam(1), trait.toParam(2), trait.toParam(3), trait.toParam(4)],
              [trait.toParam(5), trait.toParam(6), trait.toParam(7), trait.toParam(8)],
              [trait.toParam(9), trait.toParam(10), trait.toParam(11), trait.toParam(12)],
            ],
            expected: true,
          },
          {
            input: [
              [trait.toParam(1), trait.toParam(2), trait.toParam(3), trait.toParam(4)],
              [trait.toParam(5), trait.toParam(6), trait.toParam(7), trait.toParam(8)],
              [trait.toParam(9), trait.toParam(10), trait.toParam(11), trait.toParam(12)],
              [trait.toParam(13), trait.toParam(14), trait.toParam(15), trait.toParam(16)],
            ],
            expected: true,
          },
          {
            input: [
              [trait.toParam([1, 2]), trait.toParam([2, 3])],
              [trait.toParam([3, 4]), trait.toParam([4, 5])],
            ],
            expected: true,
          },
          {
            input: [
              [trait.toParam([1, 2]), trait.toParam([2, 3])],
              [trait.toParam([3, 4]), trait.toParam([4, 5])],
              [trait.toParam([5, 6]), trait.toParam([6, 7])],
            ],
            expected: true,
          },
          {
            input: [
              [trait.toParam([1, 2]), trait.toParam([2, 3])],
              [trait.toParam([3, 4]), trait.toParam([4, 5])],
              [trait.toParam([5, 6]), trait.toParam([6, 7])],
              [trait.toParam([7, 8]), trait.toParam([8, 9])],
            ],
            expected: true,
          },
          {
            input: [
              [trait.toParam([1, 2]), trait.toParam([2, 3]), trait.toParam([3, 4])],
              [trait.toParam([4, 5]), trait.toParam([5, 6]), trait.toParam([6, 7])],
            ],
            expected: true,
          },
          {
            input: [
              [trait.toParam([1, 2]), trait.toParam([2, 3]), trait.toParam([3, 4])],
              [trait.toParam([4, 5]), trait.toParam([5, 6]), trait.toParam([6, 7])],
              [trait.toParam([7, 8]), trait.toParam([8, 9]), trait.toParam([9, 10])],
            ],
            expected: true,
          },
          {
            input: [
              [trait.toParam([1, 2]), trait.toParam([2, 3]), trait.toParam([3, 4])],
              [trait.toParam([4, 5]), trait.toParam([5, 6]), trait.toParam([6, 7])],
              [trait.toParam([7, 8]), trait.toParam([8, 9]), trait.toParam([9, 10])],
              [trait.toParam([10, 11]), trait.toParam([11, 12]), trait.toParam([12, 13])],
            ],
            expected: true,
          },
          {
            input: [
              [
                trait.toParam([1, 2]),
                trait.toParam([2, 3]),
                trait.toParam([3, 4]),
                trait.toParam([4, 5]),
              ],
              [
                trait.toParam([5, 6]),
                trait.toParam([6, 7]),
                trait.toParam([7, 8]),
                trait.toParam([8, 9]),
              ],
            ],
            expected: true,
          },
          {
            input: [
              [
                trait.toParam([1, 2]),
                trait.toParam([2, 3]),
                trait.toParam([3, 4]),
                trait.toParam([4, 5]),
              ],
              [
                trait.toParam([5, 6]),
                trait.toParam([6, 7]),
                trait.toParam([7, 8]),
                trait.toParam([8, 9]),
              ],
              [
                trait.toParam([9, 10]),
                trait.toParam([10, 11]),
                trait.toParam([11, 12]),
                trait.toParam([12, 13]),
              ],
            ],
            expected: true,
          },
          {
            input: [
              [
                trait.toParam([1, 2]),
                trait.toParam([2, 3]),
                trait.toParam([3, 4]),
                trait.toParam([4, 5]),
              ],
              [
                trait.toParam([5, 6]),
                trait.toParam([6, 7]),
                trait.toParam([7, 8]),
                trait.toParam([8, 9]),
              ],
              [
                trait.toParam([9, 10]),
                trait.toParam([10, 11]),
                trait.toParam([11, 12]),
                trait.toParam([12, 13]),
              ],
              [
                trait.toParam([13, 14]),
                trait.toParam([14, 15]),
                trait.toParam([15, 16]),
                trait.toParam([16, 17]),
              ],
            ],
            expected: true,
          },

          // FPInterval, invalid dimensions
          { input: [[trait.toParam(1)]], expected: false },
          {
            input: [[trait.toParam(1)], [trait.toParam(3), trait.toParam(4)]],
            expected: false,
          },
          {
            input: [
              [trait.toParam(1), trait.toParam(2)],
              [trait.toParam(3), trait.toParam(4), trait.toParam(5)],
            ],
            expected: false,
          },
          {
            input: [
              [trait.toParam(1), trait.toParam(2)],
              [trait.toParam(3), trait.toParam(4)],
              [trait.toParam(5)],
            ],
            expected: false,
          },
          {
            input: [
              [trait.toParam(1), trait.toParam(2)],
              [trait.toParam(3), trait.toParam(4)],
              [trait.toParam(5), trait.toParam(6)],
              [trait.toParam(7), trait.toParam(8)],
              [trait.toParam(9), trait.toParam(10)],
            ],
            expected: false,
          },

          // Mixed
          {
            input: [
              [1, [2]],
              [3, 4],
            ],
            expected: false,
          },
          {
            input: [
              [[1], [2]],
              [[3], 4],
            ],
            expected: false,
          },
          {
            input: [
              [1, 2],
              [trait.toParam([3]), 4],
            ],
            expected: false,
          },
          {
            input: [
              [[1], trait.toParam([2])],
              [trait.toParam([3]), trait.toParam([4])],
            ],
            expected: false,
          },
          {
            input: [
              [trait.toParam(1), [2]],
              [3, 4],
            ],
            expected: false,
          },
        ];
      })
  )
  .fn(t => {
    const trait = FP[t.params.trait];
    const input = t.params.input.map(a => a.map(e => trait.fromParam(e)));
    const expected = t.params.expected;

    const got = trait.isMatrix(input);
    t.expect(
      got === expected,
      `${t.params.trait}.isMatrix([${input}]) returned ${got}. Expected ${expected}`
    );
  });

interface toMatrixCase {
  input: (number | IntervalBounds | FPIntervalParam)[][];
  expected: (number | IntervalBounds)[][];
}

g.test('toMatrix')
  .params(u =>
    u
      .combine('trait', ['f32', 'f16', 'abstract'] as const)
      .beginSubcases()
      .expandWithParams<toMatrixCase>(p => {
        const trait = FP[p.trait];
        return [
          // numbers
          {
            input: [
              [1, 2],
              [3, 4],
            ],
            expected: [
              [1, 2],
              [3, 4],
            ],
          },
          {
            input: [
              [1, 2],
              [3, 4],
              [5, 6],
            ],
            expected: [
              [1, 2],
              [3, 4],
              [5, 6],
            ],
          },
          {
            input: [
              [1, 2],
              [3, 4],
              [5, 6],
              [7, 8],
            ],
            expected: [
              [1, 2],
              [3, 4],
              [5, 6],
              [7, 8],
            ],
          },
          {
            input: [
              [1, 2, 3],
              [4, 5, 6],
            ],
            expected: [
              [1, 2, 3],
              [4, 5, 6],
            ],
          },
          {
            input: [
              [1, 2, 3],
              [4, 5, 6],
              [7, 8, 9],
            ],
            expected: [
              [1, 2, 3],
              [4, 5, 6],
              [7, 8, 9],
            ],
          },
          {
            input: [
              [1, 2, 3],
              [4, 5, 6],
              [7, 8, 9],
              [10, 11, 12],
            ],
            expected: [
              [1, 2, 3],
              [4, 5, 6],
              [7, 8, 9],
              [10, 11, 12],
            ],
          },
          {
            input: [
              [1, 2, 3, 4],
              [5, 6, 7, 8],
            ],
            expected: [
              [1, 2, 3, 4],
              [5, 6, 7, 8],
            ],
          },
          {
            input: [
              [1, 2, 3, 4],
              [5, 6, 7, 8],
              [9, 10, 11, 12],
            ],
            expected: [
              [1, 2, 3, 4],
              [5, 6, 7, 8],
              [9, 10, 11, 12],
            ],
          },
          {
            input: [
              [1, 2, 3, 4],
              [5, 6, 7, 8],
              [9, 10, 11, 12],
              [13, 14, 15, 16],
            ],
            expected: [
              [1, 2, 3, 4],
              [5, 6, 7, 8],
              [9, 10, 11, 12],
              [13, 14, 15, 16],
            ],
          },

          // IntervalBounds
          {
            input: [
              [[1], [2]],
              [[3], [4]],
            ],
            expected: [
              [1, 2],
              [3, 4],
            ],
          },
          {
            input: [
              [[1], [2]],
              [[3], [4]],
              [[5], [6]],
            ],
            expected: [
              [1, 2],
              [3, 4],
              [5, 6],
            ],
          },
          {
            input: [
              [[1], [2]],
              [[3], [4]],
              [[5], [6]],
              [[7], [8]],
            ],
            expected: [
              [1, 2],
              [3, 4],
              [5, 6],
              [7, 8],
            ],
          },
          {
            input: [
              [[1], [2], [3]],
              [[4], [5], [6]],
            ],
            expected: [
              [1, 2, 3],
              [4, 5, 6],
            ],
          },
          {
            input: [
              [[1], [2], [3]],
              [[4], [5], [6]],
              [[7], [8], [9]],
            ],
            expected: [
              [1, 2, 3],
              [4, 5, 6],
              [7, 8, 9],
            ],
          },
          {
            input: [
              [[1], [2], [3]],
              [[4], [5], [6]],
              [[7], [8], [9]],
              [[10], [11], [12]],
            ],
            expected: [
              [1, 2, 3],
              [4, 5, 6],
              [7, 8, 9],
              [10, 11, 12],
            ],
          },
          {
            input: [
              [[1], [2], [3], [4]],
              [[5], [6], [7], [8]],
            ],
            expected: [
              [1, 2, 3, 4],
              [5, 6, 7, 8],
            ],
          },
          {
            input: [
              [[1], [2], [3], [4]],
              [[5], [6], [7], [8]],
              [[9], [10], [11], [12]],
            ],
            expected: [
              [1, 2, 3, 4],
              [5, 6, 7, 8],
              [9, 10, 11, 12],
            ],
          },
          {
            input: [
              [[1], [2], [3], [4]],
              [[5], [6], [7], [8]],
              [[9], [10], [11], [12]],
              [[13], [14], [15], [16]],
            ],
            expected: [
              [1, 2, 3, 4],
              [5, 6, 7, 8],
              [9, 10, 11, 12],
              [13, 14, 15, 16],
            ],
          },

          // FPInterval
          {
            input: [
              [trait.toParam(1), trait.toParam(2)],
              [trait.toParam(3), trait.toParam(4)],
            ],
            expected: [
              [1, 2],
              [3, 4],
            ],
          },
          {
            input: [
              [trait.toParam(1), trait.toParam(2)],
              [trait.toParam(3), trait.toParam(4)],
              [trait.toParam(5), trait.toParam(6)],
            ],
            expected: [
              [1, 2],
              [3, 4],
              [5, 6],
            ],
          },
          {
            input: [
              [trait.toParam(1), trait.toParam(2)],
              [trait.toParam(3), trait.toParam(4)],
              [trait.toParam(5), trait.toParam(6)],
              [trait.toParam(7), trait.toParam(8)],
            ],
            expected: [
              [1, 2],
              [3, 4],
              [5, 6],
              [7, 8],
            ],
          },
          {
            input: [
              [trait.toParam(1), trait.toParam(2), trait.toParam(3)],
              [trait.toParam(4), trait.toParam(5), trait.toParam(6)],
            ],
            expected: [
              [1, 2, 3],
              [4, 5, 6],
            ],
          },
          {
            input: [
              [trait.toParam(1), trait.toParam(2), trait.toParam(3)],
              [trait.toParam(4), trait.toParam(5), trait.toParam(6)],
              [trait.toParam(7), trait.toParam(8), trait.toParam(9)],
            ],
            expected: [
              [1, 2, 3],
              [4, 5, 6],
              [7, 8, 9],
            ],
          },
          {
            input: [
              [trait.toParam(1), trait.toParam(2), trait.toParam(3)],
              [trait.toParam(4), trait.toParam(5), trait.toParam(6)],
              [trait.toParam(7), trait.toParam(8), trait.toParam(9)],
              [trait.toParam(10), trait.toParam(11), trait.toParam(12)],
            ],
            expected: [
              [1, 2, 3],
              [4, 5, 6],
              [7, 8, 9],
              [10, 11, 12],
            ],
          },
          {
            input: [
              [trait.toParam(1), trait.toParam(2), trait.toParam(3), trait.toParam(4)],
              [trait.toParam(5), trait.toParam(6), trait.toParam(7), trait.toParam(8)],
            ],
            expected: [
              [1, 2, 3, 4],
              [5, 6, 7, 8],
            ],
          },
          {
            input: [
              [trait.toParam(1), trait.toParam(2), trait.toParam(3), trait.toParam(4)],
              [trait.toParam(5), trait.toParam(6), trait.toParam(7), trait.toParam(8)],
              [trait.toParam(9), trait.toParam(10), trait.toParam(11), trait.toParam(12)],
            ],
            expected: [
              [1, 2, 3, 4],
              [5, 6, 7, 8],
              [9, 10, 11, 12],
            ],
          },
          {
            input: [
              [trait.toParam(1), trait.toParam(2), trait.toParam(3), trait.toParam(4)],
              [trait.toParam(5), trait.toParam(6), trait.toParam(7), trait.toParam(8)],
              [trait.toParam(9), trait.toParam(10), trait.toParam(11), trait.toParam(12)],
              [trait.toParam(13), trait.toParam(14), trait.toParam(15), trait.toParam(16)],
            ],
            expected: [
              [1, 2, 3, 4],
              [5, 6, 7, 8],
              [9, 10, 11, 12],
              [13, 14, 15, 16],
            ],
          },

          {
            input: [
              [trait.toParam([1, 2]), trait.toParam([2, 3])],
              [trait.toParam([3, 4]), trait.toParam([4, 5])],
            ],
            expected: [
              [
                [1, 2],
                [2, 3],
              ],
              [
                [3, 4],
                [4, 5],
              ],
            ],
          },
          {
            input: [
              [trait.toParam([1, 2]), trait.toParam([2, 3])],
              [trait.toParam([3, 4]), trait.toParam([4, 5])],
              [trait.toParam([5, 6]), trait.toParam([6, 7])],
            ],
            expected: [
              [
                [1, 2],
                [2, 3],
              ],
              [
                [3, 4],
                [4, 5],
              ],
              [
                [5, 6],
                [6, 7],
              ],
            ],
          },
          {
            input: [
              [trait.toParam([1, 2]), trait.toParam([2, 3])],
              [trait.toParam([3, 4]), trait.toParam([4, 5])],
              [trait.toParam([5, 6]), trait.toParam([6, 7])],
              [trait.toParam([7, 8]), trait.toParam([8, 9])],
            ],
            expected: [
              [
                [1, 2],
                [2, 3],
              ],
              [
                [3, 4],
                [4, 5],
              ],
              [
                [5, 6],
                [6, 7],
              ],
              [
                [7, 8],
                [8, 9],
              ],
            ],
          },
          {
            input: [
              [trait.toParam([1, 2]), trait.toParam([2, 3]), trait.toParam([3, 4])],
              [trait.toParam([4, 5]), trait.toParam([5, 6]), trait.toParam([6, 7])],
            ],
            expected: [
              [
                [1, 2],
                [2, 3],
                [3, 4],
              ],
              [
                [4, 5],
                [5, 6],
                [6, 7],
              ],
            ],
          },
          {
            input: [
              [trait.toParam([1, 2]), trait.toParam([2, 3]), trait.toParam([3, 4])],
              [trait.toParam([4, 5]), trait.toParam([5, 6]), trait.toParam([6, 7])],
              [trait.toParam([7, 8]), trait.toParam([8, 9]), trait.toParam([9, 10])],
            ],
            expected: [
              [
                [1, 2],
                [2, 3],
                [3, 4],
              ],
              [
                [4, 5],
                [5, 6],
                [6, 7],
              ],
              [
                [7, 8],
                [8, 9],
                [9, 10],
              ],
            ],
          },
          {
            input: [
              [trait.toParam([1, 2]), trait.toParam([2, 3]), trait.toParam([3, 4])],
              [trait.toParam([4, 5]), trait.toParam([5, 6]), trait.toParam([6, 7])],
              [trait.toParam([7, 8]), trait.toParam([8, 9]), trait.toParam([9, 10])],
              [trait.toParam([10, 11]), trait.toParam([11, 12]), trait.toParam([12, 13])],
            ],
            expected: [
              [
                [1, 2],
                [2, 3],
                [3, 4],
              ],
              [
                [4, 5],
                [5, 6],
                [6, 7],
              ],
              [
                [7, 8],
                [8, 9],
                [9, 10],
              ],
              [
                [10, 11],
                [11, 12],
                [12, 13],
              ],
            ],
          },
          {
            input: [
              [
                trait.toParam([1, 2]),
                trait.toParam([2, 3]),
                trait.toParam([3, 4]),
                trait.toParam([4, 5]),
              ],
              [
                trait.toParam([5, 6]),
                trait.toParam([6, 7]),
                trait.toParam([7, 8]),
                trait.toParam([8, 9]),
              ],
            ],
            expected: [
              [
                [1, 2],
                [2, 3],
                [3, 4],
                [4, 5],
              ],
              [
                [5, 6],
                [6, 7],
                [7, 8],
                [8, 9],
              ],
            ],
          },
          {
            input: [
              [
                trait.toParam([1, 2]),
                trait.toParam([2, 3]),
                trait.toParam([3, 4]),
                trait.toParam([4, 5]),
              ],
              [
                trait.toParam([5, 6]),
                trait.toParam([6, 7]),
                trait.toParam([7, 8]),
                trait.toParam([8, 9]),
              ],
              [
                trait.toParam([9, 10]),
                trait.toParam([10, 11]),
                trait.toParam([11, 12]),
                trait.toParam([12, 13]),
              ],
            ],
            expected: [
              [
                [1, 2],
                [2, 3],
                [3, 4],
                [4, 5],
              ],
              [
                [5, 6],
                [6, 7],
                [7, 8],
                [8, 9],
              ],
              [
                [9, 10],
                [10, 11],
                [11, 12],
                [12, 13],
              ],
            ],
          },
          {
            input: [
              [
                trait.toParam([1, 2]),
                trait.toParam([2, 3]),
                trait.toParam([3, 4]),
                trait.toParam([4, 5]),
              ],
              [
                trait.toParam([5, 6]),
                trait.toParam([6, 7]),
                trait.toParam([7, 8]),
                trait.toParam([8, 9]),
              ],
              [
                trait.toParam([9, 10]),
                trait.toParam([10, 11]),
                trait.toParam([11, 12]),
                trait.toParam([12, 13]),
              ],
              [
                trait.toParam([13, 14]),
                trait.toParam([14, 15]),
                trait.toParam([15, 16]),
                trait.toParam([16, 17]),
              ],
            ],
            expected: [
              [
                [1, 2],
                [2, 3],
                [3, 4],
                [4, 5],
              ],
              [
                [5, 6],
                [6, 7],
                [7, 8],
                [8, 9],
              ],
              [
                [9, 10],
                [10, 11],
                [11, 12],
                [12, 13],
              ],
              [
                [13, 14],
                [14, 15],
                [15, 16],
                [16, 17],
              ],
            ],
          },

          // Mixed
          {
            input: [
              [1, [2]],
              [3, 4],
            ],
            expected: [
              [1, 2],
              [3, 4],
            ],
          },
          {
            input: [
              [[1], [2]],
              [[3], 4],
            ],
            expected: [
              [1, 2],
              [3, 4],
            ],
          },
          {
            input: [
              [1, 2],
              [trait.toParam([3]), 4],
            ],
            expected: [
              [1, 2],
              [3, 4],
            ],
          },
          {
            input: [
              [[1], trait.toParam([2])],
              [trait.toParam([3]), trait.toParam([4])],
            ],
            expected: [
              [1, 2],
              [3, 4],
            ],
          },
        ];
      })
  )
  .fn(t => {
    const trait = FP[t.params.trait];
    const input = map2DArray(t.params.input, e => trait.fromParam(e));
    const expected = map2DArray(t.params.expected, e => trait.toInterval(e));

    const got = trait.toMatrix(input);
    t.expect(
      objectEquals(got, expected),
      `${t.params.trait}.toMatrix([${input}]) returned [${got}]. Expected [${expected}]`
    );
  });

// API - Fundamental Error Intervals

interface AbsoluteErrorCase {
  value: number;
  error: number;
  expected: number | IntervalBounds;
}

// Special values used for testing absolute error interval
// A small absolute error value is a representable value x that much smaller than 1.0,
// but 1.0 +/- x is still exactly representable.
const kSmallAbsoluteErrorValue = {
  f32: 2 ** -11, // Builtin cos and sin has a absolute error 2**-11 for f32
  f16: 2 ** -7, // Builtin cos and sin has a absolute error 2**-7 for f16
} as const;
// A large absolute error value is a representable value x that much smaller than maximum
// positive, but positive.max - x is still exactly representable.
const kLargeAbsoluteErrorValue = {
  f32: 2 ** 110, // f32.positive.max - 2**110 = 3.4028104e+38 = 0x7f7fffbf in f32
  f16: 2 ** 10, // f16.positive.max - 2**10 = 64480 = 0x7bdf in f16
} as const;
// A subnormal absolute error value is a subnormal representable value x of kind, which ensures
// that positive.subnormal.min +/- x is still exactly representable.
const kSubnormalAbsoluteErrorValue = {
  f32: 2 ** -140, // f32 0x00000200
  f16: 2 ** -20, // f16 0x0010
} as const;

g.test('absoluteErrorInterval')
  .params(u =>
    u
      .combine('trait', ['f32', 'f16'] as const)
      .beginSubcases()
      .expandWithParams<AbsoluteErrorCase>(p => {
        const trait = FP[p.trait];
        const constants = trait.constants();
        const smallErr = kSmallAbsoluteErrorValue[p.trait];
        const largeErr = kLargeAbsoluteErrorValue[p.trait];
        const subnormalErr = kSubnormalAbsoluteErrorValue[p.trait];
        // prettier-ignore
        return [
          // Edge Cases
          // 1. Interval around infinity would be kUnboundedBounds
          { value: constants.positive.infinity, error: 0, expected: kUnboundedBounds },
          { value: constants.positive.infinity, error: largeErr, expected: kUnboundedBounds },
          { value: constants.positive.infinity, error: 1, expected: kUnboundedBounds },
          { value: constants.negative.infinity, error: 0, expected: kUnboundedBounds },
          { value: constants.negative.infinity, error: largeErr, expected: kUnboundedBounds },
          { value: constants.negative.infinity, error: 1, expected: kUnboundedBounds },
          // 2. Interval around largest finite positive/negative
          { value: constants.positive.max, error: 0, expected: constants.positive.max },
          { value: constants.positive.max, error: largeErr, expected: kUnboundedBounds},
          { value: constants.positive.max, error: constants.positive.max, expected: kUnboundedBounds},
          { value: constants.negative.min, error: 0, expected: constants.negative.min },
          { value: constants.negative.min, error: largeErr, expected: kUnboundedBounds},
          { value: constants.negative.min, error: constants.positive.max, expected: kUnboundedBounds},
          // 3. Interval around small but normal center, center should not get flushed.
          { value: constants.positive.min, error: 0, expected: constants.positive.min },
          { value: constants.positive.min, error: smallErr, expected: [constants.positive.min - smallErr, constants.positive.min + smallErr]},
          { value: constants.positive.min, error: 1, expected: [constants.positive.min - 1, constants.positive.min + 1]},
          { value: constants.negative.max, error: 0, expected: constants.negative.max },
          { value: constants.negative.max, error: smallErr, expected: [constants.negative.max - smallErr, constants.negative.max + smallErr]},
          { value: constants.negative.max, error: 1, expected: [constants.negative.max - 1, constants.negative.max + 1] },
          // 4. Subnormals, center can be flushed to 0.0
          { value: constants.positive.subnormal.max, error: 0, expected: [0, constants.positive.subnormal.max] },
          { value: constants.positive.subnormal.max, error: subnormalErr, expected: [-subnormalErr, constants.positive.subnormal.max + subnormalErr]},
          { value: constants.positive.subnormal.max, error: smallErr, expected: [-smallErr, constants.positive.subnormal.max + smallErr]},
          { value: constants.positive.subnormal.max, error: 1, expected: [-1, constants.positive.subnormal.max + 1]},
          { value: constants.positive.subnormal.min, error: 0, expected: [0, constants.positive.subnormal.min] },
          { value: constants.positive.subnormal.min, error: subnormalErr, expected: [-subnormalErr, constants.positive.subnormal.min + subnormalErr]},
          { value: constants.positive.subnormal.min, error: smallErr, expected: [-smallErr, constants.positive.subnormal.min + smallErr]},
          { value: constants.positive.subnormal.min, error: 1, expected: [-1, constants.positive.subnormal.min + 1] },
          { value: constants.negative.subnormal.min, error: 0, expected: [constants.negative.subnormal.min, 0] },
          { value: constants.negative.subnormal.min, error: subnormalErr, expected: [constants.negative.subnormal.min - subnormalErr, subnormalErr] },
          { value: constants.negative.subnormal.min, error: smallErr, expected: [constants.negative.subnormal.min - smallErr, smallErr] },
          { value: constants.negative.subnormal.min, error: 1, expected: [constants.negative.subnormal.min - 1, 1] },
          { value: constants.negative.subnormal.max, error: 0, expected: [constants.negative.subnormal.max, 0] },
          { value: constants.negative.subnormal.max, error: subnormalErr, expected: [constants.negative.subnormal.max - subnormalErr, subnormalErr] },
          { value: constants.negative.subnormal.max, error: smallErr, expected: [constants.negative.subnormal.max - smallErr, smallErr] },
          { value: constants.negative.subnormal.max, error: 1, expected: [constants.negative.subnormal.max - 1, 1] },

          // 64-bit subnormals, expected to be treated as 0.0 or smallest subnormal of kind.
          { value: reinterpretU64AsF64(0x0000_0000_0000_0001n), error: 0, expected: [0, constants.positive.subnormal.min] },
          { value: reinterpretU64AsF64(0x0000_0000_0000_0001n), error: subnormalErr, expected: [-subnormalErr, constants.positive.subnormal.min + subnormalErr] },
          // Note that f32 minimum subnormal is so smaller than 1.0, adding them together may result in the f64 results 1.0.
          { value: reinterpretU64AsF64(0x0000_0000_0000_0001n), error: 1, expected: [-1, constants.positive.subnormal.min + 1] },
          { value: reinterpretU64AsF64(0x0000_0000_0000_0002n), error: 0, expected: [0, constants.positive.subnormal.min] },
          { value: reinterpretU64AsF64(0x0000_0000_0000_0002n), error: subnormalErr, expected: [-subnormalErr, constants.positive.subnormal.min + subnormalErr] },
          { value: reinterpretU64AsF64(0x0000_0000_0000_0002n), error: 1, expected: [-1, constants.positive.subnormal.min + 1] },
          { value: reinterpretU64AsF64(0x800f_ffff_ffff_ffffn), error: 0, expected: [constants.negative.subnormal.max, 0] },
          { value: reinterpretU64AsF64(0x800f_ffff_ffff_ffffn), error: subnormalErr, expected: [constants.negative.subnormal.max - subnormalErr, subnormalErr] },
          { value: reinterpretU64AsF64(0x800f_ffff_ffff_ffffn), error: 1, expected: [constants.negative.subnormal.max - 1, 1] },
          { value: reinterpretU64AsF64(0x800f_ffff_ffff_fffen), error: 0, expected: [constants.negative.subnormal.max, 0] },
          { value: reinterpretU64AsF64(0x800f_ffff_ffff_fffen), error: subnormalErr, expected: [constants.negative.subnormal.max - subnormalErr, subnormalErr] },
          { value: reinterpretU64AsF64(0x800f_ffff_ffff_fffen), error: 1, expected: [constants.negative.subnormal.max - 1, 1] },

          // Zero
          { value: 0, error: 0, expected: 0 },
          { value: 0, error: smallErr, expected: [-smallErr, smallErr] },
          { value: 0, error: 1, expected: [-1, 1] },

          // Two
          { value: 2, error: 0, expected: 2 },
          { value: 2, error: smallErr, expected: [2 - smallErr, 2 + smallErr] },
          { value: 2, error: 1, expected: [1, 3] },
          { value: -2, error: 0, expected: -2 },
          { value: -2, error: smallErr, expected: [-2 - smallErr, -2 + smallErr] },
          { value: -2, error: 1, expected: [-3, -1] },
        ];
      })
  )
  .fn(t => {
    const trait = FP[t.params.trait];
    const expected = trait.toInterval(t.params.expected);
    const got = trait.absoluteErrorInterval(t.params.value, t.params.error);
    t.expect(
      objectEquals(expected, got),
      `${t.params.trait}.absoluteErrorInterval(${t.params.value}, ${
        t.params.error
      }) returned ${got} (${got.begin.toExponential()}, ${got.end.toExponential()}). Expected ${expected}`
    );
  });

interface CorrectlyRoundedCase {
  value: number;
  expected: number | IntervalBounds;
}

// Correctly rounded cases that input values are exactly representable normal values of target type
// prettier-ignore
const kCorrectlyRoundedNormalCases = {
  f32: [
    { value: 0, expected: [0, 0] },
    { value: reinterpretU32AsF32(0x03800000), expected: reinterpretU32AsF32(0x03800000) },
    { value: reinterpretU32AsF32(0x03800001), expected: reinterpretU32AsF32(0x03800001) },
    { value: reinterpretU32AsF32(0x83800000), expected: reinterpretU32AsF32(0x83800000) },
    { value: reinterpretU32AsF32(0x83800001), expected: reinterpretU32AsF32(0x83800001) },
  ] as CorrectlyRoundedCase[],
  f16: [
    { value: 0, expected: [0, 0] },
    { value: reinterpretU16AsF16(0x0c00), expected: reinterpretU16AsF16(0x0c00) },
    { value: reinterpretU16AsF16(0x0c01), expected: reinterpretU16AsF16(0x0c01) },
    { value: reinterpretU16AsF16(0x8c00), expected: reinterpretU16AsF16(0x8c00) },
    { value: reinterpretU16AsF16(0x8c01), expected: reinterpretU16AsF16(0x8c01) },
  ] as CorrectlyRoundedCase[],
} as const;

// 64-bit normals that fall between two conjunction normal values in target type
const kCorrectlyRoundedF64NormalCases = [
  {
    value: reinterpretU64AsF64(0x3ff0_0000_0000_0001n),
    expected: {
      f32: [reinterpretU32AsF32(0x3f800000), reinterpretU32AsF32(0x3f800001)],
      f16: [reinterpretU16AsF16(0x3c00), reinterpretU16AsF16(0x3c01)],
    },
  },
  {
    value: reinterpretU64AsF64(0x3ff0_0000_0000_0002n),
    expected: {
      f32: [reinterpretU32AsF32(0x3f800000), reinterpretU32AsF32(0x3f800001)],
      f16: [reinterpretU16AsF16(0x3c00), reinterpretU16AsF16(0x3c01)],
    },
  },
  {
    value: reinterpretU64AsF64(0x3ff0_0800_0000_0010n),
    expected: {
      f32: [reinterpretU32AsF32(0x3f804000), reinterpretU32AsF32(0x3f804001)],
      f16: [reinterpretU16AsF16(0x3c02), reinterpretU16AsF16(0x3c03)],
    },
  },
  {
    value: reinterpretU64AsF64(0x3ff0_1000_0000_0020n),
    expected: {
      f32: [reinterpretU32AsF32(0x3f808000), reinterpretU32AsF32(0x3f808001)],
      f16: [reinterpretU16AsF16(0x3c04), reinterpretU16AsF16(0x3c05)],
    },
  },
  {
    value: reinterpretU64AsF64(0xbff0_0000_0000_0001n),
    expected: {
      f32: [reinterpretU32AsF32(0xbf800001), reinterpretU32AsF32(0xbf800000)],
      f16: [reinterpretU16AsF16(0xbc01), reinterpretU16AsF16(0xbc00)],
    },
  },
  {
    value: reinterpretU64AsF64(0xbff0_0000_0000_0002n),
    expected: {
      f32: [reinterpretU32AsF32(0xbf800001), reinterpretU32AsF32(0xbf800000)],
      f16: [reinterpretU16AsF16(0xbc01), reinterpretU16AsF16(0xbc00)],
    },
  },
  {
    value: reinterpretU64AsF64(0xbff0_0800_0000_0010n),
    expected: {
      f32: [reinterpretU32AsF32(0xbf804001), reinterpretU32AsF32(0xbf804000)],
      f16: [reinterpretU16AsF16(0xbc03), reinterpretU16AsF16(0xbc02)],
    },
  },
  {
    value: reinterpretU64AsF64(0xbff0_1000_0000_0020n),
    expected: {
      f32: [reinterpretU32AsF32(0xbf808001), reinterpretU32AsF32(0xbf808000)],
      f16: [reinterpretU16AsF16(0xbc05), reinterpretU16AsF16(0xbc04)],
    },
  },
] as const;

g.test('correctlyRoundedInterval')
  .params(u =>
    u
      .combine('trait', ['f32', 'f16'] as const)
      .beginSubcases()
      .expandWithParams<CorrectlyRoundedCase>(p => {
        const constants = FP[p.trait].constants();
        // prettier-ignore
        return [
          // Edge Cases
          { value: constants.positive.infinity, expected: kUnboundedBounds },
          { value: constants.negative.infinity, expected: kUnboundedBounds },
          { value: constants.positive.max, expected: constants.positive.max },
          { value: constants.negative.min, expected: constants.negative.min },
          { value: constants.positive.min, expected: constants.positive.min },
          { value: constants.negative.max, expected: constants.negative.max },

          // Subnormals
          { value: constants.positive.subnormal.min, expected: [0, constants.positive.subnormal.min] },
          { value: constants.positive.subnormal.max, expected: [0, constants.positive.subnormal.max] },
          { value: constants.negative.subnormal.min, expected: [constants.negative.subnormal.min, 0] },
          { value: constants.negative.subnormal.max, expected: [constants.negative.subnormal.max, 0] },

          // 64-bit subnormals should be rounded down to 0 or up to smallest subnormal
          { value: reinterpretU64AsF64(0x0000_0000_0000_0001n), expected: [0, constants.positive.subnormal.min] },
          { value: reinterpretU64AsF64(0x0000_0000_0000_0002n), expected: [0, constants.positive.subnormal.min] },
          { value: reinterpretU64AsF64(0x800f_ffff_ffff_ffffn), expected: [constants.negative.subnormal.max, 0] },
          { value: reinterpretU64AsF64(0x800f_ffff_ffff_fffen), expected: [constants.negative.subnormal.max, 0] },

          // Normals
          ...kCorrectlyRoundedNormalCases[p.trait],

          // 64-bit normals that fall between two conjunction normal values in target type
          ...kCorrectlyRoundedF64NormalCases.map(t => { return {value: t.value, expected: t.expected[p.trait]} as CorrectlyRoundedCase;}),
        ];
      })
  )
  .fn(t => {
    const trait = FP[t.params.trait];
    const expected = trait.toInterval(t.params.expected);
    const got = trait.correctlyRoundedInterval(t.params.value);
    t.expect(
      objectEquals(expected, got),
      `${t.params.trait}.correctlyRoundedInterval(${t.params.value}) returned ${got}. Expected ${expected}`
    );
  });

interface ULPCase {
  value: number;
  num_ulp: number;
  expected: number | IntervalBounds;
}

// Special values used for testing ULP error interval
const kULPErrorValue = {
  f32: 4096, // 4096 ULP is required for atan accuracy on f32
  f16: 5, // 5 ULP is required for atan accuracy on f16
};

g.test('ulpInterval')
  .params(u =>
    u
      .combine('trait', ['f32', 'f16'] as const)
      .beginSubcases()
      .expandWithParams<ULPCase>(p => {
        const constants = FP[p.trait].constants();
        const ULPValue = kULPErrorValue[p.trait];
        const plusOneULP = kPlusOneULPFunctions[p.trait];
        const plusNULP = kPlusNULPFunctions[p.trait];
        const minusOneULP = kMinusOneULPFunctions[p.trait];
        const minusNULP = kMinusNULPFunctions[p.trait];
        // prettier-ignore
        return [
          // Edge Cases
          { value: constants.positive.infinity, num_ulp: 0, expected: kUnboundedBounds },
          { value: constants.positive.infinity, num_ulp: 1, expected: kUnboundedBounds },
          { value: constants.positive.infinity, num_ulp: ULPValue, expected: kUnboundedBounds },
          { value: constants.negative.infinity, num_ulp: 0, expected: kUnboundedBounds },
          { value: constants.negative.infinity, num_ulp: 1, expected: kUnboundedBounds },
          { value: constants.negative.infinity, num_ulp: ULPValue, expected: kUnboundedBounds },
          { value: constants.positive.max, num_ulp: 0, expected: constants.positive.max },
          { value: constants.positive.max, num_ulp: 1, expected: kUnboundedBounds },
          { value: constants.positive.max, num_ulp: ULPValue, expected: kUnboundedBounds },
          { value: constants.positive.min, num_ulp: 0, expected: constants.positive.min },
          { value: constants.positive.min, num_ulp: 1, expected: [0, plusOneULP(constants.positive.min)] },
          { value: constants.positive.min, num_ulp: ULPValue, expected: [0, plusNULP(constants.positive.min, ULPValue)] },
          { value: constants.negative.min, num_ulp: 0, expected: constants.negative.min },
          { value: constants.negative.min, num_ulp: 1, expected: kUnboundedBounds },
          { value: constants.negative.min, num_ulp: ULPValue, expected: kUnboundedBounds },
          { value: constants.negative.max, num_ulp: 0, expected: constants.negative.max },
          { value: constants.negative.max, num_ulp: 1, expected: [minusOneULP(constants.negative.max), 0] },
          { value: constants.negative.max, num_ulp: ULPValue, expected: [minusNULP(constants.negative.max, ULPValue), 0] },

          // Subnormals
          { value: constants.positive.subnormal.max, num_ulp: 0, expected: [0, constants.positive.subnormal.max] },
          { value: constants.positive.subnormal.max, num_ulp: 1, expected: [minusOneULP(0), plusOneULP(constants.positive.subnormal.max)] },
          { value: constants.positive.subnormal.max, num_ulp: ULPValue, expected: [minusNULP(0, ULPValue), plusNULP(constants.positive.subnormal.max, ULPValue)] },
          { value: constants.positive.subnormal.min, num_ulp: 0, expected: [0, constants.positive.subnormal.min] },
          { value: constants.positive.subnormal.min, num_ulp: 1, expected: [minusOneULP(0), plusOneULP(constants.positive.subnormal.min)] },
          { value: constants.positive.subnormal.min, num_ulp: ULPValue, expected: [minusNULP(0, ULPValue), plusNULP(constants.positive.subnormal.min, ULPValue)] },
          { value: constants.negative.subnormal.min, num_ulp: 0, expected: [constants.negative.subnormal.min, 0] },
          { value: constants.negative.subnormal.min, num_ulp: 1, expected: [minusOneULP(constants.negative.subnormal.min), plusOneULP(0)] },
          { value: constants.negative.subnormal.min, num_ulp: ULPValue, expected: [minusNULP(constants.negative.subnormal.min, ULPValue), plusNULP(0, ULPValue)] },
          { value: constants.negative.subnormal.max, num_ulp: 0, expected: [constants.negative.subnormal.max, 0] },
          { value: constants.negative.subnormal.max, num_ulp: 1, expected: [minusOneULP(constants.negative.subnormal.max), plusOneULP(0)] },
          { value: constants.negative.subnormal.max, num_ulp: ULPValue, expected: [minusNULP(constants.negative.subnormal.max, ULPValue), plusNULP(0, ULPValue)] },

          // 64-bit subnormals
          { value: reinterpretU64AsF64(0x0000_0000_0000_0001n), num_ulp: 0, expected: [0, constants.positive.subnormal.min] },
          { value: reinterpretU64AsF64(0x0000_0000_0000_0001n), num_ulp: 1, expected: [minusOneULP(0), plusOneULP(constants.positive.subnormal.min)] },
          { value: reinterpretU64AsF64(0x0000_0000_0000_0001n), num_ulp: ULPValue, expected: [minusNULP(0, ULPValue), plusNULP(constants.positive.subnormal.min, ULPValue)] },
          { value: reinterpretU64AsF64(0x0000_0000_0000_0002n), num_ulp: 0, expected: [0, constants.positive.subnormal.min] },
          { value: reinterpretU64AsF64(0x0000_0000_0000_0002n), num_ulp: 1, expected: [minusOneULP(0), plusOneULP(constants.positive.subnormal.min)] },
          { value: reinterpretU64AsF64(0x0000_0000_0000_0002n), num_ulp: ULPValue, expected: [minusNULP(0, ULPValue), plusNULP(constants.positive.subnormal.min, ULPValue)] },
          { value: reinterpretU64AsF64(0x800f_ffff_ffff_ffffn), num_ulp: 0, expected: [constants.negative.subnormal.max, 0] },
          { value: reinterpretU64AsF64(0x800f_ffff_ffff_ffffn), num_ulp: 1, expected: [minusOneULP(constants.negative.subnormal.max), plusOneULP(0)] },
          { value: reinterpretU64AsF64(0x800f_ffff_ffff_ffffn), num_ulp: ULPValue, expected: [minusNULP(constants.negative.subnormal.max, ULPValue), plusNULP(0, ULPValue)] },
          { value: reinterpretU64AsF64(0x800f_ffff_ffff_fffen), num_ulp: 0, expected: [constants.negative.subnormal.max, 0] },
          { value: reinterpretU64AsF64(0x800f_ffff_ffff_fffen), num_ulp: 1, expected: [minusOneULP(constants.negative.subnormal.max), plusOneULP(0)] },
          { value: reinterpretU64AsF64(0x800f_ffff_ffff_fffen), num_ulp: ULPValue, expected: [minusNULP(constants.negative.subnormal.max, ULPValue), plusNULP(0, ULPValue)] },

          // Zero
          { value: 0, num_ulp: 0, expected: 0 },
          { value: 0, num_ulp: 1, expected: [minusOneULP(0), plusOneULP(0)] },
          { value: 0, num_ulp: ULPValue, expected: [minusNULP(0, ULPValue), plusNULP(0, ULPValue)] },
        ];
      })
  )
  .fn(t => {
    const trait = FP[t.params.trait];
    const expected = trait.toInterval(t.params.expected);
    const got = trait.ulpInterval(t.params.value, t.params.num_ulp);
    t.expect(
      objectEquals(expected, got),
      `${t.params.trait}.ulpInterval(${t.params.value}, ${t.params.num_ulp}) returned ${got}. Expected ${expected}`
    );
  });

// API - Acceptance Intervals
// List of frequently used JS number in test cases, which are not exactly representable in f32 or f16.
type ConstantNumberFrequentlyUsedInCases = '0.1' | '-0.1' | '1.9' | '-1.9';

// Correctly rounded expectation of frequently used JS Number value in test cases
const kConstantCorrectlyRoundedExpectation = {
  f32: {
    '0.1': [reinterpretU32AsF32(0x3dcccccc), reinterpretU32AsF32(0x3dcccccd)],
    '-0.1': [reinterpretU32AsF32(0xbdcccccd), reinterpretU32AsF32(0xbdcccccc)],
    '1.9': [reinterpretU32AsF32(0x3ff33333), reinterpretU32AsF32(0x3ff33334)],
    '-1.9': [reinterpretU32AsF32(0xbff33334), reinterpretU32AsF32(0xbff33333)],
  } as { [value in ConstantNumberFrequentlyUsedInCases]: IntervalBounds },
  f16: {
    '0.1': [reinterpretU16AsF16(0x2e66), reinterpretU16AsF16(0x2e67)],
    '-0.1': [reinterpretU16AsF16(0xae67), reinterpretU16AsF16(0xae66)],
    '1.9': [reinterpretU16AsF16(0x3f99), reinterpretU16AsF16(0x3f9a)],
    '-1.9': [reinterpretU16AsF16(0xbf9a), reinterpretU16AsF16(0xbf99)],
  } as { [value in ConstantNumberFrequentlyUsedInCases]: IntervalBounds },
  // Since abstract is actually f64 and JS number is also f64, the JS number value will map to
  // identical abstracty value without rounded.
  abstract: {
    '0.1': 0.1,
    '-0.1': -0.1,
    '1.9': 1.9,
    '-1.9': -1.9,
  } as { [value in ConstantNumberFrequentlyUsedInCases]: number },
} as const;

interface ScalarToIntervalCase {
  input: number;
  expected: number | IntervalBounds;
}

g.test('absInterval')
  .params(u =>
    u
      .combine('trait', ['f32', 'f16', 'abstract'] as const)
      .beginSubcases()
      .expandWithParams<ScalarToIntervalCase>(p => {
        const constants = FP[p.trait].constants();
        // prettier-ignore
        return [
          // Common usages
          { input: 1, expected: 1 },
          { input: -1, expected: 1 },
          // abs(+/-0.1) is correctly rounded interval of 0.1
          { input: 0.1, expected: kConstantCorrectlyRoundedExpectation[p.trait]['0.1']},
          { input: -0.1, expected: kConstantCorrectlyRoundedExpectation[p.trait]['0.1']},
          // abs(+/-1.9) is correctly rounded interval of 0.1
          { input: 1.9, expected: kConstantCorrectlyRoundedExpectation[p.trait]['1.9']},
          { input: -1.9, expected: kConstantCorrectlyRoundedExpectation[p.trait]['1.9']},

          // Edge cases
          { input: constants.positive.infinity, expected: kUnboundedBounds },
          { input: constants.negative.infinity, expected: kUnboundedBounds },
          { input: constants.positive.max, expected: constants.positive.max },
          { input: constants.positive.min, expected: constants.positive.min },
          { input: constants.negative.min, expected: constants.positive.max },
          { input: constants.negative.max, expected: constants.positive.min },

          // Subnormals
          { input: constants.positive.subnormal.max, expected: [0, constants.positive.subnormal.max] },
          { input: constants.positive.subnormal.min, expected: [0, constants.positive.subnormal.min] },
          { input: constants.negative.subnormal.min, expected: [0, constants.positive.subnormal.max] },
          { input: constants.negative.subnormal.max, expected: [0, constants.positive.subnormal.min] },

          // Zero
          { input: 0, expected: 0 },
        ];
      })
  )
  .fn(t => {
    const trait = FP[t.params.trait];
    const expected = trait.toInterval(t.params.expected);
    const got = trait.absInterval(t.params.input);
    t.expect(
      objectEquals(expected, got),
      `${t.params.trait}.absInterval(${t.params.input}) returned ${got}. Expected ${expected}`
    );
  });

// Acos expectation intervals are bounded by both inherited atan2(sqrt(1.0 - x*x), x) and absolute error.
// Atan2 introduce 4096ULP for f32 and 5ULP for f16, and sqrt inherited from 1.0/inverseSqrt.
// prettier-ignore
const kAcosIntervalCases = {
  f32: [
    { input: kPlusOneULPFunctions['f32'](-1), expected: [reinterpretU32AsF32(0x4048fa32), reinterpretU32AsF32(0x40491bdb)] },  // ~π
    { input: -1/2, expected: [reinterpretU32AsF32(0x4005fa90), reinterpretU32AsF32(0x40061a93)] },  // ~2π/3
    { input: 1/2, expected: [reinterpretU32AsF32(0x3f85fa8f), reinterpretU32AsF32(0x3f861a94)] },  // ~π/3
    // Input case to get smallest well-defined expected result, the expectation interval is bounded
    // by ULP (lower boundary) and absolute error (upper boundary).
    // f32 1.0-1ULP=0x3F7FFFFF=0.9999999403953552,
    // acos(0.9999999403953552)=3.4526698478747995220159699019994e-4 rounded to f32 0x39B504F3 or 0x39B504F4,
    // absolute error interval upper boundary 0x39B504F4+6.77e-5=0.00041296700619608164 i.e. f64 0x3F3B_106F_C933_4FB9.
    { input: kMinusOneULPFunctions['f32'](1), expected: [reinterpretU64AsF64(0x3f2f_fdff_6000_0000n), reinterpretU64AsF64(0x3f3b_106f_c933_4fb9n)] },  // ~0.0003
  ] as ScalarToIntervalCase[],
  f16: [
    { input: kPlusOneULPFunctions['f16'](-1), expected: [reinterpretU16AsF16(0x4233), reinterpretU16AsF16(0x4243)] },  // ~π
    { input: -1/2, expected: [reinterpretU16AsF16(0x402a), reinterpretU16AsF16(0x4037)] },  // ~2π/3
    { input: 1/2, expected: [reinterpretU16AsF16(0x3c29), reinterpretU16AsF16(0x3c38)] },  // ~π/3
    // Input case to get smallest well-defined expected result, the expectation interval is bounded
    // by ULP (lower boundary) and absolute error (upper boundary).
    // f16 1.0-1ULP=0x3BFF=0.99951171875,
    // acos(0.99951171875)=0.03125127170547389912035676677648 rounded to f16 0x2800 or 0x2801,
    // absolute error interval upper boundary 0x2801+3.91e-3=0.035190517578125 i.e. f64 0x3FA2_047D_D441_3554.
    { input: kMinusOneULPFunctions['f16'](1), expected: [reinterpretU16AsF16(0x259d), reinterpretU64AsF64(0x3fa2_047d_d441_3554n)] },  // ~0.03
  ] as ScalarToIntervalCase[],
} as const;

g.test('acosInterval')
  .params(u =>
    u
      .combine('trait', ['f32', 'f16'] as const)
      .beginSubcases()
      .expandWithParams<ScalarToIntervalCase>(p => {
        const trait = FP[p.trait];
        const constants = trait.constants();
        // prettier-ignore
        return [
          // The acceptance interval @ x = -1 and 1 is kUnboundedBounds, because
          // sqrt(1 - x*x) = sqrt(0), and sqrt is defined in terms of inverseqrt
          // The acceptance interval @ x = 0 is kUnboundedBounds, because atan2 is not
          // well-defined/implemented at 0.
          { input: constants.negative.infinity, expected: kUnboundedBounds },
          { input: constants.negative.min, expected: kUnboundedBounds },
          { input: -1, expected: kUnboundedBounds },
          { input: 0, expected: kUnboundedBounds },
          { input: 1, expected: kUnboundedBounds },
          { input: constants.positive.max, expected: kUnboundedBounds },
          { input: constants.positive.infinity, expected: kUnboundedBounds },

          // Cases that bounded by absolute error and inherited from atan2(sqrt(1-x*x), x). Note that
          // even x is very close to 1.0 and the expected result is close to 0.0, the expected
          // interval is still bounded by ULP as well as absolute error, specifically lower boundary
          // comes from ULP error and upper boundary comes from absolute error in those cases.
          ...kAcosIntervalCases[p.trait],
        ];
      })
  )
  .fn(t => {
    const trait = FP[t.params.trait];
    const expected = trait.toInterval(t.params.expected);
    const got = trait.acosInterval(t.params.input);
    t.expect(
      objectEquals(expected, got),
      `${t.params.trait}.acosInterval(${t.params.input}) returned ${got}. Expected ${expected}`
    );
  });

// Some of these are hard coded, since the error intervals are difficult to express in a closed
// human-readable form due to the inherited nature of the errors.
// prettier-ignore
const kAcoshAlternativeIntervalCases = {
  f32: [
    { input: 1.1, expected: [reinterpretU64AsF64(0x3fdc_6368_8000_0000n), reinterpretU64AsF64(0x3fdc_636f_2000_0000n)] },  // ~0.443..., differs from the primary in the later digits
    { input: 10, expected: [reinterpretU64AsF64(0x4007_f21e_4000_0000n), reinterpretU64AsF64(0x4007_f21f_6000_0000n)] },  // ~2.993...
  ] as ScalarToIntervalCase[],
  f16: [
    { input: 1.1, expected: [reinterpretU64AsF64(0x3fdb_bc00_0000_0000n), reinterpretU64AsF64(0x3fdd_1000_0000_0000n)] },  // ~0.443..., differs from the primary in the later digits
    { input: 10, expected: [reinterpretU64AsF64(0x4007_e000_0000_0000n), reinterpretU64AsF64(0x4008_0400_0000_0000n)] },  // ~2.993...
  ] as ScalarToIntervalCase[],
} as const;

g.test('acoshAlternativeInterval')
  .params(u =>
    u
      .combine('trait', ['f32', 'f16'] as const)
      .beginSubcases()
      .expandWithParams<ScalarToIntervalCase>(p => {
        const trait = FP[p.trait];
        const constants = trait.constants();
        // prettier-ignore
        return [
          ...kAcoshAlternativeIntervalCases[p.trait],

          { input: constants.negative.infinity, expected: kUnboundedBounds },
          { input: constants.negative.min, expected: kUnboundedBounds },
          { input: -1, expected: kUnboundedBounds },
          { input: 0, expected: kUnboundedBounds },
          { input: 1, expected: kUnboundedBounds },  // 1/0 occurs in inverseSqrt in this formulation
          { input: constants.positive.max, expected: kUnboundedBounds },
          { input: constants.positive.infinity, expected: kUnboundedBounds },
        ];
      })
  )
  .fn(t => {
    const trait = FP[t.params.trait];
    const expected = trait.toInterval(t.params.expected);
    const got = trait.acoshAlternativeInterval(t.params.input);
    t.expect(
      objectEquals(expected, got),
      `${t.params.trait}.acoshAlternativeInterval(${t.params.input}) returned ${got}. Expected ${expected}`
    );
  });

// Some of these are hard coded, since the error intervals are difficult to express in a closed
// human-readable form due to the inherited nature of the errors.
// prettier-ignore
const kAcoshPrimaryIntervalCases = {
  f32: [
    { input: 1.1, expected: [reinterpretU64AsF64(0x3fdc_6368_2000_0000n), reinterpretU64AsF64(0x3fdc_636f_8000_0000n)] }, // ~0.443..., differs from the alternative in the later digits
    { input: 10, expected: [reinterpretU64AsF64(0x4007_f21e_4000_0000n), reinterpretU64AsF64(0x4007_f21f_6000_0000n)] },  // ~2.993...
  ] as ScalarToIntervalCase[],
  f16: [
    { input: 1.1, expected: [reinterpretU64AsF64(0x3fdb_bc00_0000_0000n), reinterpretU64AsF64(0x3fdd_1c00_0000_0000n)] },  // ~0.443..., differs from the primary in the later digits
    { input: 10, expected: [reinterpretU64AsF64(0x4007_e000_0000_0000n), reinterpretU64AsF64(0x4008_0400_0000_0000n)] },  // ~2.993...
  ] as ScalarToIntervalCase[],
} as const;

g.test('acoshPrimaryInterval')
  .params(u =>
    u
      .combine('trait', ['f32', 'f16'] as const)
      .beginSubcases()
      .expandWithParams<ScalarToIntervalCase>(p => {
        const trait = FP[p.trait];
        const constants = trait.constants();
        // prettier-ignore
        return [
          ...kAcoshPrimaryIntervalCases[p.trait],

          { input: constants.negative.infinity, expected: kUnboundedBounds },
          { input: constants.negative.min, expected: kUnboundedBounds },
          { input: -1, expected: kUnboundedBounds },
          { input: 0, expected: kUnboundedBounds },
          { input: 1, expected: kUnboundedBounds },  // 1/0 occurs in inverseSqrt in this formulation
          { input: constants.positive.max, expected: kUnboundedBounds },
          { input: constants.positive.infinity, expected: kUnboundedBounds },
        ];
      })
  )
  .fn(t => {
    const trait = FP[t.params.trait];
    const expected = trait.toInterval(t.params.expected);
    const got = trait.acoshPrimaryInterval(t.params.input);
    t.expect(
      objectEquals(expected, got),
      `${t.params.trait}.acoshPrimaryInterval(${t.params.input}) returned ${got}. Expected ${expected}`
    );
  });

// Asin cases that bounded by inherited atan2(x, sqrt(1.0 - x*x)) rather than absolute error.
// Atan2 introduce 4096ULP for f32 and 5ULP for f16, and sqrt inherited from 1.0/inverseSqrt.
// prettier-ignore
const kAsinIntervalInheritedCases = {
  f32: [
    { input: -1/2, expected: [reinterpretU32AsF32(0xbf061a96), reinterpretU32AsF32(0xbf05fa8e)] },  // ~-π/6
    { input: 1/2, expected: [reinterpretU32AsF32(0x3f05fa8e), reinterpretU32AsF32(0x3f061a96)] },  // ~π/6
  ] as ScalarToIntervalCase[],
  f16: [
    { input: -1/2, expected: [reinterpretU16AsF16(0xb83a), reinterpretU16AsF16(0xb827)] },  // ~-π/6
    { input: 1/2, expected: [reinterpretU16AsF16(0x3827), reinterpretU16AsF16(0x383a)] },  // ~π/6
  ] as ScalarToIntervalCase[],
} as const;

g.test('asinInterval')
  .params(u =>
    u
      .combine('trait', ['f32', 'f16'] as const)
      .beginSubcases()
      .expandWithParams<ScalarToIntervalCase>(p => {
        const trait = FP[p.trait];
        const constants = trait.constants();
        const abs_error = p.trait === 'f32' ? 6.77e-5 : 3.91e-3;
        // prettier-ignore
        return [
          // The acceptance interval @ x = -1 and 1 is kUnboundedBounds, because
          // sqrt(1 - x*x) = sqrt(0), and sqrt is defined in terms of inversqrt.
          // The acceptance interval @ x = 0 is kUnboundedBounds, because atan2 is not
          // well-defined/implemented at 0.
          { input: constants.negative.infinity, expected: kUnboundedBounds },
          { input: constants.negative.min, expected: kUnboundedBounds },
          { input: -1, expected: kUnboundedBounds },
          // Subnormal input may get flushed to 0, and result in kUnboundedBounds.
          { input: constants.negative.subnormal.min, expected: kUnboundedBounds },
          { input: 0, expected: kUnboundedBounds },
          { input: constants.positive.subnormal.max, expected: kUnboundedBounds },
          { input: 1, expected: kUnboundedBounds },
          { input: constants.positive.max, expected: kUnboundedBounds },
          { input: constants.positive.infinity, expected: kUnboundedBounds },

          // When input near 0, the expected result is bounded by absolute error rather than ULP
          // error. Away from 0 the atan2 inherited error should be larger.
          { input: constants.negative.max, expected: trait.absoluteErrorInterval(Math.asin(constants.negative.max), abs_error).bounds() },  // ~0
          { input: constants.positive.min, expected: trait.absoluteErrorInterval(Math.asin(constants.positive.min), abs_error).bounds() },  // ~0

          // Cases that inherited from atan2(x, sqrt(1-x*x))
          ...kAsinIntervalInheritedCases[p.trait],
        ];
      })
  )
  .fn(t => {
    const trait = FP[t.params.trait];
    const expected = trait.toInterval(t.params.expected);
    const got = trait.asinInterval(t.params.input);
    t.expect(
      objectEquals(expected, got),
      `${t.params.trait}.asinInterval(${t.params.input}) returned ${got}. Expected ${expected}`
    );
  });

// Some of these are hard coded, since the error intervals are difficult to express in a closed
// human-readable form due to the inherited nature of the errors.
// prettier-ignore
const kAsinhIntervalCases = {
  f32: [
    { input: -1, expected: [reinterpretU64AsF64(0xbfec_343a_8000_0000n), reinterpretU64AsF64(0xbfec_3432_8000_0000n)] },  // ~-0.88137...
    { input: 0, expected: [reinterpretU64AsF64(0xbeaa_0000_2000_0000n), reinterpretU64AsF64(0x3eb1_ffff_d000_0000n)] },  // ~0
    { input: 1, expected: [reinterpretU64AsF64(0x3fec_3435_4000_0000n), reinterpretU64AsF64(0x3fec_3437_8000_0000n)] },  // ~0.88137...
  ] as ScalarToIntervalCase[],
  f16: [
    { input: -1, expected: [reinterpretU64AsF64(0xbfec_b800_0000_0000n), reinterpretU64AsF64(0xbfeb_b800_0000_0000n)] },  // ~-0.88137...
    { input: 0, expected: [reinterpretU64AsF64(0xbf85_0200_0000_0000n), reinterpretU64AsF64(0x3f89_fa00_0000_0000n)] },  // ~0
    { input: 1, expected: [reinterpretU64AsF64(0x3fec_1000_0000_0000n), reinterpretU64AsF64(0x3fec_5400_0000_0000n)] },  // ~0.88137...
  ] as ScalarToIntervalCase[],
} as const;

g.test('asinhInterval')
  .params(u =>
    u
      .combine('trait', ['f32', 'f16'] as const)
      .beginSubcases()
      .expandWithParams<ScalarToIntervalCase>(p => {
        const trait = FP[p.trait];
        const constants = trait.constants();
        // prettier-ignore
        return [
          ...kAsinhIntervalCases[p.trait],

          { input: constants.negative.infinity, expected: kUnboundedBounds },
          { input: constants.negative.min, expected: kUnboundedBounds },
          { input: constants.positive.max, expected: kUnboundedBounds },
          { input: constants.positive.infinity, expected: kUnboundedBounds },
        ];
      })
  )
  .fn(t => {
    const trait = FP[t.params.trait];
    const expected = trait.toInterval(t.params.expected);
    const got = trait.asinhInterval(t.params.input);
    t.expect(
      objectEquals(expected, got),
      `${t.params.trait}.asinhInterval(${t.params.input}) returned ${got}. Expected ${expected}`
    );
  });

// prettier-ignore
const kAtanIntervalCases = {
  f32: [
    // x=-√3=-1.7320508... quantized to f32 0xBFDDB3D7,
    // atan(0xBFDDB3D7)=-1.0471975434247854181546378047331 ~ -pi/3 rounded to f32 0xBF860A92 or 0xBF860A91,
    // kValue.f32.negative.pi.third is 0xBF860A92.
    { input: reinterpretU32AsF32(0xbfddb3d7), expected: [kValue.f32.negative.pi.third, kPlusOneULPFunctions['f32'](kValue.f32.negative.pi.third)] },
    // atan(-1)=-0.78539816339744830961566084581988 ~ -pi/4 rounded to f32 0xBF490FDB or 0xBF490FDA,
    // kValue.f32.negative.pi.quarter is 0xBF490FDB.
    { input: -1, expected: [kValue.f32.negative.pi.quarter, kPlusOneULPFunctions['f32'](kValue.f32.negative.pi.quarter)] },
    // x=-1/√3=-0.577350269... quantized to f32 0xBF13CD3A,
    // atan(0xBF13CD3A)=-0.52359876782648663982267459646249 ~ -pi/6 rounded to f32 0xBF060A92 or 0xBF060A91,
    // kValue.f32.negative.pi.sixth is 0xBF060A92.
    { input: reinterpretU32AsF32(0xbf13cd3a), expected: [kValue.f32.negative.pi.sixth, kPlusOneULPFunctions['f32'](kValue.f32.negative.pi.sixth)] },
    // x=1/√3=0.577350269... quantized to f32 0x3F13CD3A.
    { input: reinterpretU32AsF32(0x3f13cd3a), expected: [kMinusOneULPFunctions['f32'](kValue.f32.positive.pi.sixth), kValue.f32.positive.pi.sixth] },
    { input: 1, expected: [kMinusOneULPFunctions['f32'](kValue.f32.positive.pi.quarter), kValue.f32.positive.pi.quarter] },
    // x=√3=1.7320508... quantized to f32 0x3FDDB3D7.
    { input: reinterpretU32AsF32(0x3fddb3d7), expected: [kMinusOneULPFunctions['f32'](kValue.f32.positive.pi.third), kValue.f32.positive.pi.third] },
  ] as ScalarToIntervalCase[],
  f16: [
    // x=-√3=-1.7320508... quantized to f16 0xBEED,
    // atan(0xBEED)=-1.0470461377318847079113932677171 ~ -pi/3 rounded to f16 0xBC31 or 0xBC30,
    // kValue.f16.negative.pi.third is 0xBC30.
    { input: reinterpretU16AsF16(0xbeed), expected: [kMinusOneULPFunctions['f16'](kValue.f16.negative.pi.third), kValue.f16.negative.pi.third] },
    // atan(-1)=-0.78539816339744830961566084581988 ~ -pi/4 rounded to f16 0xBA49 or 0xBA48.
    // kValue.f16.negative.pi.quarter is 0xBA48.
    { input: -1, expected: [kMinusOneULPFunctions['f16'](kValue.f16.negative.pi.quarter), kValue.f16.negative.pi.quarter] },
    // x=-1/√3=-0.577350269... quantized to f16 0xB89E,
    // atan(0xB89E)=-0.52344738860166563645762619364966 ~ -pi/6 rounded to f16 0xB831 or 0xB830,
    // kValue.f16.negative.pi.sixth is 0xB830.
    { input: reinterpretU16AsF16(0xb89e), expected: [kMinusOneULPFunctions['f16'](kValue.f16.negative.pi.sixth), kValue.f16.negative.pi.sixth] },
    // x=1/√3=0.577350269... quantized to f16 0x389E
    { input: reinterpretU16AsF16(0x389e), expected: [kValue.f16.positive.pi.sixth, kPlusOneULPFunctions['f16'](kValue.f16.positive.pi.sixth)] },
    { input: 1, expected: [kValue.f16.positive.pi.quarter, kPlusOneULPFunctions['f16'](kValue.f16.positive.pi.quarter)] },
    // x=√3=1.7320508... quantized to f16 0x3EED
    { input: reinterpretU16AsF16(0x3eed), expected: [kValue.f16.positive.pi.third, kPlusOneULPFunctions['f16'](kValue.f16.positive.pi.third)] },
  ] as ScalarToIntervalCase[],
} as const;

g.test('atanInterval')
  .params(u =>
    u
      .combine('trait', ['f32', 'f16'] as const)
      .beginSubcases()
      .expandWithParams<ScalarToIntervalCase>(p => {
        const constants = FP[p.trait].constants();
        // prettier-ignore
        return [
          { input: 0, expected: 0 },
          ...kAtanIntervalCases[p.trait],

          { input: constants.negative.infinity, expected: kUnboundedBounds },
          { input: constants.positive.infinity, expected: kUnboundedBounds },
        ];
      })
  )
  .fn(t => {
    const trait = FP[t.params.trait];

    const ulp_error = t.params.trait === 'f32' ? 4096 : 5;
    const error = (n: number): number => {
      return ulp_error * trait.oneULP(n);
    };

    t.params.expected = applyError(t.params.expected, error);
    const expected = trait.toInterval(t.params.expected);

    const got = trait.atanInterval(t.params.input);
    t.expect(
      objectEquals(expected, got),
      `${t.params.trait}.atanInterval(${t.params.input}) returned ${got}. Expected ${expected}`
    );
  });

// Some of these are hard coded, since the error intervals are difficult to express in a closed
// human-readable form due to the inherited nature of the errors.
// prettier-ignore
const kAtanhIntervalCases = {
  f32: [
    { input: -0.1, expected: [reinterpretU64AsF64(0xbfb9_af9a_6000_0000n), reinterpretU64AsF64(0xbfb9_af8c_c000_0000n)] },  // ~-0.1003...
    { input: 0, expected: [reinterpretU64AsF64(0xbe96_0000_2000_0000n), reinterpretU64AsF64(0x3e98_0000_0000_0000n)] },  // ~0
    { input: 0.1, expected: [reinterpretU64AsF64(0x3fb9_af8b_8000_0000n), reinterpretU64AsF64(0x3fb9_af9b_0000_0000n)] },  // ~0.1003...
  ] as ScalarToIntervalCase[],
  f16: [
    { input: -0.1, expected: [reinterpretU64AsF64(0xbfbb_0c00_0000_0000n), reinterpretU64AsF64(0xbfb8_5800_0000_0000n)] },  // ~-0.1003...
    { input: 0, expected: [reinterpretU64AsF64(0xbf73_0400_0000_0000n), reinterpretU64AsF64(0x3f74_0000_0000_0000n)] },  // ~0
    { input: 0.1, expected: [reinterpretU64AsF64(0x3fb8_3800_0000_0000n), reinterpretU64AsF64(0x3fbb_2400_0000_0000n)] },  // ~0.1003...
  ] as ScalarToIntervalCase[],
} as const;

g.test('atanhInterval')
  .params(u =>
    u
      .combine('trait', ['f32', 'f16'] as const)
      .beginSubcases()
      .expandWithParams<ScalarToIntervalCase>(p => {
        const trait = FP[p.trait];
        const constants = trait.constants();
        // prettier-ignore
        return [
          ...kAtanhIntervalCases[p.trait],

          { input: constants.negative.infinity, expected: kUnboundedBounds },
          { input: constants.negative.min, expected: kUnboundedBounds },
          { input: -1, expected: kUnboundedBounds },
          { input: 1, expected: kUnboundedBounds },
          { input: constants.positive.max, expected: kUnboundedBounds },
          { input: constants.positive.infinity, expected: kUnboundedBounds },
        ];
      })
  )
  .fn(t => {
    const trait = FP[t.params.trait];
    const expected = trait.toInterval(t.params.expected);
    const got = trait.atanhInterval(t.params.input);
    t.expect(
      objectEquals(expected, got),
      `${t.params.trait}.atanhInterval(${t.params.input}) returned ${got}. Expected ${expected}`
    );
  });

// Large but still representable integer
const kCeilIntervalCases = {
  f32: [
    { input: 2 ** 30, expected: 2 ** 30 },
    { input: -(2 ** 30), expected: -(2 ** 30) },
    { input: 0x80000000, expected: 0x80000000 }, // https://github.com/gpuweb/cts/issues/2766
  ],
  f16: [
    { input: 2 ** 14, expected: 2 ** 14 },
    { input: -(2 ** 14), expected: -(2 ** 14) },
    { input: 0x8000, expected: 0x8000 }, // https://github.com/gpuweb/cts/issues/2766
  ],
} as const;

g.test('ceilInterval')
  .params(u =>
    u
      .combine('trait', ['f32', 'f16'] as const)
      .beginSubcases()
      .expandWithParams<ScalarToIntervalCase>(p => {
        const constants = FP[p.trait].constants();
        // prettier-ignore
        return [
          { input: 0, expected: 0 },
          { input: 0.1, expected: 1 },
          { input: 0.9, expected: 1 },
          { input: 1.0, expected: 1 },
          { input: 1.1, expected: 2 },
          { input: 1.9, expected: 2 },
          { input: -0.1, expected: 0 },
          { input: -0.9, expected: 0 },
          { input: -1.0, expected: -1 },
          { input: -1.1, expected: -1 },
          { input: -1.9, expected: -1 },

          // Edge cases
          { input: constants.positive.infinity, expected: kUnboundedBounds },
          { input: constants.negative.infinity, expected: kUnboundedBounds },
          { input: constants.positive.max, expected: constants.positive.max },
          { input: constants.positive.min, expected: 1 },
          { input: constants.negative.min, expected: constants.negative.min },
          { input: constants.negative.max, expected: 0 },
          ...kCeilIntervalCases[p.trait],

          // 32-bit subnormals
          { input: constants.positive.subnormal.max, expected: [0, 1] },
          { input: constants.positive.subnormal.min, expected: [0, 1] },
          { input: constants.negative.subnormal.min, expected: 0 },
          { input: constants.negative.subnormal.max, expected: 0 },
        ];
      })
  )
  .fn(t => {
    const trait = FP[t.params.trait];
    const expected = trait.toInterval(t.params.expected);
    const got = trait.ceilInterval(t.params.input);
    t.expect(
      objectEquals(expected, got),
      `${t.params.trait}.ceilInterval(${t.params.input}) returned ${got}. Expected ${expected}`
    );
  });

// Cos interval cases on x=π/3, the result of f32 and f16 is different because π/3 quantized to
// different direction for two types.
const kCosIntervalThirdPiCases = {
  // prettier-ignore
  f32: [
    // cos(-1.0471975803375244) = 0.499999974763
    { input: kValue.f32.negative.pi.third, expected: [kMinusOneULPFunctions['f32'](1/2), 1/2] },
    // cos(1.0471975803375244) = 0.499999974763
    { input: kValue.f32.positive.pi.third, expected: [kMinusOneULPFunctions['f32'](1/2), 1/2] },
  ],
  f16: [
    // cos(-1.046875) = 0.50027931
    {
      input: kValue.f16.negative.pi.third,
      expected: FP['f16'].correctlyRoundedInterval(0.50027931).bounds(),
    },
    // cos(1.046875) = 0.50027931
    {
      input: kValue.f16.positive.pi.third,
      expected: FP['f16'].correctlyRoundedInterval(0.50027931).bounds(),
    },
  ],
};

g.test('cosInterval')
  .params(u =>
    u
      .combine('trait', ['f32', 'f16'] as const)
      .beginSubcases()
      .expandWithParams<ScalarToIntervalCase>(p => {
        const trait = FP[p.trait];
        const constants = trait.constants();
        // prettier-ignore
        return [
          // This test does not include some common cases. i.e. f(x = π/2) = 0,
          // because the difference between true x and x as a f32 is sufficiently
          // large, such that the high slope of f @ x causes the results to be
          // substantially different, so instead of getting 0 you get a value on the
          // order of 10^-8 away from 0, thus difficult to express in a
          // human-readable manner.
          { input: constants.negative.infinity, expected: kUnboundedBounds },
          { input: constants.negative.min, expected: kUnboundedBounds },
          { input: constants.negative.pi.whole, expected: [-1, kPlusOneULPFunctions[p.trait](-1)] },
          { input: 0, expected: [1, 1] },
          { input: constants.positive.pi.whole, expected: [-1, kPlusOneULPFunctions[p.trait](-1)] },
          { input: constants.positive.max, expected: kUnboundedBounds },
          { input: constants.positive.infinity, expected: kUnboundedBounds },

          ...(kCosIntervalThirdPiCases[p.trait] as ScalarToIntervalCase[]),
        ];
      })
  )
  .fn(t => {
    const trait = FP[t.params.trait];

    const error = (_: number): number => {
      return t.params.trait === 'f32' ? 2 ** -11 : 2 ** -7;
    };

    t.params.expected = applyError(t.params.expected, error);
    const expected = trait.toInterval(t.params.expected);

    const got = trait.cosInterval(t.params.input);
    t.expect(
      objectEquals(expected, got),
      `${t.params.trait}.cosInterval(${t.params.input}) returned ${got}. Expected ${expected}, ===${t.params.expected}===`
    );
  });

// Some of these are hard coded, since the error intervals are difficult to express in a closed
// human-readable form due to the inherited nature of the errors.
// prettier-ignore
const kCoshIntervalCases = {
  f32: [
    { input: -1, expected: [reinterpretU32AsF32(0x3fc583a4), reinterpretU32AsF32(0x3fc583b1)] },  // ~1.1543...
    { input: 0, expected: [reinterpretU32AsF32(0x3f7ffffd), reinterpretU32AsF32(0x3f800002)] },  // ~1
    { input: 1, expected: [reinterpretU32AsF32(0x3fc583a4), reinterpretU32AsF32(0x3fc583b1)] },  // ~1.1543...
  ] as ScalarToIntervalCase[],
  f16: [
    { input: -1, expected: [reinterpretU16AsF16(0x3e27), reinterpretU16AsF16(0x3e30)] },  // ~1.1543...
    { input: 0, expected: [reinterpretU16AsF16(0x3bff), reinterpretU16AsF16(0x3c01)] },  // ~1
    { input: 1, expected: [reinterpretU16AsF16(0x3e27), reinterpretU16AsF16(0x3e30)] },  // ~1.1543...
  ] as ScalarToIntervalCase[],
} as const;

g.test('coshInterval')
  .params(u =>
    u
      .combine('trait', ['f32', 'f16'] as const)
      .beginSubcases()
      .expandWithParams<ScalarToIntervalCase>(p => {
        const trait = FP[p.trait];
        const constants = trait.constants();
        // prettier-ignore
        return [
          ...kCoshIntervalCases[p.trait],

          { input: constants.negative.infinity, expected: kUnboundedBounds },
          { input: constants.negative.min, expected: kUnboundedBounds },
          { input: constants.positive.max, expected: kUnboundedBounds },
          { input: constants.positive.infinity, expected: kUnboundedBounds },
        ];
      })
  )
  .fn(t => {
    const trait = FP[t.params.trait];
    const expected = trait.toInterval(t.params.expected);
    const got = trait.coshInterval(t.params.input);
    t.expect(
      objectEquals(expected, got),
      `${t.params.trait}.coshInterval(${t.params.input}) returned ${got}. Expected ${expected}`
    );
  });

// prettier-ignore
const kDegreesIntervalCases = {
  f32: [
    { input: kValue.f32.negative.pi.whole, expected: [kMinusOneULPFunctions['f32'](-180), kPlusOneULPFunctions['f32'](-180)] },
    { input: kValue.f32.negative.pi.three_quarters, expected: [kMinusOneULPFunctions['f32'](-135), kPlusOneULPFunctions['f32'](-135)] },
    { input: kValue.f32.negative.pi.half, expected: [kMinusOneULPFunctions['f32'](-90), kPlusOneULPFunctions['f32'](-90)] },
    { input: kValue.f32.negative.pi.third, expected: [kMinusOneULPFunctions['f32'](-60), kPlusOneULPFunctions['f32'](-60)] },
    { input: kValue.f32.negative.pi.quarter, expected: [kMinusOneULPFunctions['f32'](-45), kPlusOneULPFunctions['f32'](-45)] },
    { input: kValue.f32.negative.pi.sixth, expected: [kMinusOneULPFunctions['f32'](-30), kPlusOneULPFunctions['f32'](-30)] },
    { input: kValue.f32.positive.pi.sixth, expected: [kMinusOneULPFunctions['f32'](30), kPlusOneULPFunctions['f32'](30)] },
    { input: kValue.f32.positive.pi.quarter, expected: [kMinusOneULPFunctions['f32'](45), kPlusOneULPFunctions['f32'](45)] },
    { input: kValue.f32.positive.pi.third, expected: [kMinusOneULPFunctions['f32'](60), kPlusOneULPFunctions['f32'](60)] },
    { input: kValue.f32.positive.pi.half, expected: [kMinusOneULPFunctions['f32'](90), kPlusOneULPFunctions['f32'](90)] },
    { input: kValue.f32.positive.pi.three_quarters, expected: [kMinusOneULPFunctions['f32'](135), kPlusOneULPFunctions['f32'](135)] },
    { input: kValue.f32.positive.pi.whole, expected: [kMinusOneULPFunctions['f32'](180), kPlusOneULPFunctions['f32'](180)] },
  ] as ScalarToIntervalCase[],
  f16: [
    { input: kValue.f16.negative.pi.whole, expected: [-180, kPlusOneULPFunctions['f16'](-180)] },
    { input: kValue.f16.negative.pi.three_quarters, expected: [-135, kPlusOneULPFunctions['f16'](-135)] },
    { input: kValue.f16.negative.pi.half, expected: [-90, kPlusOneULPFunctions['f16'](-90)] },
    { input: kValue.f16.negative.pi.third, expected: [-60, kPlusNULPFunctions['f16'](-60, 2)] },
    { input: kValue.f16.negative.pi.quarter, expected: [-45, kPlusOneULPFunctions['f16'](-45)] },
    { input: kValue.f16.negative.pi.sixth, expected: [-30, kPlusNULPFunctions['f16'](-30, 2)] },
    { input: kValue.f16.positive.pi.sixth, expected: [kMinusNULPFunctions['f16'](30, 2), 30] },
    { input: kValue.f16.positive.pi.quarter, expected: [kMinusOneULPFunctions['f16'](45), 45] },
    { input: kValue.f16.positive.pi.third, expected: [kMinusNULPFunctions['f16'](60, 2), 60] },
    { input: kValue.f16.positive.pi.half, expected: [kMinusOneULPFunctions['f16'](90), 90] },
    { input: kValue.f16.positive.pi.three_quarters, expected: [kMinusOneULPFunctions['f16'](135), 135] },
    { input: kValue.f16.positive.pi.whole, expected: [kMinusOneULPFunctions['f16'](180), 180] },
  ] as ScalarToIntervalCase[],
  abstract: [
    { input: kValue.f64.negative.pi.whole, expected: -180 },
    { input: kValue.f64.negative.pi.three_quarters, expected: -135 },
    { input: kValue.f64.negative.pi.half, expected: -90 },
    { input: kValue.f64.negative.pi.third, expected: kPlusOneULPFunctions['abstract'](-60) },
    { input: kValue.f64.negative.pi.quarter, expected: -45 },
    { input: kValue.f64.negative.pi.sixth, expected: kPlusOneULPFunctions['abstract'](-30) },
    { input: kValue.f64.positive.pi.sixth, expected: kMinusOneULPFunctions['abstract'](30) },
    { input: kValue.f64.positive.pi.quarter, expected: 45 },
    { input: kValue.f64.positive.pi.third, expected: kMinusOneULPFunctions['abstract'](60) },
    { input: kValue.f64.positive.pi.half, expected: 90 },
    { input: kValue.f64.positive.pi.three_quarters, expected: 135 },
    { input: kValue.f64.positive.pi.whole, expected: 180 },
  ] as ScalarToIntervalCase[],
} as const;

g.test('degreesInterval')
  .params(u =>
    u
      .combine('trait', ['f32', 'f16', 'abstract'] as const)
      .beginSubcases()
      .expandWithParams<ScalarToIntervalCase>(p => {
        const trait = p.trait;
        const constants = FP[trait].constants();
        // prettier-ignore
        return [
          { input: constants.positive.infinity, expected: kUnboundedBounds },
          { input: constants.negative.min, expected: kUnboundedBounds },
          { input: 0, expected: 0 },
          { input: constants.positive.max, expected: kUnboundedBounds },
          { input: constants.negative.infinity, expected: kUnboundedBounds },
          ...kDegreesIntervalCases[trait]
        ];
      })
  )
  .fn(t => {
    const trait = FP[t.params.trait];
    const expected = trait.toInterval(t.params.expected);
    const got = trait.degreesInterval(t.params.input);
    t.expect(
      objectEquals(expected, got),
      `${t.params.trait}.degreesInterval(${t.params.input}) returned ${got}. Expected ${expected}`
    );
  });

// prettier-ignore
const kExpIntervalCases = {
  f32: [
    { input: 1, expected: [kValue.f32.positive.e, kPlusOneULPFunctions['f32'](kValue.f32.positive.e)] },
    // exp(88) = 1.6516362549940018555283297962649e+38 = 0x7ef882b6/7.
    { input: 88, expected: [reinterpretU32AsF32(0x7ef882b6), reinterpretU32AsF32(0x7ef882b7)] },
    // exp(89) overflow f32.
    { input: 89, expected: kUnboundedBounds },
  ] as ScalarToIntervalCase[],
  f16: [
    { input: 1, expected: [kValue.f16.positive.e, kPlusOneULPFunctions['f16'](kValue.f16.positive.e)] },
    // exp(11) = 59874.141715197818455326485792258 = 0x7b4f/0x7b50.
    { input: 11, expected: [reinterpretU16AsF16(0x7b4f), reinterpretU16AsF16(0x7b50)] },
    // exp(12) = 162754.79141900392080800520489849 overflow f16.
    { input: 12, expected: kUnboundedBounds },
  ] as ScalarToIntervalCase[],
} as const;

g.test('expInterval')
  .params(u =>
    u
      .combine('trait', ['f32', 'f16'] as const)
      .beginSubcases()
      .expandWithParams<ScalarToIntervalCase>(p => {
        const trait = p.trait;
        const constants = FP[trait].constants();
        // prettier-ignore
        return [
          { input: constants.negative.infinity, expected: kUnboundedBounds },
          { input: 0, expected: 1 },
          ...kExpIntervalCases[trait],
        ];
      })
  )
  .fn(t => {
    const trait = FP[t.params.trait];
    const error = (x: number): number => {
      let ulp_error;
      switch (t.params.trait) {
        case 'f32': {
          ulp_error = 3 + 2 * Math.abs(t.params.input);
          break;
        }
        case 'f16': {
          ulp_error = 1 + 2 * Math.abs(t.params.input);
          break;
        }
      }
      return ulp_error * trait.oneULP(x);
    };

    t.params.expected = applyError(t.params.expected, error);
    const expected = trait.toInterval(t.params.expected);
    const got = trait.expInterval(t.params.input);

    t.expect(
      objectEquals(expected, got),
      `${t.params.trait}.expInterval(${t.params.input}) returned ${got}. Expected ${expected}`
    );
  });

// prettier-ignore
const kExp2IntervalCases = {
  f32: [
    // exp2(127) = 1.7014118346046923173168730371588e+38 = 0x7f000000, 3 + 2 * 127 = 258 ulps.
    { input: 127, expected: reinterpretU32AsF32(0x7f000000) },
    // exp2(128) overflow f32.
    { input: 128, expected: kUnboundedBounds },
  ] as ScalarToIntervalCase[],
  f16: [
    // exp2(15) = 32768 = 0x7800, 1 + 2 * 15 = 31 ulps
    { input: 15, expected: reinterpretU16AsF16(0x7800) },
    // exp2(16) = 65536 overflow f16.
    { input: 16, expected: kUnboundedBounds },
  ] as ScalarToIntervalCase[],
} as const;

g.test('exp2Interval')
  .params(u =>
    u
      .combine('trait', ['f32', 'f16'] as const)
      .beginSubcases()
      .expandWithParams<ScalarToIntervalCase>(p => {
        const trait = p.trait;
        const constants = FP[trait].constants();
        // prettier-ignore
        return [
          { input: constants.negative.infinity, expected: kUnboundedBounds },
          { input: 0, expected: 1 },
          { input: 1, expected: 2 },
          ...kExp2IntervalCases[trait],
        ];
      })
  )
  .fn(t => {
    const trait = FP[t.params.trait];
    const error = (x: number): number => {
      let ulp_error;
      switch (t.params.trait) {
        case 'f32': {
          ulp_error = 3 + 2 * Math.abs(t.params.input);
          break;
        }
        case 'f16': {
          ulp_error = 1 + 2 * Math.abs(t.params.input);
          break;
        }
      }
      return ulp_error * trait.oneULP(x);
    };

    t.params.expected = applyError(t.params.expected, error);
    const expected = trait.toInterval(t.params.expected);

    const got = trait.exp2Interval(t.params.input);
    t.expect(
      objectEquals(expected, got),
      `${t.params.trait}.exp2Interval(${t.params.input}) returned ${got}. Expected ${expected}`
    );
  });

// Large but still representable integer
const kFloorIntervalCases = {
  f32: [
    { input: 2 ** 30, expected: 2 ** 30 },
    { input: -(2 ** 30), expected: -(2 ** 30) },
    { input: 0x80000000, expected: 0x80000000 }, // https://github.com/gpuweb/cts/issues/2766
  ],
  f16: [
    { input: 2 ** 14, expected: 2 ** 14 },
    { input: -(2 ** 14), expected: -(2 ** 14) },
    { input: 0x8000, expected: 0x8000 }, // https://github.com/gpuweb/cts/issues/2766
  ],
} as const;

g.test('floorInterval')
  .params(u =>
    u
      .combine('trait', ['f32', 'f16'] as const)
      .beginSubcases()
      .expandWithParams<ScalarToIntervalCase>(p => {
        const constants = FP[p.trait].constants();
        // prettier-ignore
        return [
          { input: 0, expected: 0 },
          { input: 0.1, expected: 0 },
          { input: 0.9, expected: 0 },
          { input: 1.0, expected: 1 },
          { input: 1.1, expected: 1 },
          { input: 1.9, expected: 1 },
          { input: -0.1, expected: -1 },
          { input: -0.9, expected: -1 },
          { input: -1.0, expected: -1 },
          { input: -1.1, expected: -2 },
          { input: -1.9, expected: -2 },

          // Edge cases
          { input: constants.positive.infinity, expected: kUnboundedBounds },
          { input: constants.negative.infinity, expected: kUnboundedBounds },
          { input: constants.positive.max, expected: constants.positive.max },
          { input: constants.positive.min, expected: 0 },
          { input: constants.negative.min, expected: constants.negative.min },
          { input: constants.negative.max, expected: -1 },
          ...kFloorIntervalCases[p.trait],

          // 32-bit subnormals
          { input: constants.positive.subnormal.max, expected: 0 },
          { input: constants.positive.subnormal.min, expected: 0 },
          { input: constants.negative.subnormal.min, expected: [-1, 0] },
          { input: constants.negative.subnormal.max, expected: [-1, 0] },
        ];
      })
  )
  .fn(t => {
    const trait = FP[t.params.trait];
    const expected = trait.toInterval(t.params.expected);
    const got = trait.floorInterval(t.params.input);
    t.expect(
      objectEquals(expected, got),
      `${t.params.trait}.floorInterval(${t.params.input}) returned ${got}. Expected ${expected}`
    );
  });

g.test('fractInterval_f32')
  .paramsSubcasesOnly<ScalarToIntervalCase>(
    // prettier-ignore
    [
      { input: 0, expected: 0 },
      { input: 0.1, expected: [kMinusOneULPFunctions['f32'](reinterpretU32AsF32(0x3dcccccd)), reinterpretU32AsF32(0x3dcccccd)] }, // ~0.1
      { input: 0.9, expected: [reinterpretU32AsF32(0x3f666666), kPlusOneULPFunctions['f32'](reinterpretU32AsF32(0x3f666666))] },  // ~0.9
      { input: 1.0, expected: 0 },
      { input: 1.1, expected: [reinterpretU64AsF64(0x3fb9_9998_0000_0000n), reinterpretU64AsF64(0x3fb9_999a_0000_0000n)] }, // ~0.1
      { input: -0.1, expected: [reinterpretU32AsF32(0x3f666666), kPlusOneULPFunctions['f32'](reinterpretU32AsF32(0x3f666666))] },  // ~0.9
      { input: -0.9, expected: [reinterpretU64AsF64(0x3fb9_9999_0000_0000n), reinterpretU64AsF64(0x3fb9_999a_0000_0000n)] }, // ~0.1
      { input: -1.0, expected: 0 },
      { input: -1.1, expected: [reinterpretU64AsF64(0x3fec_cccc_c000_0000n), reinterpretU64AsF64(0x3fec_cccd_0000_0000n), ] }, // ~0.9

      // Edge cases
      { input: kValue.f32.infinity.positive, expected: kUnboundedBounds },
      { input: kValue.f32.infinity.negative, expected: kUnboundedBounds },
      { input: kValue.f32.positive.max, expected: 0 },
      { input: kValue.f32.positive.min, expected: [kValue.f32.positive.min, kValue.f32.positive.min] },
      { input: kValue.f32.negative.min, expected: 0 },
      { input: kValue.f32.negative.max, expected: [kValue.f32.positive.less_than_one, 1.0] },

      // https://github.com/gpuweb/cts/issues/2766
      { input: 0x80000000, expected: 0 },
]
  )
  .fn(t => {
    const expected = FP.f32.toInterval(t.params.expected);
    const got = FP.f32.fractInterval(t.params.input);
    t.expect(
      objectEquals(expected, got),
      `f32.fractInterval(${t.params.input}) returned ${got}. Expected ${expected}`
    );
  });

// prettier-ignore
const kInverseSqrtIntervalCases = {
  f32: [
    // 0.04 rounded to f32 0x3D23D70A or 0x3D23D70B,
    // 1/sqrt(0x3D23D70B)=4.9999998230487200185270893769213 rounded to f32 0x409FFFFF or 0x40A00000,
    // 1/sqrt(0x3D23D70A)=5.0000000558793553117506910583908 rounded to f32 0x40A00000 or 0x40A00001.
    { input: 0.04, expected: [reinterpretU32AsF32(0x409FFFFF), reinterpretU32AsF32(0x40A00001)] },  // ~5.0
    // Maximium f32 0x7F7FFFFF = 3.4028234663852886e+38,
    // 1/sqrt(0x7F7FFFFF)=5.4210110239862427800382690921791e-20 rounded to f32 0x1F800000 or 0x1F800001
    { input: kValue.f32.positive.max, expected: [reinterpretU32AsF32(0x1f800000), reinterpretU32AsF32(0x1f800001)] },  // ~5.421...e-20
  ] as ScalarToIntervalCase[],
  f16: [
    // 0.04 rounded to f16 0x291E or 0x291F,
    // 1/sqrt(0x291F)=4.9994660279328446295684795818427 rounded to f16 0x44FF or 0x4500,
    // 1/sqrt(0x291E)=5.001373857053206453045376503367 rounded to f16 0x4500 or 0x4501.
    { input: 0.04, expected: [reinterpretU16AsF16(0x44FF), reinterpretU16AsF16(0x4501)] },  // ~5.0
    // Maximium f16 0x7BFF = 65504,
    // 1/sqrt(0x7BFF)=0.00390720402370454101997160826062 rounded to f16 0x1C00 or 0x1C01
    { input: kValue.f16.positive.max, expected: [reinterpretU16AsF16(0x1c00), reinterpretU16AsF16(0x1c01)] },  // ~3.9072...e-3
  ] as ScalarToIntervalCase[],
} as const;

g.test('inverseSqrtInterval')
  .params(u =>
    u
      .combine('trait', ['f32', 'f16'] as const)
      .beginSubcases()
      .expandWithParams<ScalarToIntervalCase>(p => {
        const trait = FP[p.trait];
        const constants = trait.constants();
        // Note that the 2 ULP error is not included here.
        // prettier-ignore
        return [
          // Exactly representable cases
          { input: 1, expected: 1 },
          { input: 0.25, expected: 2 },
          { input: 64, expected: 0.125 },

          // Cases that input and/or result not exactly representable
          ...kInverseSqrtIntervalCases[p.trait],
          // 1/sqrt(100.0)=0.1, rounded to corresponding trait
          { input: 100, expected: kConstantCorrectlyRoundedExpectation[p.trait]['0.1'] },  // ~0.1

          // Out of definition domain
          { input: -1, expected: kUnboundedBounds },
          { input: 0, expected: kUnboundedBounds },
          { input: constants.positive.infinity, expected: kUnboundedBounds },
        ];
      })
  )
  .fn(t => {
    const trait = FP[t.params.trait];

    const error = (n: number): number => {
      return 2 * trait.oneULP(n);
    };

    t.params.expected = applyError(t.params.expected, error);
    const expected = trait.toInterval(t.params.expected);

    const got = trait.inverseSqrtInterval(t.params.input);
    t.expect(
      objectEquals(expected, got),
      `${t.params.trait}.inverseSqrtInterval(${t.params.input}) returned ${got}. Expected ${expected}`
    );
  });

// Expectation interval of 1/inverseSqrt(sum(x[i]^2)) on some special values array x for certain
// float traits, used as expectation for `length` and `distance`.
// These cases are hard coded, since the error intervals are difficult to express in a closed
// human-readable form due to the inherited nature of the errors.
// prettier-ignore
const kRootSumSquareExpectionInterval = {
  f32: {
    '[0.1]': [reinterpretU64AsF64(0x3fb9_9998_9000_0000n), reinterpretU64AsF64(0x3fb9_999a_7000_0000n)],  // ~0.1
    '[1.0]' : [reinterpretU64AsF64(0x3fef_ffff_7000_0000n), reinterpretU64AsF64(0x3ff0_0000_9000_0000n)],  // ~1.0
    '[10]' : [reinterpretU64AsF64(0x4023_ffff_7000_0000n), reinterpretU64AsF64(0x4024_0000_b000_0000n)],  // ~10
    '[1.0, 1.0]' : [reinterpretU64AsF64(0x3ff6_a09d_b000_0000n), reinterpretU64AsF64(0x3ff6_a09f_1000_0000n)],  // ~√2
    '[1.0, 1.0, 1.0]' : [reinterpretU64AsF64(0x3ffb_b67a_1000_0000n), reinterpretU64AsF64(0x3ffb_b67b_b000_0000n)],  // ~√3
    '[1.0, 1.0, 1.0, 1.0]' : [reinterpretU64AsF64(0x3fff_ffff_7000_0000n), reinterpretU64AsF64(0x4000_0000_9000_0000n)],  // ~2
  } as {[s: string]: IntervalBounds},
  f16: {
    '[0.1]': [reinterpretU64AsF64(0x3fb9_7e00_0000_0000n), reinterpretU64AsF64(0x3fb9_b600_0000_0000n)],  // ~0.1
    '[1.0]' : [reinterpretU64AsF64(0x3fef_ee00_0000_0000n), reinterpretU64AsF64(0x3ff0_1200_0000_0000n)],  // ~1.0
    '[10]' : [reinterpretU64AsF64(0x4023_ea00_0000_0000n), reinterpretU64AsF64(0x4024_1200_0000_0000n)],  // ~10
    '[1.0, 1.0]' : [reinterpretU64AsF64(0x3ff6_8a00_0000_0000n), reinterpretU64AsF64(0x3ff6_b600_0000_0000n)],  // ~√2
    '[1.0, 1.0, 1.0]' : [reinterpretU64AsF64(0x3ffb_9a00_0000_0000n), reinterpretU64AsF64(0x3ffb_d200_0000_0000n)],  // ~√3
    '[1.0, 1.0, 1.0, 1.0]' : [reinterpretU64AsF64(0x3fff_ee00_0000_0000n), reinterpretU64AsF64(0x4000_1200_0000_0000n)],  // ~2
  } as {[s: string]: IntervalBounds},
} as const;

g.test('lengthIntervalScalar')
  .params(u =>
    u
      .combine('trait', ['f32', 'f16'] as const)
      .beginSubcases()
      .expandWithParams<ScalarToIntervalCase>(p => {
        const trait = FP[p.trait];
        const constants = trait.constants();
        // prettier-ignore
        return [
          {input: 1.0, expected: kRootSumSquareExpectionInterval[p.trait]['[1.0]'] },  // ~1
          {input: -1.0, expected: kRootSumSquareExpectionInterval[p.trait]['[1.0]'] },  // ~1
          {input: 0.1, expected: kRootSumSquareExpectionInterval[p.trait]['[0.1]'] },  // ~0.1
          {input: -0.1, expected: kRootSumSquareExpectionInterval[p.trait]['[0.1]'] },  // ~0.1
          {input: 10.0, expected: kRootSumSquareExpectionInterval[p.trait]['[10]'] },  // ~10
          {input: -10.0, expected: kRootSumSquareExpectionInterval[p.trait]['[10]'] },  // ~10

          // length(0) = kUnboundedBounds, because length uses sqrt, which is defined as 1/inversesqrt
          {input: 0, expected: kUnboundedBounds },

          // Subnormal Cases
          { input: constants.negative.subnormal.min, expected: kUnboundedBounds },
          { input: constants.negative.subnormal.max, expected: kUnboundedBounds },
          { input: constants.positive.subnormal.min, expected: kUnboundedBounds },
          { input: constants.positive.subnormal.max, expected: kUnboundedBounds },

          // Edge cases
          { input: constants.positive.infinity, expected: kUnboundedBounds },
          { input: constants.negative.infinity, expected: kUnboundedBounds },
          { input: constants.negative.min, expected: kUnboundedBounds },
          { input: constants.negative.max, expected: kUnboundedBounds },
          { input: constants.positive.min, expected: kUnboundedBounds },
          { input: constants.positive.max, expected: kUnboundedBounds },
        ];
      })
  )
  .fn(t => {
    const trait = FP[t.params.trait];
    const expected = trait.toInterval(t.params.expected);
    const got = trait.lengthInterval(t.params.input);
    t.expect(
      objectEquals(expected, got),
      `${t.params.trait}.lengthInterval(${t.params.input}) returned ${got}. Expected ${expected}`
    );
  });

// prettier-ignore
const kLogIntervalCases = {
  f32: [
    // kValue.f32.positive.e is 0x402DF854 = 2.7182817459106445,
    // log(0x402DF854) = 0.99999996963214000677592342891704 rounded to f32 0x3F7FFFFF or 0x3F800000 = 1.0
    { input: kValue.f32.positive.e, expected: [kMinusOneULPFunctions['f32'](1.0), 1.0] },
    // kValue.f32.positive.max is 0x7F7FFFFF = 3.4028234663852886e+38,
    // log(0x7F7FFFFF) = 88.72283905206835305421152826479 rounded to f32 0x42B17217 or 0x42B17218.
    { input: kValue.f32.positive.max, expected: [kMinusOneULPFunctions['f32'](reinterpretU32AsF32(0x42b17218)), reinterpretU32AsF32(0x42b17218)] },
  ] as ScalarToIntervalCase[],
  f16: [
    // kValue.f16.positive.e is 0x416F = 2.716796875,
    // log(0x416F) = 0.99945356688393512460279716546501 rounded to f16 0x3BFE or 0x3BFF.
    { input: kValue.f16.positive.e, expected: [reinterpretU16AsF16(0x3bfe), reinterpretU16AsF16(0x3bff)] },
    // kValue.f16.positive.max is 0x7BFF = 65504,
    // log(0x7BFF) = 11.089866488461016076210728979771 rounded to f16 0x498B or 0x498C.
    { input: kValue.f16.positive.max, expected: [reinterpretU16AsF16(0x498b), reinterpretU16AsF16(0x498c)] },
  ] as ScalarToIntervalCase[],
} as const;

g.test('logInterval')
  .params(u =>
    u
      .combine('trait', ['f32', 'f16'] as const)
      .beginSubcases()
      .expandWithParams<ScalarToIntervalCase>(p => {
        // prettier-ignore
        return [
          { input: -1, expected: kUnboundedBounds },
          { input: 0, expected: kUnboundedBounds },
          { input: 1, expected: 0 },
          ...kLogIntervalCases[p.trait],
        ];
      })
  )
  .fn(t => {
    const trait = FP[t.params.trait];
    const abs_error = t.params.trait === 'f32' ? 2 ** -21 : 2 ** -7;
    const error = (n: number): number => {
      if (t.params.input >= 0.5 && t.params.input <= 2.0) {
        return abs_error;
      }
      return 3 * trait.oneULP(n);
    };

    t.params.expected = applyError(t.params.expected, error);
    const expected = trait.toInterval(t.params.expected);

    const got = trait.logInterval(t.params.input);
    t.expect(
      objectEquals(expected, got),
      `${t.params.trait}.logInterval(${t.params.input}) returned ${got}. Expected ${expected}`
    );
  });

// prettier-ignore
const kLog2IntervalCases = {
  f32: [
    // kValue.f32.positive.max is 0x7F7FFFFF = 3.4028234663852886e+38,
    // log2(0x7F7FFFFF) = 127.99999991400867200665269600978 rounded to f32 0x42FFFFFF or 0x43000000 = 128.0
    { input: kValue.f32.positive.max, expected: [kMinusOneULPFunctions['f32'](128.0), 128.0] },
  ] as ScalarToIntervalCase[],
  f16: [
    // kValue.f16.positive.max is 0x7BFF = 65504,
    // log2(0x7BFF) = 15.999295387023410627258428389903 rounded to f16 0x4BFF or 0x4C00 = 16.0
    { input: kValue.f16.positive.max, expected: [kMinusOneULPFunctions['f16'](16.0), 16.0] },
  ] as ScalarToIntervalCase[],
} as const;

g.test('log2Interval')
  .params(u =>
    u
      .combine('trait', ['f32', 'f16'] as const)
      .beginSubcases()
      .expandWithParams<ScalarToIntervalCase>(p => {
        // prettier-ignore
        return [
          { input: -1, expected: kUnboundedBounds },
          { input: 0, expected: kUnboundedBounds },
          { input: 1, expected: 0 },
          { input: 2, expected: 1 },
          { input: 16, expected: 4 },
          ...kLog2IntervalCases[p.trait],
        ];
      })
  )
  .fn(t => {
    const trait = FP[t.params.trait];
    const abs_error = t.params.trait === 'f32' ? 2 ** -21 : 2 ** -7;
    const error = (n: number): number => {
      if (t.params.input >= 0.5 && t.params.input <= 2.0) {
        return abs_error;
      }
      return 3 * trait.oneULP(n);
    };

    t.params.expected = applyError(t.params.expected, error);
    const expected = trait.toInterval(t.params.expected);

    const got = trait.log2Interval(t.params.input);
    t.expect(
      objectEquals(expected, got),
      `${t.params.trait}.log2Interval(${t.params.input}) returned ${got}. Expected ${expected}`
    );
  });

g.test('negationInterval')
  .params(u =>
    u
      .combine('trait', ['f32', 'f16', 'abstract'] as const)
      .beginSubcases()
      .expandWithParams<ScalarToIntervalCase>(p => {
        const trait = FP[p.trait];
        const constants = trait.constants();
        // prettier-ignore
        return [
          // Edge cases
          { input: constants.positive.infinity, expected: kUnboundedBounds },
          { input: constants.negative.infinity, expected: kUnboundedBounds },
          { input: constants.positive.max, expected: constants.negative.min },
          { input: constants.positive.min, expected: constants.negative.max },
          { input: constants.negative.min, expected: constants.positive.max },
          { input: constants.negative.max, expected: constants.positive.min },

          // Normals
          { input: 0, expected: 0 },
          { input: 1.0, expected: -1.0 },
          { input: -1.0, expected: 1 },
          { input: 0.1, expected: kConstantCorrectlyRoundedExpectation[p.trait]['-0.1'] }, // ~-0.1
          { input: 1.9, expected: kConstantCorrectlyRoundedExpectation[p.trait]['-1.9'] },  // ~-1.9
          { input: -0.1, expected: kConstantCorrectlyRoundedExpectation[p.trait]['0.1'] }, // ~0.1
          { input: -1.9, expected: kConstantCorrectlyRoundedExpectation[p.trait]['1.9'] },  // ~1.9

          // Subnormals
          { input: constants.positive.subnormal.max, expected: [constants.negative.subnormal.min, 0] },
          { input: constants.positive.subnormal.min, expected: [constants.negative.subnormal.max, 0] },
          { input: constants.negative.subnormal.min, expected: [0, constants.positive.subnormal.max] },
          { input: constants.negative.subnormal.max, expected: [0, constants.positive.subnormal.min] },
        ];
      })
  )
  .fn(t => {
    const trait = FP[t.params.trait];
    const expected = trait.toInterval(t.params.expected);
    const got = trait.negationInterval(t.params.input);
    t.expect(
      objectEquals(expected, got),
      `${t.params.trait}.negationInterval(${t.params.input}) returned ${got}. Expected ${expected}`
    );
  });

g.test('quantizeToF16Interval_f32')
  .paramsSubcasesOnly<ScalarToIntervalCase>(
    // prettier-ignore
    [
      { input: kValue.f32.infinity.negative, expected: kUnboundedBounds },
      { input: kValue.f32.negative.min, expected: kUnboundedBounds },
      { input: kValue.f16.negative.min, expected: kValue.f16.negative.min },
      { input: -1.9, expected: kConstantCorrectlyRoundedExpectation['f16']['-1.9'] },  // ~-1.9
      { input: -1, expected: -1 },
      { input: -0.1, expected: kConstantCorrectlyRoundedExpectation['f16']['-0.1'] },  // ~-0.1
      { input: kValue.f16.negative.max, expected: kValue.f16.negative.max },
      { input: kValue.f16.subnormal.negative.min, expected: [kValue.f16.subnormal.negative.min, 0] },
      { input: kValue.f16.subnormal.negative.max, expected: [kValue.f16.subnormal.negative.max, 0] },
      { input: kValue.f32.subnormal.negative.max, expected: [kValue.f16.subnormal.negative.max, 0] },
      { input: 0, expected: 0 },
      { input: kValue.f32.subnormal.positive.min, expected: [0, kValue.f16.subnormal.positive.min] },
      { input: kValue.f16.subnormal.positive.min, expected: [0, kValue.f16.subnormal.positive.min] },
      { input: kValue.f16.subnormal.positive.max, expected: [0, kValue.f16.subnormal.positive.max] },
      { input: kValue.f16.positive.min, expected: kValue.f16.positive.min },
      { input: 0.1, expected: kConstantCorrectlyRoundedExpectation['f16']['0.1'] },  // ~0.1
      { input: 1, expected: 1 },
      { input: 1.9, expected: kConstantCorrectlyRoundedExpectation['f16']['1.9'] },  // ~1.9
      { input: kValue.f16.positive.max, expected: kValue.f16.positive.max },
      { input: kValue.f32.positive.max, expected: kUnboundedBounds },
      { input: kValue.f32.infinity.positive, expected: kUnboundedBounds },
    ]
  )
  .fn(t => {
    const expected = FP.f32.toInterval(t.params.expected);

    const got = FP.f32.quantizeToF16Interval(t.params.input);
    t.expect(
      objectEquals(expected, got),
      `f32.quantizeToF16Interval(${t.params.input}) returned ${got}. Expected ${expected}`
    );
  });

// prettier-ignore
const kRadiansIntervalCases = {
  f32: [
    { input: -180, expected: [kMinusOneULPFunctions['f32'](kValue.f32.negative.pi.whole), kPlusOneULPFunctions['f32'](kValue.f32.negative.pi.whole)] },
    { input: -135, expected: [kMinusOneULPFunctions['f32'](kValue.f32.negative.pi.three_quarters), kPlusOneULPFunctions['f32'](kValue.f32.negative.pi.three_quarters)] },
    { input: -90, expected: [kMinusOneULPFunctions['f32'](kValue.f32.negative.pi.half), kPlusOneULPFunctions['f32'](kValue.f32.negative.pi.half)] },
    { input: -60, expected: [kMinusOneULPFunctions['f32'](kValue.f32.negative.pi.third), kPlusOneULPFunctions['f32'](kValue.f32.negative.pi.third)] },
    { input: -45, expected: [kMinusOneULPFunctions['f32'](kValue.f32.negative.pi.quarter), kPlusOneULPFunctions['f32'](kValue.f32.negative.pi.quarter)] },
    { input: -30, expected: [kMinusOneULPFunctions['f32'](kValue.f32.negative.pi.sixth), kPlusOneULPFunctions['f32'](kValue.f32.negative.pi.sixth)] },
    { input: 30, expected: [kMinusOneULPFunctions['f32'](kValue.f32.positive.pi.sixth), kPlusOneULPFunctions['f32'](kValue.f32.positive.pi.sixth)] },
    { input: 45, expected: [kMinusOneULPFunctions['f32'](kValue.f32.positive.pi.quarter), kPlusOneULPFunctions['f32'](kValue.f32.positive.pi.quarter)] },
    { input: 60, expected: [kMinusOneULPFunctions['f32'](kValue.f32.positive.pi.third), kPlusOneULPFunctions['f32'](kValue.f32.positive.pi.third)] },
    { input: 90, expected: [kMinusOneULPFunctions['f32'](kValue.f32.positive.pi.half), kPlusOneULPFunctions['f32'](kValue.f32.positive.pi.half)] },
    { input: 135, expected: [kMinusOneULPFunctions['f32'](kValue.f32.positive.pi.three_quarters), kPlusOneULPFunctions['f32'](kValue.f32.positive.pi.three_quarters)] },
    { input: 180, expected: [kMinusOneULPFunctions['f32'](kValue.f32.positive.pi.whole), kPlusOneULPFunctions['f32'](kValue.f32.positive.pi.whole)] },
  ] as ScalarToIntervalCase[],
  f16: [
    { input: -180, expected: [kMinusOneULPFunctions['f16'](kValue.f16.negative.pi.whole), kPlusOneULPFunctions['f16'](kValue.f16.negative.pi.whole)] },
    { input: -135, expected: [kMinusOneULPFunctions['f16'](kValue.f16.negative.pi.three_quarters), kPlusOneULPFunctions['f16'](kValue.f16.negative.pi.three_quarters)] },
    { input: -90, expected: [kMinusOneULPFunctions['f16'](kValue.f16.negative.pi.half), kPlusOneULPFunctions['f16'](kValue.f16.negative.pi.half)] },
    { input: -60, expected: [kMinusOneULPFunctions['f16'](kValue.f16.negative.pi.third), kPlusOneULPFunctions['f16'](kValue.f16.negative.pi.third)] },
    { input: -45, expected: [kMinusOneULPFunctions['f16'](kValue.f16.negative.pi.quarter), kPlusOneULPFunctions['f16'](kValue.f16.negative.pi.quarter)] },
    { input: -30, expected: [kMinusOneULPFunctions['f16'](kValue.f16.negative.pi.sixth), kPlusOneULPFunctions['f16'](kValue.f16.negative.pi.sixth)] },
    { input: 30, expected: [kMinusOneULPFunctions['f16'](kValue.f16.positive.pi.sixth), kPlusOneULPFunctions['f16'](kValue.f16.positive.pi.sixth)] },
    { input: 45, expected: [kMinusOneULPFunctions['f16'](kValue.f16.positive.pi.quarter), kPlusOneULPFunctions['f16'](kValue.f16.positive.pi.quarter)] },
    { input: 60, expected: [kMinusOneULPFunctions['f16'](kValue.f16.positive.pi.third), kPlusOneULPFunctions['f16'](kValue.f16.positive.pi.third)] },
    { input: 90, expected: [kMinusOneULPFunctions['f16'](kValue.f16.positive.pi.half), kPlusOneULPFunctions['f16'](kValue.f16.positive.pi.half)] },
    { input: 135, expected: [kMinusOneULPFunctions['f16'](kValue.f16.positive.pi.three_quarters), kPlusOneULPFunctions['f16'](kValue.f16.positive.pi.three_quarters)] },
    { input: 180, expected: [kMinusOneULPFunctions['f16'](kValue.f16.positive.pi.whole), kPlusOneULPFunctions['f16'](kValue.f16.positive.pi.whole)] },
  ] as ScalarToIntervalCase[],
  abstract: [
    { input: -180, expected: kValue.f64.negative.pi.whole },
    { input: -135, expected: kValue.f64.negative.pi.three_quarters },
    { input: -90, expected: kValue.f64.negative.pi.half },
    { input: -60, expected: kValue.f64.negative.pi.third },
    { input: -45, expected: kValue.f64.negative.pi.quarter },
    { input: -30, expected: kValue.f64.negative.pi.sixth },
    { input: 30, expected: kValue.f64.positive.pi.sixth },
    { input: 45, expected: kValue.f64.positive.pi.quarter },
    { input: 60, expected: kValue.f64.positive.pi.third },
    { input: 90, expected: kValue.f64.positive.pi.half },
    { input: 135, expected: kValue.f64.positive.pi.three_quarters },
    { input: 180, expected: kValue.f64.positive.pi.whole },
  ] as ScalarToIntervalCase[],
} as const;

g.test('radiansInterval')
  .params(u =>
    u
      .combine('trait', ['f32', 'f16', 'abstract'] as const)
      .beginSubcases()
      .expandWithParams<ScalarToIntervalCase>(p => {
        const trait = p.trait;
        const constants = FP[trait].constants();
        // prettier-ignore
        return [
          { input: constants.positive.infinity, expected: kUnboundedBounds },
          { input: 0, expected: 0 },
          { input: constants.negative.infinity, expected: kUnboundedBounds },
          ...kRadiansIntervalCases[trait]
        ];
      })
  )
  .fn(t => {
    const trait = FP[t.params.trait];
    const expected = trait.toInterval(t.params.expected);
    const got = trait.radiansInterval(t.params.input);
    t.expect(
      objectEquals(expected, got),
      `${t.params.trait}.radiansInterval(${t.params.input}) returned ${got}. Expected ${expected}`
    );
  });

// Large but still representable integer
const kRoundIntervalCases = {
  f32: [
    { input: 2 ** 30, expected: 2 ** 30 },
    { input: -(2 ** 30), expected: -(2 ** 30) },
    { input: 0x80000000, expected: 0x80000000 }, // https://github.com/gpuweb/cts/issues/2766
  ],
  f16: [
    { input: 2 ** 14, expected: 2 ** 14 },
    { input: -(2 ** 14), expected: -(2 ** 14) },
    { input: 0x8000, expected: 0x8000 }, // https://github.com/gpuweb/cts/issues/2766
  ],
} as const;

g.test('roundInterval')
  .params(u =>
    u
      .combine('trait', ['f32', 'f16'] as const)
      .beginSubcases()
      .expandWithParams<ScalarToIntervalCase>(p => {
        const constants = FP[p.trait].constants();
        // prettier-ignore
        return [
          { input: 0, expected: 0 },
          { input: 0.1, expected: 0 },
          { input: 0.5, expected: 0 },  // Testing tie breaking
          { input: 0.9, expected: 1 },
          { input: 1.0, expected: 1 },
          { input: 1.1, expected: 1 },
          { input: 1.5, expected: 2 },  // Testing tie breaking
          { input: 1.9, expected: 2 },
          { input: -0.1, expected: 0 },
          { input: -0.5, expected: 0 },  // Testing tie breaking
          { input: -0.9, expected: -1 },
          { input: -1.0, expected: -1 },
          { input: -1.1, expected: -1 },
          { input: -1.5, expected: -2 },  // Testing tie breaking
          { input: -1.9, expected: -2 },

          // Edge cases
          { input: constants.positive.infinity, expected: kUnboundedBounds },
          { input: constants.negative.infinity, expected: kUnboundedBounds },
          { input: constants.positive.max, expected: constants.positive.max },
          { input: constants.positive.min, expected: 0 },
          { input: constants.negative.min, expected: constants.negative.min },
          { input: constants.negative.max, expected: 0 },
          ...kRoundIntervalCases[p.trait],

          // 32-bit subnormals
          { input: constants.positive.subnormal.max, expected: 0 },
          { input: constants.positive.subnormal.min, expected: 0 },
          { input: constants.negative.subnormal.min, expected: 0 },
          { input: constants.negative.subnormal.max, expected: 0 },
        ];
      })
  )
  .fn(t => {
    const trait = FP[t.params.trait];
    const expected = trait.toInterval(t.params.expected);
    const got = trait.roundInterval(t.params.input);
    t.expect(
      objectEquals(expected, got),
      `${t.params.trait}.roundInterval(${t.params.input}) returned ${got}. Expected ${expected}`
    );
  });

g.test('saturateInterval')
  .params(u =>
    u
      .combine('trait', ['f32', 'f16', 'abstract'] as const)
      .beginSubcases()
      .expandWithParams<ScalarToIntervalCase>(p => {
        const constants = FP[p.trait].constants();
        // prettier-ignore
        return [
          // Normals
          { input: 0, expected: 0 },
          { input: 0.1, expected: kConstantCorrectlyRoundedExpectation[p.trait]['0.1'] },
          { input: 1, expected: 1.0 },
          { input: -0.1, expected: 0 },
          { input: -1, expected: 0 },
          { input: -10, expected: 0 },
          { input: 10, expected: 1.0 },
          { input: 11.1, expected: 1.0 },
          { input: constants.positive.max, expected: 1.0 },
          { input: constants.positive.min, expected: constants.positive.min },
          { input: constants.negative.max, expected: 0.0 },
          { input: constants.negative.min, expected: 0.0 },

          // Subnormals
          { input: constants.positive.subnormal.max, expected: [0.0, constants.positive.subnormal.max] },
          { input: constants.positive.subnormal.min, expected: [0.0, constants.positive.subnormal.min] },
          { input: constants.negative.subnormal.min, expected: [constants.negative.subnormal.min, 0.0] },
          { input: constants.negative.subnormal.max, expected: [constants.negative.subnormal.max, 0.0] },

          // Infinities
          { input: constants.positive.infinity, expected: kUnboundedBounds },
          { input: constants.negative.infinity, expected: kUnboundedBounds },
        ];
      })
  )
  .fn(t => {
    const trait = FP[t.params.trait];
    const expected = trait.toInterval(t.params.expected);
    const got = trait.saturateInterval(t.params.input);
    t.expect(
      objectEquals(expected, got),
      `${t.params.trait}.saturationInterval(${t.params.input}) returned ${got}. Expected ${expected}`
    );
  });

g.test('signInterval')
  .params(u =>
    u
      .combine('trait', ['f32', 'f16'] as const)
      .beginSubcases()
      .expandWithParams<ScalarToIntervalCase>(p => {
        const constants = FP[p.trait].constants();
        // prettier-ignore
        return [
          { input: constants.negative.infinity, expected: kUnboundedBounds },
          { input: constants.negative.min, expected: -1 },
          { input: -10, expected: -1 },
          { input: -1, expected: -1 },
          { input: -0.1, expected: -1 },
          { input: constants.negative.max, expected:  -1 },
          { input: constants.negative.subnormal.min, expected: [-1, 0] },
          { input: constants.negative.subnormal.max, expected: [-1, 0] },
          { input: 0, expected: 0 },
          { input: constants.positive.subnormal.max, expected: [0, 1] },
          { input: constants.positive.subnormal.min, expected: [0, 1] },
          { input: constants.positive.min, expected: 1 },
          { input: 0.1, expected: 1 },
          { input: 1, expected: 1 },
          { input: 10, expected: 1 },
          { input: constants.positive.max, expected: 1 },
          { input: constants.positive.infinity, expected: kUnboundedBounds },
        ];
      })
  )
  .fn(t => {
    const trait = FP[t.params.trait];
    const expected = trait.toInterval(t.params.expected);
    const got = trait.signInterval(t.params.input);
    t.expect(
      objectEquals(expected, got),
      `${t.params.trait}.signInterval(${t.params.input}) returned ${got}. Expected ${expected}`
    );
  });

g.test('sinInterval')
  .params(u =>
    u
      .combine('trait', ['f32', 'f16'] as const)
      .beginSubcases()
      .expandWithParams<ScalarToIntervalCase>(p => {
        const constants = FP[p.trait].constants();
        // prettier-ignore
        return [
          // This test does not include some common cases, i.e. f(x = -π|π) = 0,
          // because the difference between true x and x as a f32 is sufficiently
          // large, such that the high slope of f @ x causes the results to be
          // substantially different, so instead of getting 0 you get a value on the
          // order of 10^-8 away from it, thus difficult to express in a
          // human-readable manner.
          { input: constants.negative.infinity, expected: kUnboundedBounds },
          { input: constants.negative.min, expected: kUnboundedBounds },
          { input: constants.negative.pi.half, expected: [-1, kPlusOneULPFunctions[p.trait](-1)] },
          { input: 0, expected: 0 },
          { input: constants.positive.pi.half, expected: [kMinusOneULPFunctions[p.trait](1), 1] },
          { input: constants.positive.max, expected: kUnboundedBounds },
          { input: constants.positive.infinity, expected: kUnboundedBounds },
        ];
      })
  )
  .fn(t => {
    const trait = FP[t.params.trait];

    const error = (_: number): number => {
      return t.params.trait === 'f32' ? 2 ** -11 : 2 ** -7;
    };

    t.params.expected = applyError(t.params.expected, error);
    const expected = trait.toInterval(t.params.expected);

    const got = trait.sinInterval(t.params.input);
    t.expect(
      objectEquals(expected, got),
      `${t.params.trait}.sinInterval(${t.params.input}) returned ${got}. Expected ${expected}`
    );
  });

// Some of these are hard coded, since the error intervals are difficult to express in a closed
// human-readable form due to the inherited nature of the errors.
// prettier-ignore
const kSinhIntervalCases = {
  f32: [
    { input: -1, expected: [reinterpretU32AsF32(0xbf966d05), reinterpretU32AsF32(0xbf966cf8)] },  // ~-1.175...
    { input: 0, expected: [reinterpretU32AsF32(0xb4600000), reinterpretU32AsF32(0x34600000)] },  // ~0
    { input: 1, expected: [reinterpretU32AsF32(0x3f966cf8), reinterpretU32AsF32(0x3f966d05)] },  // ~1.175...
  ] as ScalarToIntervalCase[],
  f16: [
    { input: -1, expected: [reinterpretU16AsF16(0xbcb8), reinterpretU16AsF16(0xbcaf)] },  // ~-1.175...
    { input: 0, expected: [reinterpretU16AsF16(0x9200), reinterpretU16AsF16(0x1200)] },  // ~0
    { input: 1, expected: [reinterpretU16AsF16(0x3caf), reinterpretU16AsF16(0x3cb8)] },  // ~1.175...
  ] as ScalarToIntervalCase[],
} as const;

g.test('sinhInterval')
  .params(u =>
    u
      .combine('trait', ['f32', 'f16'] as const)
      .beginSubcases()
      .expandWithParams<ScalarToIntervalCase>(p => {
        const trait = FP[p.trait];
        const constants = trait.constants();
        // prettier-ignore
        return [
          ...kSinhIntervalCases[p.trait],

          { input: constants.negative.infinity, expected: kUnboundedBounds },
          { input: constants.negative.min, expected: kUnboundedBounds },
          { input: constants.positive.max, expected: kUnboundedBounds },
          { input: constants.positive.infinity, expected: kUnboundedBounds },
        ];
      })
  )
  .fn(t => {
    const trait = FP[t.params.trait];
    const expected = trait.toInterval(t.params.expected);
    const got = trait.sinhInterval(t.params.input);
    t.expect(
      objectEquals(expected, got),
      `${t.params.trait}.sinhInterval(${t.params.input}) returned ${got}. Expected ${expected}`
    );
  });

// For sqrt interval inherited from 1.0 / inverseSqrt(x), errors come from:
//   1. Rounding of input x, if any;
//   2. 2 ULP from inverseSqrt;
//   3. And 2.5 ULP from division.
// The last 2.5ULP is handled in test and not included in the expected values here.
// prettier-ignore
const kSqrtIntervalCases = {
  f32: [
    // 0.01 rounded to f32 0x3C23D70A or 0x3C23D70B.
    // For inverseSqrt interval, floor_f32(1.0/sqrt(0x3C23D70B))-2ULP=0x411FFFFD,
    // ceil_f32(1.0/sqrt(0x3C23D70A))+2ULP=0x41200003.
    // For division, 1.0/0x41200003=0.09999997138977868544997855067803 rounded to f32 0x3DCCCCC8 or 0x3DCCCCC9,
    // 1.0/0x411FFFFD=0.100000028610237685454662304067 rounded to f32 0x3DCCCCD0 or 0x3DCCCCD1.
    { input: 0.01, expected: [reinterpretU32AsF32(0x3DCCCCC8), reinterpretU32AsF32(0x3DCCCCD1)] },  // ~0.1
    // For inverseSqrt interval, 1.0/sqrt(1.0)-2ULP=0x3F7FFFFE, 1.0/sqrt(1.0)+2ULP=0x3F800001.
    // For division, 1.0/0x3F800001=0.9999998807907246108530328709735 rounded to f32 0x3F7FFFFE or 0x3F7FFFFF,
    // 1.0/0x3F7FFFFE=1.0000001192093038108564210027667 rounded to f32 0x3F800001 or 0x3F800002.
    { input: 1, expected: [reinterpretU32AsF32(0x3F7FFFFE), reinterpretU32AsF32(0x3F800002)] },  // ~1
    // For inverseSqrt interval, 1.0/sqrt(4.0)-2ULP=0x3EFFFFFE, 1.0/sqrt(4.0)+2ULP=0x3F000001.
    // For division, 1.0/0x3F000001=1.999999761581449221706065741947 rounded to f32 0x3FFFFFFE or 0x3FFFFFFF,
    // 1.0/0x3EFFFFFE=2.0000002384186076217128420055334 rounded to f32 0x40000001 or 0x40000002.
    { input: 4, expected: [reinterpretU32AsF32(0x3FFFFFFE), reinterpretU32AsF32(0x40000002)] },  // ~2
    // For inverseSqrt interval, floor_f32(1.0/sqrt(100.0))-2ULP=0x3DCCCCCA,
    // ceil_f32(1.0/sqrt(100.0))+2ULP=0x3DCCCCCF.
    // For division, 1.0/0x3DCCCCCF=9.9999983608725376739278142322684 rounded to f32 0x411FFFFE or 0x411FFFFF,
    // 1.0/0x3DCCCCCA=10.000002086163002207516386565905 rounded to f32 0x41200002 or 0x41200003.
    { input: 100, expected: [reinterpretU32AsF32(0x411FFFFE), reinterpretU32AsF32(0x41200003)] },  // ~10
  ] as ScalarToIntervalCase[],
  f16: [
    // 0.01 rounded to f16 0x211E or 0x211F.
    // For inverseSqrt interval, floor_f16(1.0/sqrt(0x211F))-2ULP=0x48FD,
    // ceil_f16(1.0/sqrt(0x211E))+2ULP=0x4903.
    // For division, 1.0/0x4903=0.09976617303195635229929851909587 rounded to f16 0x2E62 or 0x2E63,
    // 1.0/0x48FD=0.10023492560689115113547376664056 rounded to f16 0x2E6A or 0x2E6B.
    { input: 0.01, expected: [reinterpretU16AsF16(0x2E62), reinterpretU16AsF16(0x2E6B)] },  // ~0.1
    // For inverseSqrt interval, 1.0/sqrt(1.0)-2ULP=0x3BFE, 1.0/sqrt(1.0)+2ULP=0x3C01.
    // For division, 1.0/0x3C01=0.99902439024390243902439024390244 rounded to f16 0x3BFE or 0x3BFF,
    // 1.0/0x3BFE=1.000977517106549364613880742913 rounded to f16 0x3C01 or 0x3C02.
    { input: 1, expected: [reinterpretU16AsF16(0x3BFE), reinterpretU16AsF16(0x3C02)] },  // ~1
    // For inverseSqrt interval, 1.0/sqrt(4.0)-2ULP=0x37FE, 1.0/sqrt(4.0)+2ULP=0x3801.
    // For division, 1.0/0x3801=1.9980487804878048780487804878049 rounded to f16 0x3FFE or 0x3FFF,
    // 1.0/0x37FE=2.001955034213098729227761485826 rounded to f16 0x4001 or 0x4002.
    { input: 4, expected: [reinterpretU16AsF16(0x3FFE), reinterpretU16AsF16(0x4002)] },  // ~2
    // For inverseSqrt interval, floor_f16(1.0/sqrt(100.0))-2ULP=0x2E64,
    // ceil_f16(1.0/sqrt(100.0))+2ULP=0x2E69.
    // For division, 1.0/0x2E69=9.9841560024374942258493264279108 rounded to f16 0x48FD or 0x48FE,
    // 1.0/0x2E64=10.014669926650366748166259168704 rounded to f16 0x4901 or 0x4902.
    { input: 100, expected: [reinterpretU16AsF16(0x48FD), reinterpretU16AsF16(0x4902)] },  // ~10
  ] as ScalarToIntervalCase[],
} as const;

g.test('sqrtInterval')
  .params(u =>
    u
      .combine('trait', ['f32', 'f16'] as const)
      .beginSubcases()
      .expandWithParams<ScalarToIntervalCase>(p => {
        const trait = FP[p.trait];
        const constants = trait.constants();
        // prettier-ignore
        return [
          // Cases that input and/or result not exactly representable
          ...kSqrtIntervalCases[p.trait],

          // Cases out of definition domain
          { input: -1, expected: kUnboundedBounds },
          { input: 0, expected: kUnboundedBounds },
          { input: constants.positive.infinity, expected: kUnboundedBounds },
        ];
      })
  )
  .fn(t => {
    const trait = FP[t.params.trait];

    // The expected error interval is inherited from 1.0 / inverseSqrt(x), the 2.5ULP for division
    // is handled here.
    const error = (n: number): number => {
      return 2.5 * trait.oneULP(n);
    };

    t.params.expected = applyError(t.params.expected, error);
    const expected = trait.toInterval(t.params.expected);

    const got = trait.sqrtInterval(t.params.input);
    t.expect(
      objectEquals(expected, got),
      `FP.${t.params.trait}.sqrtInterval(${t.params.input}) returned ${got}. Expected ${expected}`
    );
  });

// All of these are hard coded, since the error intervals are difficult to express in a closed
// human-readable form.
// Some easy looking cases like f(x = -π|π) = 0 are actually quite difficult. This is because the
// interval is calculated from the results of sin(x)/cos(x), which becomes very messy at x = -π|π,
// since π is irrational, thus does not have an exact representation as a float.
//
// Even at 0, which has a precise f32/f16 value, there is still the problem that result of sin(0)
// and cos(0) will be intervals due to the inherited nature of errors, so the proper interval will
// be an interval calculated from dividing an interval by another interval and applying an error
// function to that.
//
// This complexity is why the entire interval framework was developed.
//
// The examples here have been manually traced to confirm the expectation values are correct.
// prettier-ignore
const kTanIntervalCases = {
  f32: [
    { input: kValue.f32.negative.pi.whole, expected: [reinterpretU64AsF64(0xbf40_02bc_9000_0000n), reinterpretU64AsF64(0x3f40_0144_f000_0000n)] },  // ~0.0
    { input: kValue.f32.negative.pi.three_quarters, expected: [reinterpretU64AsF64(0x3fef_f4b1_3000_0000n), reinterpretU64AsF64(0x3ff0_05a9_9000_0000n)] },  // ~1.0
    { input: kValue.f32.negative.pi.third, expected: [reinterpretU64AsF64(0xbffb_c16b_d000_0000n), reinterpretU64AsF64(0xbffb_ab8f_9000_0000n)] },  // ~-√3
    { input: kValue.f32.negative.pi.quarter, expected: [reinterpretU64AsF64(0xbff0_05a9_b000_0000n), reinterpretU64AsF64(0xbfef_f4b1_5000_0000n)] },  // ~-1.0
    { input: kValue.f32.negative.pi.sixth, expected: [reinterpretU64AsF64(0xbfe2_80f1_f000_0000n), reinterpretU64AsF64(0xbfe2_725e_d000_0000n)] },  // ~-1/√3
    { input: 0, expected: [reinterpretU64AsF64(0xbf40_0200_b000_0000n), reinterpretU64AsF64(0x3f40_0200_b000_0000n)] },  // ~0.0
    { input: kValue.f32.positive.pi.sixth, expected: [reinterpretU64AsF64(0x3fe2_725e_d000_0000n), reinterpretU64AsF64(0x3fe2_80f1_f000_0000n)] },  // ~1/√3
    { input: kValue.f32.positive.pi.quarter, expected: [reinterpretU64AsF64(0x3fef_f4b1_5000_0000n), reinterpretU64AsF64(0x3ff0_05a9_b000_0000n)] },  // ~1.0
    { input: kValue.f32.positive.pi.third, expected: [reinterpretU64AsF64(0x3ffb_ab8f_9000_0000n), reinterpretU64AsF64(0x3ffb_c16b_d000_0000n)] },  // ~√3
    { input: kValue.f32.positive.pi.three_quarters, expected: [reinterpretU64AsF64(0xbff0_05a9_9000_0000n), reinterpretU64AsF64(0xbfef_f4b1_3000_0000n)] },  // ~-1.0
    { input: kValue.f32.positive.pi.whole, expected: [reinterpretU64AsF64(0xbf40_0144_f000_0000n), reinterpretU64AsF64(0x3f40_02bc_9000_0000n)] },  // ~0.0
  ] as ScalarToIntervalCase[],
  f16: [
    { input: kValue.f16.negative.pi.whole, expected: [reinterpretU64AsF64(0xbf7c_5600_0000_0000n), reinterpretU64AsF64(0x3f82_2e00_0000_0000n)] },  // ~0.0
    { input: kValue.f16.negative.pi.three_quarters, expected: [reinterpretU64AsF64(0x3fef_4600_0000_0000n), reinterpretU64AsF64(0x3ff0_7200_0000_0000n)] },  // ~1.0
    { input: kValue.f16.negative.pi.third, expected: [reinterpretU64AsF64(0xbffc_7600_0000_0000n), reinterpretU64AsF64(0xbffa_f600_0000_0000n)] },  // ~-√3
    { input: kValue.f16.negative.pi.quarter, expected: [reinterpretU64AsF64(0xbff0_6600_0000_0000n), reinterpretU64AsF64(0xbfef_3600_0000_0000n)] },  // ~-1.0
    { input: kValue.f16.negative.pi.sixth, expected: [reinterpretU64AsF64(0xbfe2_fe00_0000_0000n), reinterpretU64AsF64(0xbfe1_f600_0000_0000n)] },  // ~-1/√3
    { input: 0, expected: [reinterpretU64AsF64(0xbf80_2e00_0000_0000n), reinterpretU64AsF64(0x3f80_2e00_0000_0000n)] },  // ~0.0
    { input: kValue.f16.positive.pi.sixth, expected: [reinterpretU64AsF64(0x3fe1_f600_0000_0000n), reinterpretU64AsF64(0x3fe2_fe00_0000_0000n)] },  // ~1/√3
    { input: kValue.f16.positive.pi.quarter, expected: [reinterpretU64AsF64(0x3fef_3600_0000_0000n), reinterpretU64AsF64(0x3ff0_6600_0000_0000n)] },  // ~1.0
    { input: kValue.f16.positive.pi.third, expected: [reinterpretU64AsF64(0x3ffa_f600_0000_0000n), reinterpretU64AsF64(0x3ffc_7600_0000_0000n)] },  // ~√3
    { input: kValue.f16.positive.pi.three_quarters, expected: [reinterpretU64AsF64(0xbff0_7200_0000_0000n), reinterpretU64AsF64(0xbfef_4600_0000_0000n)] },  // ~-1.0
    { input: kValue.f16.positive.pi.whole, expected: [reinterpretU64AsF64(0xbf82_2e00_0000_0000n), reinterpretU64AsF64(0x3f7c_5600_0000_0000n)] },  // ~0.0
  ] as ScalarToIntervalCase[],
} as const;

g.test('tanInterval')
  .params(u =>
    u
      .combine('trait', ['f32', 'f16'] as const)
      .beginSubcases()
      .expandWithParams<ScalarToIntervalCase>(p => {
        const trait = FP[p.trait];
        const constants = trait.constants();
        // prettier-ignore
        return [
          ...kTanIntervalCases[p.trait],

          // Cases that result in unbounded interval.
          { input: constants.negative.infinity, expected: kUnboundedBounds },
          { input: constants.negative.min, expected: kUnboundedBounds },
          { input: constants.negative.pi.half, expected: kUnboundedBounds },
          { input: constants.positive.pi.half, expected: kUnboundedBounds },
          { input: constants.positive.max, expected: kUnboundedBounds },
          { input: constants.positive.infinity, expected: kUnboundedBounds },
        ];
      })
  )
  .fn(t => {
    const trait = FP[t.params.trait];
    const expected = trait.toInterval(t.params.expected);
    const got = trait.tanInterval(t.params.input);
    t.expect(
      objectEquals(expected, got),
      `${t.params.trait}.tanInterval(${t.params.input}) returned ${got}. Expected ${expected}`
    );
  });

// Some of these are hard coded, since the error intervals are difficult to express in a closed
// human-readable form due to the inherited nature of the errors.
// prettier-ignore
const kTanhIntervalCases = {
  f32: [
    { input: -1, expected: [reinterpretU64AsF64(0xbfe8_5efd_1000_0000n), reinterpretU64AsF64(0xbfe8_5ef8_9000_0000n)] },  // ~-0.7615...
    { input: 0, expected: [reinterpretU64AsF64(0xbe8c_0000_b000_0000n), reinterpretU64AsF64(0x3e8c_0000_b000_0000n)] },  // ~0
    { input: 1, expected: [reinterpretU64AsF64(0x3fe8_5ef8_9000_0000n), reinterpretU64AsF64(0x3fe8_5efd_1000_0000n)] },  // ~0.7615...
  ] as ScalarToIntervalCase[],
  f16: [
    { input: -1, expected: [reinterpretU64AsF64(0xbfe8_9600_0000_0000n), reinterpretU64AsF64(0xbfe8_2e00_0000_0000n)] },  // ~-0.7615...
    { input: 0, expected: [reinterpretU64AsF64(0xbf48_0e00_0000_0000n), reinterpretU64AsF64(0x3f48_0e00_0000_0000n)] },  // ~0
    { input: 1, expected: [reinterpretU64AsF64(0x3fe8_2e00_0000_0000n), reinterpretU64AsF64(0x3fe8_9600_0000_0000n)] },  // ~0.7615...
  ] as ScalarToIntervalCase[],
} as const;

g.test('tanhInterval')
  .params(u =>
    u
      .combine('trait', ['f32', 'f16'] as const)
      .beginSubcases()
      .expandWithParams<ScalarToIntervalCase>(p => {
        const trait = FP[p.trait];
        const constants = trait.constants();
        // prettier-ignore
        return [
          ...kTanhIntervalCases[p.trait],

          { input: constants.negative.infinity, expected: kUnboundedBounds },
          { input: constants.negative.min, expected: kUnboundedBounds },
          { input: constants.positive.max, expected: kUnboundedBounds },
          { input: constants.positive.infinity, expected: kUnboundedBounds },
        ];
      })
  )
  .fn(t => {
    const trait = FP[t.params.trait];
    const expected = trait.toInterval(t.params.expected);
    const got = trait.tanhInterval(t.params.input);
    t.expect(
      objectEquals(expected, got),
      `${t.params.trait}.tanhInterval(${t.params.input}) returned ${got}. Expected ${expected}`
    );
  });

g.test('truncInterval')
  .params(u =>
    u
      .combine('trait', ['f32', 'f16', 'abstract'] as const)
      .beginSubcases()
      .expandWithParams<ScalarToIntervalCase>(p => {
        const trait = FP[p.trait];
        const constants = trait.constants();
        // prettier-ignore
        return [
          // Normals
          { input: 0, expected: 0 },
          { input: 0.1, expected: 0 },
          { input: 0.9, expected: 0 },
          { input: 1.0, expected: 1 },
          { input: 1.1, expected: 1 },
          { input: 1.9, expected: 1 },
          { input: -0.1, expected: 0 },
          { input: -0.9, expected: 0 },
          { input: -1.0, expected: -1 },
          { input: -1.1, expected: -1 },
          { input: -1.9, expected: -1 },

          // Subnormals
          { input: constants.positive.subnormal.max, expected: 0 },
          { input: constants.positive.subnormal.min, expected: 0 },
          { input: constants.negative.subnormal.min, expected: 0 },
          { input: constants.negative.subnormal.max, expected: 0 },

          // Edge cases
          { input: constants.positive.infinity, expected: kUnboundedBounds },
          { input: constants.negative.infinity, expected: kUnboundedBounds },
          { input: constants.positive.max, expected: constants.positive.max },
          { input: constants.positive.min, expected: 0 },
          { input: constants.negative.min, expected: constants.negative.min },
          { input: constants.negative.max, expected: 0 },
        ];
      })
  )
  .fn(t => {
    const trait = FP[t.params.trait];
    const expected = trait.toInterval(t.params.expected);
    const got = trait.truncInterval(t.params.input);
    t.expect(
      objectEquals(expected, got),
      `FP.${t.params.trait}.truncInterval(${t.params.input}) returned ${got}. Expected ${expected}`
    );
  });

interface ScalarPairToIntervalCase {
  // input is a pair of independent values, not a range, so should not be
  // converted to a FPInterval.
  input: [number, number];
  expected: number | IntervalBounds;
}

// prettier-ignore
const kAdditionInterval64BitsNormalCases = {
  f32: [
    // 0.1 falls between f32 0x3DCCCCCC and 0x3DCCCCCD, -0.1 falls between f32 0xBDCCCCCD and 0xBDCCCCCC
    // f32 0x3DCCCCCC+0x3DCCCCCC=0x3E4CCCCC, 0x3DCCCCCD+0x3DCCCCCD=0x3E4CCCCD
    { input: [0.1, 0.1], expected: [reinterpretU32AsF32(0x3e4ccccc), reinterpretU32AsF32(0x3e4ccccd)] },  // ~0.2
    // f32 0xBDCCCCCD+0xBDCCCCCD=0xBE4CCCCD, 0xBDCCCCCC+0xBDCCCCCC=0xBE4CCCCD
    { input: [-0.1, -0.1], expected: [reinterpretU32AsF32(0xbe4ccccd), reinterpretU32AsF32(0xbe4ccccc)] },  // ~-0.2
    // 0.1+(-0.1) expect f32 interval [0x3DCCCCCC+0xBDCCCCCD, 0x3DCCCCCD+0xBDCCCCCC]
    { input: [0.1, -0.1], expected: [reinterpretU32AsF32(0x3dcccccc)+reinterpretU32AsF32(0xbdcccccd), reinterpretU32AsF32(0x3dcccccd)+reinterpretU32AsF32(0xbdcccccc)] },  // ~0.0
    // -0.1+0.1 expect f32 interval [0xBDCCCCCD+0x3DCCCCCC, 0xBDCCCCCC+0x3DCCCCCD]
    { input: [-0.1, 0.1], expected: [reinterpretU32AsF32(0xbdcccccd)+reinterpretU32AsF32(0x3dcccccc), reinterpretU32AsF32(0xbdcccccc)+reinterpretU32AsF32(0x3dcccccd)] },  // ~0.0
  ] as ScalarPairToIntervalCase[],
  f16: [
    // 0.1 falls between f16 0x2E66 and 0x2E67, -0.1 falls between f16 0xAE67 and 0xAE66
    // f16 0x2E66+0x2E66=0x3266, 0x2E67+0x2E67=0x3267
    { input: [0.1, 0.1], expected: [reinterpretU16AsF16(0x3266), reinterpretU16AsF16(0x3267)] },  // ~0.2
    // f16 0xAE67+0xAE67=0xB267, 0xAE66+0xAE66=0xB266
    { input: [-0.1, -0.1], expected: [reinterpretU16AsF16(0xb267), reinterpretU16AsF16(0xb266)] },  // ~-0.2
    // 0.1+(-0.1) expect f16 interval [0x2E66+0xAE67, 0x2E67+0xAE66]
    { input: [0.1, -0.1], expected: [reinterpretU16AsF16(0x2e66)+reinterpretU16AsF16(0xae67), reinterpretU16AsF16(0x2e67)+reinterpretU16AsF16(0xae66)] },  // ~0.0
    // -0.1+0.1 expect f16 interval [0xAE67+0x2E66, 0xAE66+0x2E67]
    { input: [-0.1, 0.1], expected: [reinterpretU16AsF16(0xae67)+reinterpretU16AsF16(0x2e66), reinterpretU16AsF16(0xae66)+reinterpretU16AsF16(0x2e67)] },  // ~0.0
  ] as ScalarPairToIntervalCase[],
  abstract: [
    // 0.1 isn't exactly representable in f64, but will be quantized to an
    // exact value when storing to a 'number' (0x3FB999999999999A).
    // This is why below the expectations are not intervals.
    // f64 0x3FB999999999999A+0x3FB999999999999A = 0x3FC999999999999A
    { input: [0.1, 0.1], expected: reinterpretU64AsF64(0x3FC999999999999An) },  // ~0.2
    // f64 0xBFB999999999999A+0xBFB999999999999A = 0xBFC999999999999A
    { input: [-0.1, -0.1], expected: reinterpretU64AsF64(0xBFC999999999999An) },  // ~-0.2
    { input: [0.1, -0.1], expected: 0 },
    { input: [-0.1, 0.1], expected: 0 },
  ] as ScalarPairToIntervalCase[],
} as const;

g.test('additionInterval')
  .params(u =>
    u
      .combine('trait', ['f32', 'f16', 'abstract'] as const)
      .beginSubcases()
      .expandWithParams<ScalarPairToIntervalCase>(p => {
        const trait = FP[p.trait];
        const constants = trait.constants();
        // prettier-ignore
        return [
          // Representable normals
          { input: [0, 0], expected: 0 },
          { input: [1, 0], expected: 1 },
          { input: [0, 1], expected: 1 },
          { input: [-1, 0], expected: -1 },
          { input: [0, -1], expected: -1 },
          { input: [1, 1], expected: 2 },
          { input: [1, -1], expected: 0 },
          { input: [-1, 1], expected: 0 },
          { input: [-1, -1], expected: -2 },

          // 0.1 should be correctly rounded
          { input: [0.1, 0], expected: kConstantCorrectlyRoundedExpectation[p.trait]['0.1'] },
          { input: [0, 0.1], expected: kConstantCorrectlyRoundedExpectation[p.trait]['0.1'] },
          // -0.1 should be correctly rounded
          { input: [-0.1, 0], expected: kConstantCorrectlyRoundedExpectation[p.trait]['-0.1'] },
          { input: [0, -0.1], expected: kConstantCorrectlyRoundedExpectation[p.trait]['-0.1'] },

          // 64-bit normals that can not be exactly represented
          ...kAdditionInterval64BitsNormalCases[p.trait],

          // Subnormals
          { input: [constants.positive.subnormal.max, 0], expected: [0, constants.positive.subnormal.max] },
          { input: [0, constants.positive.subnormal.max], expected: [0, constants.positive.subnormal.max] },
          { input: [constants.positive.subnormal.min, 0], expected: [0, constants.positive.subnormal.min] },
          { input: [0, constants.positive.subnormal.min], expected: [0, constants.positive.subnormal.min] },
          { input: [constants.negative.subnormal.max, 0], expected: [constants.negative.subnormal.max, 0] },
          { input: [0, constants.negative.subnormal.max], expected: [constants.negative.subnormal.max, 0] },
          { input: [constants.negative.subnormal.min, 0], expected: [constants.negative.subnormal.min, 0] },
          { input: [0, constants.negative.subnormal.min], expected: [constants.negative.subnormal.min, 0] },

          // Infinities
          { input: [0, constants.positive.infinity], expected: kUnboundedBounds },
          { input: [constants.positive.infinity, 0], expected: kUnboundedBounds },
          { input: [constants.positive.infinity, constants.positive.infinity], expected: kUnboundedBounds },
          { input: [0, constants.negative.infinity], expected: kUnboundedBounds },
          { input: [constants.negative.infinity, 0], expected: kUnboundedBounds },
          { input: [constants.negative.infinity, constants.negative.infinity], expected: kUnboundedBounds },
          { input: [constants.negative.infinity, constants.positive.infinity], expected: kUnboundedBounds },
          { input: [constants.positive.infinity, constants.negative.infinity], expected: kUnboundedBounds },
        ];
      })
  )
  .fn(t => {
    const [x, y] = t.params.input;
    const trait = FP[t.params.trait];
    const expected = trait.toInterval(t.params.expected);
    const got = trait.additionInterval(x, y);
    t.expect(
      objectEquals(expected, got),
      `${t.params.trait}.additionInterval(${x}, ${y}) returned ${got}. Expected ${expected}`
    );
  });

// Cases for Atan2Interval. The positive x & y quadrant is tested in more detail, and the other
// quadrants are spot checked that values are pointing in the right direction.
// Note: atan2's parameters are labelled (y, x) instead of (x, y)
// prettier-ignore
const kAtan2IntervalCases = {
  // atan has 4096ULP error boundary for f32.
  f32: [
    // positive y, positive x
    // √3 rounded to f32 0x3FDDB3D7, atan2(1, 0x3FDDB3D7)=0.52359877749051820266056630237827 ~ pi/6 rounded to f32 0x3F060A91 or 0x3F060A92,
    // kValue.f32.positive.pi.sixth is 0x3F060A92.
    { input: [1, reinterpretU32AsF32(0x3fddb3d7)], expected: [kMinusNULPFunctions['f32'](kValue.f32.positive.pi.sixth, 4097), kPlusNULPFunctions['f32'](kValue.f32.positive.pi.sixth, 4096)] },
    // atan2(1, 1)=0.78539816339744830961566084581988 ~ pi/4 rounded to f32 0x3F490FDA or 0x3F490FDB,
    // kValue.f32.positive.pi.quarter is 0x3F490FDB.
    { input: [1, 1], expected: [kMinusNULPFunctions['f32'](kValue.f32.positive.pi.quarter, 4097), kPlusNULPFunctions['f32'](kValue.f32.positive.pi.quarter, 4096)] },
    // √3 rounded to f32 0x3FDDB3D7, atan2(0x3FDDB3D7, 1) = 1.0471975493043784165707553892615 ~ pi/3 rounded to f32 0x3F860A91 or 0x3F860A92,
    // kValue.f32.positive.pi.third is 0x3F860A92.
    { input: [reinterpretU32AsF32(0x3fddb3d7), 1], expected: [kMinusNULPFunctions['f32'](kValue.f32.positive.pi.third, 4097), kPlusNULPFunctions['f32'](kValue.f32.positive.pi.third, 4096)] },

    // positive y, negative x
    // atan2(1, -1)=pi*3/4=2.3561944901923449288469825374591 rounded to f32 0x4016CBE3 or 0x4016CBE4,
    // kValue.f32.positive.pi.three_quarters is 0x4016CBE4.
    { input: [1, -1], expected: [kMinusNULPFunctions['f32'](kValue.f32.positive.pi.three_quarters, 4097), kPlusNULPFunctions['f32'](kValue.f32.positive.pi.three_quarters, 4096)] },

    // negative y, negative x
    // atan2(-1, -1)=-pi*3/4=-2.3561944901923449288469825374591 rounded to f32 0xC016CBE4 or 0xC016CBE3,
    // kValue.f32.negative.pi.three_quarters is 0xC016CBE4.
    { input: [-1, -1], expected: [kMinusNULPFunctions['f32'](kValue.f32.negative.pi.three_quarters, 4096), kPlusNULPFunctions['f32'](kValue.f32.negative.pi.three_quarters, 4097)] },

    // negative y, positive x
    // atan2(-1, 1)=-pi/4=-0.78539816339744830961566084581988 rounded to f32 0xBF490FDB or 0xBF490FDA,
    // kValue.f32.negative.pi.quarter is 0xBF490FDB.
    { input: [-1, 1], expected: [kMinusNULPFunctions['f32'](kValue.f32.negative.pi.quarter, 4096), kPlusNULPFunctions['f32'](kValue.f32.negative.pi.quarter, 4097)] },

    // When y/x ~ 0, test that ULP applied to result of atan2, not the intermediate y/x value.
    // y/x ~ 0, y<0, x<0, atan2(y,x) ~ -pi rounded to f32 0xC0490FDB or 0xC0490FDA,
    // kValue.f32.negative.pi.whole is 0xC0490FDB.
    {input: [kValue.f32.negative.max, -1], expected: [kMinusNULPFunctions['f32'](kValue.f32.negative.pi.whole, 4096), kPlusNULPFunctions['f32'](kValue.f32.negative.pi.whole, 4097)] },
    // y/x ~ 0, y>0, x<0, atan2(y,x) ~ pi rounded to f32 0x40490FDA or 0x40490FDB,
    // kValue.f32.positive.pi.whole is 0x40490FDB.
    {input: [kValue.f32.positive.min, -1], expected: [kMinusNULPFunctions['f32'](kValue.f32.positive.pi.whole, 4097), kPlusNULPFunctions['f32'](kValue.f32.positive.pi.whole, 4096)] },
  ] as ScalarPairToIntervalCase[],
  // atan has 5ULP error boundary for f16.
  f16: [
    // positive y, positive x
    // √3 rounded to f16 0x3EED, atan2(1, 0x3EED)=0.52375018906301191131992842392268 ~ pi/6 rounded to f16 0x3830 or 0x3831,
    // kValue.f16.positive.pi.sixth is 0x3830.
    { input: [1, reinterpretU16AsF16(0x3eed)], expected: [kMinusNULPFunctions['f16'](kValue.f16.positive.pi.sixth, 5), kPlusNULPFunctions['f16'](kValue.f16.positive.pi.sixth, 6)] },
    // atan2(1, 1)=0.78539816339744830961566084581988 ~ pi/4 rounded to f16 0x3A48 or 0x3A49,
    // kValue.f16.positive.pi.quarter is 0x3A48.
    { input: [1, 1], expected: [kMinusNULPFunctions['f16'](kValue.f16.positive.pi.quarter, 5), kPlusNULPFunctions['f16'](kValue.f16.positive.pi.quarter, 6)] },
    // √3 rounded to f16 0x3EED, atan2(0x3EED, 1) = 1.0470461377318847079113932677171 ~ pi/3 rounded to f16 0x3C30 or 0x3C31,
    // kValue.f16.positive.pi.third is 0x3C30.
    { input: [reinterpretU16AsF16(0x3eed), 1], expected: [kMinusNULPFunctions['f16'](kValue.f16.positive.pi.third, 5), kPlusNULPFunctions['f16'](kValue.f16.positive.pi.third, 6)] },

    // positive y, negative x
    // atan2(1, -1)=pi*3/4=2.3561944901923449288469825374591 rounded to f16 0x40B6 or 0x40B7,
    // kValue.f16.positive.pi.three_quarters is 0x40B6.
    { input: [1, -1], expected: [kMinusNULPFunctions['f16'](kValue.f16.positive.pi.three_quarters, 5), kPlusNULPFunctions['f16'](kValue.f16.positive.pi.three_quarters, 6)] },

    // negative y, negative x
    // atan2(-1, -1)=-pi*3/4=-2.3561944901923449288469825374591 rounded to f16 0xC0B7 or 0xC0B6,
    // kValue.f16.negative.pi.three_quarters is 0xC0B6.
    { input: [-1, -1], expected: [kMinusNULPFunctions['f16'](kValue.f16.negative.pi.three_quarters, 6), kPlusNULPFunctions['f16'](kValue.f16.negative.pi.three_quarters, 5)] },

    // negative y, positive x
    // atan2(-1, 1)=-pi/4=-0.78539816339744830961566084581988 rounded to f16 0xBA49 or 0xBA48,
    // kValue.f16.negative.pi.quarter is 0xBA48.
    { input: [-1, 1], expected: [kMinusNULPFunctions['f16'](kValue.f16.negative.pi.quarter, 6), kPlusNULPFunctions['f16'](kValue.f16.negative.pi.quarter, 5)] },

    // When y/x ~ 0, test that ULP applied to result of atan2, not the intermediate y/x value.
    // y/x ~ 0, y<0, x<0, atan2(y,x) ~ -pi rounded to f16 0xC249 or 0xC248,
    // kValue.f16.negative.pi.whole is 0xC248.
    {input: [kValue.f16.negative.max, -1], expected: [kMinusNULPFunctions['f16'](kValue.f16.negative.pi.whole, 6), kPlusNULPFunctions['f16'](kValue.f16.negative.pi.whole, 5)] },
    // y/x ~ 0, y>0, x<0, atan2(y,x) ~ pi rounded to f16 0x4248 or 0x4249,
    // kValue.f16.positive.pi.whole is 0x4248.
    {input: [kValue.f16.positive.min, -1], expected: [kMinusNULPFunctions['f16'](kValue.f16.positive.pi.whole, 5), kPlusNULPFunctions['f16'](kValue.f16.positive.pi.whole, 6)] },
  ] as ScalarPairToIntervalCase[],
} as const;

g.test('atan2Interval')
  .params(u =>
    u
      .combine('trait', ['f32', 'f16'] as const)
      .beginSubcases()
      .expandWithParams<ScalarPairToIntervalCase>(p => {
        const constants = FP[p.trait].constants();
        // prettier-ignore
        return [
          ...kAtan2IntervalCases[p.trait],

          // Cases that y out of bound.
          // positive y, positive x
          { input: [Number.POSITIVE_INFINITY, 1], expected: kUnboundedBounds },
          // positive y, negative x
          { input: [Number.POSITIVE_INFINITY, -1], expected: kUnboundedBounds },
          // negative y, negative x
          { input: [Number.NEGATIVE_INFINITY, -1], expected: kUnboundedBounds },
          // negative y, positive x
          { input: [Number.NEGATIVE_INFINITY, 1], expected: kUnboundedBounds },

          // Discontinuity @ origin (0,0)
          { input: [0, 0], expected: kUnboundedBounds },
          { input: [0, constants.positive.subnormal.max], expected: kUnboundedBounds },
          { input: [0, constants.negative.subnormal.min], expected: kUnboundedBounds },
          { input: [0, constants.positive.min], expected: kUnboundedBounds },
          { input: [0, constants.negative.max], expected: kUnboundedBounds },
          { input: [0, constants.positive.max], expected: kUnboundedBounds },
          { input: [0, constants.negative.min], expected: kUnboundedBounds },
          { input: [0, constants.positive.infinity], expected: kUnboundedBounds },
          { input: [0, constants.negative.infinity], expected: kUnboundedBounds },
          { input: [0, 1], expected: kUnboundedBounds },
          { input: [constants.positive.subnormal.max, 1], expected: kUnboundedBounds },
          { input: [constants.negative.subnormal.min, 1], expected: kUnboundedBounds },

          // Very large |x| values should cause kUnboundedBounds to be returned, due to the restrictions on division
          { input: [1, constants.positive.max], expected: kUnboundedBounds },
          { input: [1, constants.positive.nearest_max], expected: kUnboundedBounds },
          { input: [1, constants.negative.min], expected: kUnboundedBounds },
          { input: [1, constants.negative.nearest_min], expected: kUnboundedBounds },
        ];
      })
  )
  .fn(t => {
    const trait = FP[t.params.trait];
    const [y, x] = t.params.input;
    const expected = trait.toInterval(t.params.expected);
    const got = trait.atan2Interval(y, x);
    t.expect(
      objectEquals(expected, got),
      `${t.params.trait}.atan2Interval(${y}, ${x}) returned ${got}]. Expected ${expected}`
    );
  });

g.test('distanceIntervalScalar')
  .params(u =>
    u
      .combine('trait', ['f32', 'f16'] as const)
      .beginSubcases()
      .expandWithParams<ScalarPairToIntervalCase>(p => {
        const trait = FP[p.trait];
        const constants = trait.constants();
        // prettier-ignore
        return [
          { input: [1.0, 0], expected: kRootSumSquareExpectionInterval[p.trait]['[1.0]'] },  // ~1
          { input: [0.0, 1.0], expected: kRootSumSquareExpectionInterval[p.trait]['[1.0]'] },  // ~1
          { input: [-0.0, -1.0], expected: kRootSumSquareExpectionInterval[p.trait]['[1.0]'] },  // ~1
          { input: [0.0, -1.0], expected: kRootSumSquareExpectionInterval[p.trait]['[1.0]'] },  // ~1
          { input: [0.1, 0], expected: kRootSumSquareExpectionInterval[p.trait]['[0.1]'] },  // ~0.1
          { input: [0, 0.1], expected: kRootSumSquareExpectionInterval[p.trait]['[0.1]'] },  // ~0.1
          { input: [-0.1, 0], expected: kRootSumSquareExpectionInterval[p.trait]['[0.1]'] },  // ~0.1
          { input: [0, -0.1], expected: kRootSumSquareExpectionInterval[p.trait]['[0.1]'] },  // ~0.1
          { input: [10.0, 0], expected: kRootSumSquareExpectionInterval[p.trait]['[10]'] },  // ~10
          { input: [0, 10.0], expected: kRootSumSquareExpectionInterval[p.trait]['[10]'] },  // ~10
          { input: [-10.0, 0], expected: kRootSumSquareExpectionInterval[p.trait]['[10]'] },  // ~10
          { input: [0, -10.0], expected: kRootSumSquareExpectionInterval[p.trait]['[10]'] },  // ~10

          // distance(x, y), where x - y = 0 has an acceptance interval of kUnboundedBounds,
          // because distance(x, y) = length(x - y), and length(0) = kUnboundedBounds
          { input: [0, 0], expected: kUnboundedBounds },
          { input: [1.0, 1.0], expected: kUnboundedBounds },
          { input: [-1.0, -1.0], expected: kUnboundedBounds },

          // Subnormal Cases
          { input: [constants.negative.subnormal.min, 0], expected: kUnboundedBounds },
          { input: [constants.negative.subnormal.max, 0], expected: kUnboundedBounds },
          { input: [constants.positive.subnormal.min, 0], expected: kUnboundedBounds },
          { input: [constants.positive.subnormal.max, 0], expected: kUnboundedBounds },

          // Edge cases
          { input: [constants.positive.infinity, 0], expected: kUnboundedBounds },
          { input: [constants.negative.infinity, 0], expected: kUnboundedBounds },
          { input: [constants.negative.min, 0], expected: kUnboundedBounds },
          { input: [constants.negative.max, 0], expected: kUnboundedBounds },
          { input: [constants.positive.min, 0], expected: kUnboundedBounds },
          { input: [constants.positive.max, 0], expected: kUnboundedBounds },
        ];
      })
  )
  .fn(t => {
    const trait = FP[t.params.trait];
    const expected = trait.toInterval(t.params.expected);
    const got = trait.distanceInterval(...t.params.input);
    t.expect(
      objectEquals(expected, got),
      `${t.params.trait}.distanceInterval(${t.params.input[0]}, ${t.params.input[1]}) returned ${got}. Expected ${expected}`
    );
  });

// prettier-ignore
const kDivisionInterval64BitsNormalCases = {
  f32: [
    // Zero divided by any non-zero finite value results in zero.
    { input: [0, 0.1], expected: 0 },
    { input: [0, -0.1], expected: 0 },
    // 0.1 rounded to f32 0x3DCCCCCC or 0x3DCCCCCD,
    // 1.0/0x3DCCCCCD = 9.9999998509883902204460179966303 rounded to f32 0x411FFFFF or 0x41200000,
    // 1.0/0x3DCCCCCC = 10.000000596046483527138934924167 rounded to f32 0x41200000 or 0x41200001.
    { input: [1, 0.1], expected: [reinterpretU32AsF32(0x411fffff), reinterpretU32AsF32(0x41200001)] },  // ~10.0
    // The same for -1/-0.1
    { input: [-1, -0.1], expected: [reinterpretU32AsF32(0x411fffff), reinterpretU32AsF32(0x41200001)] },  // ~10.0
    // -10.000000596046483527138934924167 rounded to f32 0xC1200001 or 0xC1200000,
    // -9.9999998509883902204460179966303 rounded to f32 0xC1200000 or 0xC11FFFFF.
    { input: [-1, 0.1], expected: [reinterpretU32AsF32(0xc1200001), reinterpretU32AsF32(0xc11fffff)] },  // ~-10.0
    { input: [1, -0.1], expected: [reinterpretU32AsF32(0xc1200001), reinterpretU32AsF32(0xc11fffff)] },  // ~-10.0
    // Cases that expected interval larger than +-1ULP.
    // 0.000001 rounded to f32 0x358637BD or 0x358637BE,
    // 1.0/0x358637BE = 999999.88883793195700674522548684 rounded to f32 0x497423FE or 0x497423FF,
    // 1.0/0x358637BD = 1000000.0025247573063743994399971 rounded to f32 0x49742400 or 0x49742401.
    { input: [1, 0.000001], expected: [reinterpretU32AsF32(0x497423fe), reinterpretU32AsF32(0x49742401)] },  // ~1000000.0
    { input: [1, -0.000001], expected: [reinterpretU32AsF32(0xc9742401), reinterpretU32AsF32(0xc97423fe)] },  // ~-1000000.0
  ] as ScalarPairToIntervalCase[],
  f16: [
    // Zero divided by any non-zero finite value results in zero.
    { input: [0, 0.1], expected: 0 },
    { input: [0, -0.1], expected: 0 },
    // 0.1 rounded to f16 0x2E66 or 0x2E67,
    // 1.0/0x2E67 = 9.9963392312385600976205003050641 rounded to f16 0x48FF or 0x4900,
    // 1.0/0x2E66 = 10.002442002442002442002442002442 rounded to f16 0x4900 or 0x4901.
    { input: [1, 0.1], expected: [reinterpretU16AsF16(0x48ff), reinterpretU16AsF16(0x4901)] },  // ~10.0
    // The same for -1/-0.1
    { input: [-1, -0.1], expected: [reinterpretU16AsF16(0x48ff), reinterpretU16AsF16(0x4901)] },  // ~10.0
    // -10.002442002442002442002442002442 rounded to f16 0xC901 or 0xC900,
    // -9.9963392312385600976205003050641 rounded to f16 0xC900 or 0xC8FF.
    { input: [-1, 0.1], expected: [reinterpretU16AsF16(0xc901), reinterpretU16AsF16(0xc8ff)] },  // ~-10.0
    { input: [1, -0.1], expected: [reinterpretU16AsF16(0xc901), reinterpretU16AsF16(0xc8ff)] },  // ~-10.0
    // Cases that expected interval larger than +-1ULP.
    // 0.001 rounded to f16 0x1418 or 0x1419,
    // 1.0/0x1419 = 999.59580552907535977846384072716 rounded to f16 0x63CF or 0x63D0,
    // 1.0/0x1418 = 1000.5496183206106870229007633588 rounded to f16 0x63D1 or 0x63D2.
    { input: [1, 0.001], expected: [reinterpretU16AsF16(0x63cf), reinterpretU16AsF16(0x63d2)] },  // ~1000.0
    { input: [1, -0.001], expected: [reinterpretU16AsF16(0xe3d2), reinterpretU16AsF16(0xe3cf)] },  // ~-1000.0
  ] as ScalarPairToIntervalCase[],
} as const;

g.test('divisionInterval')
  .params(u =>
    u
      .combine('trait', ['f32', 'f16'] as const)
      .beginSubcases()
      .expandWithParams<ScalarPairToIntervalCase>(p => {
        const trait = FP[p.trait];
        const constants = trait.constants();
        // prettier-ignore
        return [
          // Representable normals
          { input: [0, 1], expected: 0 },
          { input: [0, -1], expected: 0 },
          { input: [1, 1], expected: 1 },
          { input: [1, -1], expected: -1 },
          { input: [-1, 1], expected: -1 },
          { input: [-1, -1], expected: 1 },
          { input: [4, 2], expected: 2 },
          { input: [-4, 2], expected: -2 },
          { input: [4, -2], expected: -2 },
          { input: [-4, -2], expected: 2 },

          // 64-bit normals that can not be exactly represented
          ...kDivisionInterval64BitsNormalCases[p.trait],

          // Denominator out of range
          { input: [1, constants.positive.infinity], expected: kUnboundedBounds },
          { input: [1, constants.negative.infinity], expected: kUnboundedBounds },
          { input: [constants.negative.infinity, constants.negative.infinity], expected: kUnboundedBounds },
          { input: [constants.negative.infinity, constants.positive.infinity], expected: kUnboundedBounds },
          { input: [constants.positive.infinity, constants.negative.infinity], expected: kUnboundedBounds },
          { input: [1, constants.positive.max], expected: kUnboundedBounds },
          { input: [1, constants.negative.min], expected: kUnboundedBounds },
          { input: [1, 0], expected: kUnboundedBounds },
          { input: [1, constants.positive.subnormal.max], expected: kUnboundedBounds },
        ];
      })
  )
  .fn(t => {
    const trait = FP[t.params.trait];

    const error = (n: number): number => {
      return 2.5 * trait.oneULP(n);
    };

    const [x, y] = t.params.input;
    t.params.expected = applyError(t.params.expected, error);
    const expected = trait.toInterval(t.params.expected);

    const got = trait.divisionInterval(x, y);
    t.expect(
      objectEquals(expected, got),
      `${t.params.trait}.divisionInterval(${x}, ${y}) returned ${got}. Expected ${expected}`
    );
  });

g.test('ldexpInterval_f32')
  .paramsSubcasesOnly<ScalarPairToIntervalCase>(
    // prettier-ignore
    [
      // 32-bit normals
      { input: [0, 0], expected: 0 },
      { input: [0, 1], expected: 0 },
      { input: [0, -1], expected: 0 },
      { input: [1, 1], expected: 2 },
      { input: [1, -1], expected: 0.5 },
      { input: [-1, 1], expected: -2 },
      { input: [-1, -1], expected: -0.5 },

      // 64-bit normals
      { input: [0, 0.1], expected: 0 },
      { input: [0, -0.1], expected: 0 },
      { input: [1.0000000001, 1], expected: [2, kPlusNULPFunctions['f32'](2, 2)] },  // ~2, additional ULP error due to first param not being f32 precise
      { input: [-1.0000000001, 1], expected: [kMinusNULPFunctions['f32'](-2, 2), -2] },  // ~-2, additional ULP error due to first param not being f32 precise

      // Edge Cases
      { input: [1.9999998807907104, 127], expected: kValue.f32.positive.max },
      { input: [1, -126], expected: kValue.f32.positive.min },
      { input: [0.9999998807907104, -126], expected: [0, kValue.f32.subnormal.positive.max] },
      { input: [1.1920928955078125e-07, -126], expected: [0, kValue.f32.subnormal.positive.min] },
      { input: [-1.1920928955078125e-07, -126], expected: [kValue.f32.subnormal.negative.max, 0] },
      { input: [-0.9999998807907104, -126], expected: [kValue.f32.subnormal.negative.min, 0] },
      { input: [-1, -126], expected: kValue.f32.negative.max },
      { input: [-1.9999998807907104, 127], expected: kValue.f32.negative.min },

      // Out of Bounds
      { input: [1, 128], expected: kUnboundedBounds },
      { input: [-1, 128], expected: kUnboundedBounds },
      { input: [100, 126], expected: kUnboundedBounds },
      { input: [-100, 126], expected: kUnboundedBounds },
      { input: [kValue.f32.positive.max, kValue.i32.positive.max], expected: kUnboundedBounds },
      { input: [kValue.f32.negative.min, kValue.i32.positive.max], expected: kUnboundedBounds },
    ]
  )
  .fn(t => {
    const [x, y] = t.params.input;
    const expected = FP.f32.toInterval(t.params.expected);
    const got = FP.f32.ldexpInterval(x, y);
    t.expect(
      objectEquals(expected, got),
      `f32.ldexpInterval(${x}, ${y}) returned ${got}. Expected ${expected}`
    );
  });

g.test('maxInterval')
  .params(u =>
    u
      .combine('trait', ['f32', 'f16', 'abstract'] as const)
      .beginSubcases()
      .expandWithParams<ScalarPairToIntervalCase>(p => {
        const trait = FP[p.trait];
        const constants = trait.constants();
        // prettier-ignore
        return [
          // Representable normals
          { input: [0, 0], expected: 0 },
          { input: [1, 0], expected: 1 },
          { input: [0, 1], expected: 1 },
          { input: [-1, 0], expected: 0 },
          { input: [0, -1], expected: 0 },
          { input: [1, 1], expected: 1 },
          { input: [1, -1], expected: 1 },
          { input: [-1, 1], expected: 1 },
          { input: [-1, -1], expected: -1 },

          // 0.1 and -0.1 should be correctly rounded
          { input: [-0.1, 0], expected: 0 },
          { input: [0, -0.1], expected: 0 },
          { input: [0.1, 0], expected: kConstantCorrectlyRoundedExpectation[p.trait]['0.1'] },  // ~0.1
          { input: [0, 0.1], expected: kConstantCorrectlyRoundedExpectation[p.trait]['0.1'] },  // ~0.1
          { input: [0.1, 0.1], expected: kConstantCorrectlyRoundedExpectation[p.trait]['0.1'] },  // ~0.1
          { input: [0.1, -0.1], expected: kConstantCorrectlyRoundedExpectation[p.trait]['0.1'] },  // ~0.1
          { input: [-0.1, 0.1], expected: kConstantCorrectlyRoundedExpectation[p.trait]['0.1'] },  // ~0.1
          { input: [-0.1, -0.1], expected: kConstantCorrectlyRoundedExpectation[p.trait]['-0.1'] },  // ~-0.1

          // Representable subnormals
          { input: [constants.positive.subnormal.max, 0], expected: [0, constants.positive.subnormal.max] },
          { input: [0, constants.positive.subnormal.max], expected: [0, constants.positive.subnormal.max] },
          { input: [constants.positive.subnormal.min, 0], expected: [0, constants.positive.subnormal.min] },
          { input: [0, constants.positive.subnormal.min], expected: [0, constants.positive.subnormal.min] },
          { input: [constants.negative.subnormal.max, 0], expected: [constants.negative.subnormal.max, 0] },
          { input: [0, constants.negative.subnormal.max], expected: [constants.negative.subnormal.max, 0] },
          { input: [constants.negative.subnormal.min, 0], expected: [constants.negative.subnormal.min, 0] },
          { input: [0, constants.negative.subnormal.min], expected: [constants.negative.subnormal.min, 0] },
          { input: [1, constants.positive.subnormal.max], expected: 1 },
          { input: [constants.negative.subnormal.min, constants.positive.subnormal.max], expected: [constants.negative.subnormal.min, constants.positive.subnormal.max] },

          // Infinities
          { input: [0, constants.positive.infinity], expected: kUnboundedBounds },
          { input: [constants.positive.infinity, 0], expected: kUnboundedBounds },
          { input: [constants.positive.infinity, constants.positive.infinity], expected: kUnboundedBounds },
          { input: [0, constants.negative.infinity], expected: kUnboundedBounds },
          { input: [constants.negative.infinity, 0], expected: kUnboundedBounds },
          { input: [constants.negative.infinity, constants.negative.infinity], expected: kUnboundedBounds },
          { input: [constants.negative.infinity, constants.positive.infinity], expected: kUnboundedBounds },
          { input: [constants.positive.infinity, constants.negative.infinity], expected: kUnboundedBounds },
        ];
      })
  )
  .fn(t => {
    const trait = FP[t.params.trait];
    const [x, y] = t.params.input;
    const expected = trait.toInterval(t.params.expected);
    const got = trait.maxInterval(x, y);
    t.expect(
      objectEquals(expected, got),
      `${t.params.trait}.maxInterval(${x}, ${y}) returned ${got}. Expected ${expected}`
    );
  });

g.test('minInterval')
  .params(u =>
    u
      .combine('trait', ['f32', 'f16', 'abstract'] as const)
      .beginSubcases()
      .expandWithParams<ScalarPairToIntervalCase>(p => {
        const trait = FP[p.trait];
        const constants = trait.constants();
        // prettier-ignore
        return [
          // Representable normals
          { input: [0, 0], expected: 0 },
          { input: [1, 0], expected: 0 },
          { input: [0, 1], expected: 0 },
          { input: [-1, 0], expected: -1 },
          { input: [0, -1], expected: -1 },
          { input: [1, 1], expected: 1 },
          { input: [1, -1], expected: -1 },
          { input: [-1, 1], expected: -1 },
          { input: [-1, -1], expected: -1 },

          // 64-bit normals that not exactly representable
          { input: [0.1, 0], expected: 0 },
          { input: [0, 0.1], expected: 0 },
          { input: [-0.1, 0], expected: kConstantCorrectlyRoundedExpectation[p.trait]['-0.1'] },  // ~-0.1
          { input: [0, -0.1], expected: kConstantCorrectlyRoundedExpectation[p.trait]['-0.1'] },  // ~-0.1
          { input: [0.1, 0.1], expected: kConstantCorrectlyRoundedExpectation[p.trait]['0.1'] },  // ~0.1
          { input: [0.1, -0.1], expected: kConstantCorrectlyRoundedExpectation[p.trait]['-0.1'] },  // ~-0.1
          { input: [-0.1, 0.1], expected: kConstantCorrectlyRoundedExpectation[p.trait]['-0.1'] },  // ~-0.1
          { input: [-0.1, -0.1], expected: kConstantCorrectlyRoundedExpectation[p.trait]['-0.1'] },  // ~-0.1

          // Representable subnormals
          { input: [constants.positive.subnormal.max, 0], expected: [0, constants.positive.subnormal.max] },
          { input: [0, constants.positive.subnormal.max], expected: [0, constants.positive.subnormal.max] },
          { input: [constants.positive.subnormal.min, 0], expected: [0, constants.positive.subnormal.min] },
          { input: [0, constants.positive.subnormal.min], expected: [0, constants.positive.subnormal.min] },
          { input: [constants.negative.subnormal.max, 0], expected: [constants.negative.subnormal.max, 0] },
          { input: [0, constants.negative.subnormal.max], expected: [constants.negative.subnormal.max, 0] },
          { input: [constants.negative.subnormal.min, 0], expected: [constants.negative.subnormal.min, 0] },
          { input: [0, constants.negative.subnormal.min], expected: [constants.negative.subnormal.min, 0] },
          { input: [-1, constants.positive.subnormal.max], expected: -1 },
          { input: [constants.negative.subnormal.min, constants.positive.subnormal.max], expected: [constants.negative.subnormal.min, constants.positive.subnormal.max] },

          // Infinities
          { input: [0, constants.positive.infinity], expected: kUnboundedBounds },
          { input: [constants.positive.infinity, 0], expected: kUnboundedBounds },
          { input: [constants.positive.infinity, constants.positive.infinity], expected: kUnboundedBounds },
          { input: [0, constants.negative.infinity], expected: kUnboundedBounds },
          { input: [constants.negative.infinity, 0], expected: kUnboundedBounds },
          { input: [constants.negative.infinity, constants.negative.infinity], expected: kUnboundedBounds },
          { input: [constants.negative.infinity, constants.positive.infinity], expected: kUnboundedBounds },
          { input: [constants.positive.infinity, constants.negative.infinity], expected: kUnboundedBounds },
        ];
      })
  )
  .fn(t => {
    const trait = FP[t.params.trait];
    const [x, y] = t.params.input;
    const expected = trait.toInterval(t.params.expected);
    const got = trait.minInterval(x, y);
    t.expect(
      objectEquals(expected, got),
      `${t.params.trait}.minInterval(${x}, ${y}) returned ${got}. Expected ${expected}`
    );
  });

// prettier-ignore
const kMultiplicationInterval64BitsNormalCases = {
  f32: [
    // 0.1*0.1, 0.1 falls between f32 0x3DCCCCCC and 0x3DCCCCCD,
    // min result 0x3DCCCCCC*0x3DCCCCCC=0.00999999880790713952713681734167 rounded to f32 0x3C23D708 or 0x3C23D709,
    // max result 0x3DCCCCCD*0x3DCCCCCD=0.01000000029802322622044605108385 rounded to f32 0x3C23D70A or 0x3C23D70B.
    { input: [0.1, 0.1], expected: [reinterpretU32AsF32(0x3c23d708), reinterpretU32AsF32(0x3c23d70b)] },  // ~0.01
    { input: [-0.1, -0.1], expected: [reinterpretU32AsF32(0x3c23d708), reinterpretU32AsF32(0x3c23d70b)] },  // ~0.01
    // -0.01000000029802322622044605108385 rounded to f32 0xBC23D70B or 0xBC23D70A,
    // -0.00999999880790713952713681734167 rounded to f32 0xBC23D709 or 0xBC23D708.
    { input: [0.1, -0.1], expected: [reinterpretU32AsF32(0xbc23d70b), reinterpretU32AsF32(0xbc23d708)] },  // ~-0.01
    { input: [-0.1, 0.1], expected: [reinterpretU32AsF32(0xbc23d70b), reinterpretU32AsF32(0xbc23d708)] },  // ~-0.01
  ] as ScalarPairToIntervalCase[],
  f16: [
    // 0.1*0.1, 0.1 falls between f16 0x2E66 and 0x2E67,
    // min result 0x2E66*0x2E66=0.00999511778354644775390625 rounded to f16 0x211E or 0x211F,
    // max result 0x2E67*0x2E67=0.0100073255598545074462890625 rounded to f16 0x211F or 0x2120.
    { input: [0.1, 0.1], expected: [reinterpretU16AsF16(0x211e), reinterpretU16AsF16(0x2120)] },  // ~0.01
    { input: [-0.1, -0.1], expected: [reinterpretU16AsF16(0x211e), reinterpretU16AsF16(0x2120)] },  // ~0.01
    // -0.0100073255598545074462890625 rounded to f16 0xA120 or 0xA11F,
    // -0.00999511778354644775390625 rounded to f16 0xA11F or 0xA11E.
    { input: [0.1, -0.1], expected: [reinterpretU16AsF16(0xa120), reinterpretU16AsF16(0xa11e)] },  // ~-0.01
    { input: [-0.1, 0.1], expected: [reinterpretU16AsF16(0xa120), reinterpretU16AsF16(0xa11e)] },  // ~-0.01
  ] as ScalarPairToIntervalCase[],
  abstract: [
    // 0.1 isn't exactly representable in f64, but will be quantized to an
    // exact value when storing to a 'number' (0x3FB999999999999A).
    // This is why below the expectations are not intervals.
    // f64 0.1 * 0.1 = 0x3f847ae147ae147c,
    { input: [0.1, 0.1], expected: reinterpretU64AsF64(0x3f847ae147ae147cn) },  // ~0.01
    { input: [-0.1, -0.1], expected: reinterpretU64AsF64(0x3f847ae147ae147cn) },  // ~0.01
    { input: [0.1, -0.1], expected: reinterpretU64AsF64(0xbf847ae147ae147cn) },  // ~-0.01
    { input: [-0.1, 0.1], expected: reinterpretU64AsF64(0xbf847ae147ae147cn) },  // ~-0.01
  ] as ScalarPairToIntervalCase[],
} as const;

g.test('multiplicationInterval')
  .params(u =>
    u
      .combine('trait', ['f32', 'f16', 'abstract'] as const)
      .beginSubcases()
      .expandWithParams<ScalarPairToIntervalCase>(p => {
        const trait = FP[p.trait];
        const constants = trait.constants();
        // prettier-ignore
        return [
          // Representable normals
          { input: [0, 0], expected: 0 },
          { input: [1, 0], expected: 0 },
          { input: [0, 1], expected: 0 },
          { input: [-1, 0], expected: 0 },
          { input: [0, -1], expected: 0 },
          { input: [1, 1], expected: 1 },
          { input: [1, -1], expected: -1 },
          { input: [-1, 1], expected: -1 },
          { input: [-1, -1], expected: 1 },
          { input: [2, 1], expected: 2 },
          { input: [1, -2], expected: -2 },
          { input: [-2, 1], expected: -2 },
          { input: [-2, -1], expected: 2 },
          { input: [2, 2], expected: 4 },
          { input: [2, -2], expected: -4 },
          { input: [-2, 2], expected: -4 },
          { input: [-2, -2], expected: 4 },

          // 64-bit normals that can not be exactly represented
          // Finite values multiply zero result in zero
          { input: [0.1, 0], expected: 0 },
          { input: [0, 0.1], expected: 0 },
          { input: [-0.1, 0], expected: 0 },
          { input: [0, -0.1], expected: 0 },
          // Finite value multiply +/-1.0
          { input: [0.1, 1], expected: kConstantCorrectlyRoundedExpectation[p.trait]['0.1'] },
          { input: [-1, -0.1], expected: kConstantCorrectlyRoundedExpectation[p.trait]['0.1'] },
          { input: [-0.1, 1], expected: kConstantCorrectlyRoundedExpectation[p.trait]['-0.1'] },
          { input: [-1, 0.1], expected: kConstantCorrectlyRoundedExpectation[p.trait]['-0.1'] },
          // Other cases
          ...kMultiplicationInterval64BitsNormalCases[p.trait],

          // Infinities
          { input: [0, constants.positive.infinity], expected: kUnboundedBounds },
          { input: [1, constants.positive.infinity], expected: kUnboundedBounds },
          { input: [-1, constants.positive.infinity], expected: kUnboundedBounds },
          { input: [constants.positive.infinity, constants.positive.infinity], expected: kUnboundedBounds },
          { input: [0, constants.negative.infinity], expected: kUnboundedBounds },
          { input: [1, constants.negative.infinity], expected: kUnboundedBounds },
          { input: [-1, constants.negative.infinity], expected: kUnboundedBounds },
          { input: [constants.negative.infinity, constants.negative.infinity], expected: kUnboundedBounds },
          { input: [constants.positive.infinity, constants.negative.infinity], expected: kUnboundedBounds },
          { input: [constants.negative.infinity, constants.positive.infinity], expected: kUnboundedBounds },

          // Edges
          { input: [constants.positive.max, constants.positive.max], expected: kUnboundedBounds },
          { input: [constants.negative.min, constants.negative.min], expected: kUnboundedBounds },
          { input: [constants.positive.max, constants.negative.min], expected: kUnboundedBounds },
          { input: [constants.negative.min, constants.positive.max], expected: kUnboundedBounds },
        ];
      })
  )
  .fn(t => {
    const [x, y] = t.params.input;
    const trait = FP[t.params.trait];
    const expected = trait.toInterval(t.params.expected);
    const got = trait.multiplicationInterval(x, y);
    t.expect(
      objectEquals(expected, got),
      `${t.params.trait}.multiplicationInterval(${x}, ${y}) returned ${got}. Expected ${expected}`
    );
  });

// Some of these are hard coded, since the error intervals are difficult to express in a closed
// human-readable form due to the inherited nature of the errors.
// prettier-ignore
const kPowIntervalCases = {
  f32 : [
    { input: [1, 0], expected: [kMinusNULPFunctions['f32'](1, 3), reinterpretU64AsF64(0x3ff0_0000_3000_0000n)] },  // ~1
    { input: [2, 0], expected: [kMinusNULPFunctions['f32'](1, 3), reinterpretU64AsF64(0x3ff0_0000_3000_0000n)] },  // ~1
    { input: [kValue.f32.positive.max, 0], expected: [kMinusNULPFunctions['f32'](1, 3), reinterpretU64AsF64(0x3ff0_0000_3000_0000n)] },  // ~1
    { input: [1, 1], expected: [reinterpretU64AsF64(0x3fef_fffe_dfff_fe00n), reinterpretU64AsF64(0x3ff0_0000_c000_0200n)] },  // ~1
    { input: [1, 100], expected: [reinterpretU64AsF64(0x3fef_ffba_3fff_3800n), reinterpretU64AsF64(0x3ff0_0023_2000_c800n)] },  // ~1
    { input: [2, 1], expected: [reinterpretU64AsF64(0x3fff_fffe_a000_0200n), reinterpretU64AsF64(0x4000_0001_0000_0200n)] },  // ~2
    { input: [2, 2], expected: [reinterpretU64AsF64(0x400f_fffd_a000_0400n), reinterpretU64AsF64(0x4010_0001_a000_0400n)] },  // ~4
    { input: [10, 10], expected: [reinterpretU64AsF64(0x4202_a04f_51f7_7000n), reinterpretU64AsF64(0x4202_a070_ee08_e000n)] },  // ~10000000000
    { input: [10, 1], expected: [reinterpretU64AsF64(0x4023_fffe_0b65_8b00n), reinterpretU64AsF64(0x4024_0002_149a_7c00n)] },  // ~10
  ] as ScalarPairToIntervalCase[],
  f16 : [
    { input: [1, 0], expected: [reinterpretU64AsF64(0x3fef_fc00_0000_0000n), reinterpretU64AsF64(0x3ff0_0200_0000_0000n)] },  // ~1
    { input: [2, 0], expected: [reinterpretU64AsF64(0x3fef_fc00_0000_0000n), reinterpretU64AsF64(0x3ff0_0200_0000_0000n)] },  // ~1
    { input: [kValue.f16.positive.max, 0], expected: [reinterpretU64AsF64(0x3fef_fc00_0000_0000n), reinterpretU64AsF64(0x3ff0_0200_0000_0000n)] },  // ~1
    { input: [1, 1], expected: [reinterpretU64AsF64(0x3fef_cbf0_0000_0000n), reinterpretU64AsF64(0x3ff0_1c10_0000_0000n)] },  // ~1
    { input: [1, 100], expected: [reinterpretU64AsF64(0x3fe2_91c0_0000_0000n), reinterpretU64AsF64(0x3ffb_8a40_0000_0000n)] },  // ~1
    { input: [2, 1], expected: [reinterpretU64AsF64(0x3fff_c410_0000_0000n), reinterpretU64AsF64(0x4000_2410_0000_0000n)] },  // ~2
    { input: [2, 2], expected: [reinterpretU64AsF64(0x400f_9020_0000_0000n), reinterpretU64AsF64(0x4010_4420_0000_0000n)] },  // ~4
    { input: [5, 5], expected: [reinterpretU64AsF64(0x40a7_5f70_0000_0000n), reinterpretU64AsF64(0x40a9_5520_0000_0000n)] },  // ~3125
    { input: [10, 1], expected: [reinterpretU64AsF64(0x4023_c57c_0000_0000n), reinterpretU64AsF64(0x4024_36a0_0000_0000n)] },  // ~10
  ] as ScalarPairToIntervalCase[],
} as const;

g.test('powInterval')
  .params(u =>
    u
      .combine('trait', ['f32', 'f16'] as const)
      .beginSubcases()
      .expandWithParams<ScalarPairToIntervalCase>(p => {
        const trait = FP[p.trait];
        const constants = trait.constants();
        // prettier-ignore
        return [
          { input: [-1, 0], expected: kUnboundedBounds },
          { input: [0, 0], expected: kUnboundedBounds },
          { input: [0, 1], expected: kUnboundedBounds },
          { input: [1, constants.positive.max], expected: kUnboundedBounds },
          { input: [constants.positive.max, 1], expected: kUnboundedBounds },

          ...kPowIntervalCases[p.trait],
        ];
      })
  )
  .fn(t => {
    const [x, y] = t.params.input;
    const trait = FP[t.params.trait];
    const expected = trait.toInterval(t.params.expected);
    const got = trait.powInterval(x, y);
    t.expect(
      objectEquals(expected, got),
      `${t.params.trait}.powInterval(${x}, ${y}) returned ${got}. Expected ${expected}`
    );
  });

// prettier-ignore
const kRemainderCases = {
  f32: [
    { input: [1, 0.1], expected: [reinterpretU32AsF32(0xb4000000), reinterpretU32AsF32(0x3dccccd8)] }, // ~[0, 0.1]
    { input: [-1, 0.1], expected: [reinterpretU32AsF32(0xbdccccd8), reinterpretU32AsF32(0x34000000)] }, // ~[-0.1, 0]
    { input: [1, -0.1], expected: [reinterpretU32AsF32(0xb4000000), reinterpretU32AsF32(0x3dccccd8)] }, // ~[0, 0.1]
    { input: [-1, -0.1], expected: [reinterpretU32AsF32(0xbdccccd8), reinterpretU32AsF32(0x34000000)] }, // ~[-0.1, 0]
  ] as ScalarPairToIntervalCase[],
  f16: [
    { input: [1, 0.1], expected: [reinterpretU16AsF16(0x9400), reinterpretU16AsF16(0x2e70)] }, // ~[0, 0.1]
    { input: [-1, 0.1], expected: [reinterpretU16AsF16(0xae70), reinterpretU16AsF16(0x1400)] }, // ~[-0.1, 0]
    { input: [1, -0.1], expected: [reinterpretU16AsF16(0x9400), reinterpretU16AsF16(0x2e70)] }, // ~[0, 0.1]
    { input: [-1, -0.1], expected: [reinterpretU16AsF16(0xae70), reinterpretU16AsF16(0x1400)] }, // ~[-0.1, 0]
  ] as ScalarPairToIntervalCase[],
} as const;

g.test('remainderInterval')
  .params(u =>
    u
      .combine('trait', ['f32', 'f16'] as const)
      .beginSubcases()
      .expandWithParams<ScalarPairToIntervalCase>(p => {
        const trait = FP[p.trait];
        const constants = trait.constants();
        // prettier-ignore
        return [
          ...kRemainderCases[p.trait],
          // Normals
          { input: [0, 1], expected: 0 },
          { input: [0, -1], expected: 0 },
          { input: [1, 1], expected: [0, 1] },
          { input: [1, -1], expected: [0, 1] },
          { input: [-1, 1], expected: [-1, 0] },
          { input: [-1, -1], expected: [-1, 0] },
          { input: [4, 2], expected: [0, 2] },
          { input: [-4, 2], expected: [-2, 0] },
          { input: [4, -2], expected: [0, 2] },
          { input: [-4, -2], expected: [-2, 0] },
          { input: [2, 4], expected: [2, 2] },
          { input: [-2, 4], expected: -2 },
          { input: [2, -4], expected: 2 },
          { input: [-2, -4], expected: [-2, -2] },
          { input: [0, 0.1], expected: 0 },
          { input: [0, -0.1], expected: 0 },
          { input: [8.5, 2], expected: 0.5 },
          { input: [1.125, 1], expected: 0.125 },

          // Denominator out of range
          { input: [1, constants.positive.infinity], expected: kUnboundedBounds },
          { input: [1, constants.negative.infinity], expected: kUnboundedBounds },
          { input: [constants.negative.infinity, constants.negative.infinity], expected: kUnboundedBounds },
          { input: [constants.negative.infinity, constants.positive.infinity], expected: kUnboundedBounds },
          { input: [constants.positive.infinity, constants.negative.infinity], expected: kUnboundedBounds },
          { input: [1, constants.positive.max], expected: kUnboundedBounds },
          { input: [1, constants.negative.min], expected: kUnboundedBounds },
          { input: [1, 0], expected: kUnboundedBounds },
          { input: [1, constants.positive.subnormal.max], expected: kUnboundedBounds },
        ];
      })
  )
  .fn(t => {
    const trait = FP[t.params.trait];
    const [x, y] = t.params.input;
    const expected = trait.toInterval(t.params.expected);
    const got = trait.remainderInterval(x, y);
    t.expect(
      objectEquals(expected, got),
      `FP.${t.params.trait}.remainderInterval(${x}, ${y}) returned ${got}. Expected ${expected}`
    );
  });

g.test('stepInterval')
  .params(u =>
    u
      .combine('trait', ['f32', 'f16'] as const)
      .beginSubcases()
      .expandWithParams<ScalarPairToIntervalCase>(p => {
        const constants = FP[p.trait].constants();
        // prettier-ignore
        return [
          // 32-bit normals
          { input: [0, 0], expected: 1 },
          { input: [1, 1], expected: 1 },
          { input: [0, 1], expected: 1 },
          { input: [1, 0], expected: 0 },
          { input: [-1, -1], expected: 1 },
          { input: [0, -1], expected: 0 },
          { input: [-1, 0], expected: 1 },
          { input: [-1, 1], expected: 1 },
          { input: [1, -1], expected: 0 },

          // 64-bit normals
          { input: [0.1, 0.1], expected: [0, 1] },
          { input: [0, 0.1], expected: 1 },
          { input: [0.1, 0], expected: 0 },
          { input: [0.1, 1], expected: 1 },
          { input: [1, 0.1], expected: 0 },
          { input: [-0.1, -0.1], expected: [0, 1] },
          { input: [0, -0.1], expected: 0 },
          { input: [-0.1, 0], expected: 1 },
          { input: [-0.1, -1], expected: 0 },
          { input: [-1, -0.1], expected: 1 },

          // Subnormals
          { input: [0, constants.positive.subnormal.max], expected: 1 },
          { input: [0, constants.positive.subnormal.min], expected: 1 },
          { input: [0, constants.negative.subnormal.max], expected: [0, 1] },
          { input: [0, constants.negative.subnormal.min], expected: [0, 1] },
          { input: [1, constants.positive.subnormal.max], expected: 0 },
          { input: [1, constants.positive.subnormal.min], expected: 0 },
          { input: [1, constants.negative.subnormal.max], expected: 0 },
          { input: [1, constants.negative.subnormal.min], expected: 0 },
          { input: [-1, constants.positive.subnormal.max], expected: 1 },
          { input: [-1, constants.positive.subnormal.min], expected: 1 },
          { input: [-1, constants.negative.subnormal.max], expected: 1 },
          { input: [-1, constants.negative.subnormal.min], expected: 1 },
          { input: [constants.positive.subnormal.max, 0], expected: [0, 1] },
          { input: [constants.positive.subnormal.min, 0], expected: [0, 1] },
          { input: [constants.negative.subnormal.max, 0], expected: 1 },
          { input: [constants.negative.subnormal.min, 0], expected: 1 },
          { input: [constants.positive.subnormal.max, 1], expected: 1 },
          { input: [constants.positive.subnormal.min, 1], expected: 1 },
          { input: [constants.negative.subnormal.max, 1], expected: 1 },
          { input: [constants.negative.subnormal.min, 1], expected: 1 },
          { input: [constants.positive.subnormal.max, -1], expected: 0 },
          { input: [constants.positive.subnormal.min, -1], expected: 0 },
          { input: [constants.negative.subnormal.max, -1], expected: 0 },
          { input: [constants.negative.subnormal.min, -1], expected: 0 },
          { input: [constants.negative.subnormal.min, constants.positive.subnormal.max], expected: 1 },
          { input: [constants.positive.subnormal.max, constants.negative.subnormal.min], expected: [0, 1] },

          // Infinities
          { input: [0, constants.positive.infinity], expected: kUnboundedBounds },
          { input: [constants.positive.infinity, 0], expected: kUnboundedBounds },
          { input: [constants.positive.infinity, constants.positive.infinity], expected: kUnboundedBounds },
          { input: [0, constants.negative.infinity], expected: kUnboundedBounds },
          { input: [constants.negative.infinity, 0], expected: kUnboundedBounds },
          { input: [constants.negative.infinity, constants.negative.infinity], expected: kUnboundedBounds },
          { input: [constants.negative.infinity, constants.positive.infinity], expected: kUnboundedBounds },
          { input: [constants.positive.infinity, constants.negative.infinity], expected: kUnboundedBounds },
        ];
      })
  )
  .fn(t => {
    const trait = FP[t.params.trait];
    const [edge, x] = t.params.input;
    const expected = trait.toInterval(t.params.expected);
    const got = trait.stepInterval(edge, x);
    t.expect(
      objectEquals(expected, got),
      `${t.params.trait}.stepInterval(${edge}, ${x}) returned ${got}. Expected ${expected}`
    );
  });

// prettier-ignore
const kSubtractionInterval64BitsNormalCases = {
  f32: [
    // 0.1 falls between f32 0x3DCCCCCC and 0x3DCCCCCD, -0.1 falls between f32 0xBDCCCCCD and 0xBDCCCCCC
    // Expect f32 interval [0x3DCCCCCC-0x3DCCCCCD, 0x3DCCCCCD-0x3DCCCCCC]
    { input: [0.1, 0.1], expected: [reinterpretU32AsF32(0x3dcccccc)-reinterpretU32AsF32(0x3dcccccd), reinterpretU32AsF32(0x3dcccccd)-reinterpretU32AsF32(0x3dcccccc)] },
    // Expect f32 interval [0xBDCCCCCD-0xBDCCCCCC, 0xBDCCCCCC-0xBDCCCCCD]
    { input: [-0.1, -0.1], expected: [reinterpretU32AsF32(0xbdcccccd)-reinterpretU32AsF32(0xbdcccccc), reinterpretU32AsF32(0xbdcccccc)-reinterpretU32AsF32(0xbdcccccd)] },
    // Expect f32 interval [0x3DCCCCCC-0xBDCCCCCC, 0x3DCCCCCD-0xBDCCCCCD]
    { input: [0.1, -0.1], expected: [reinterpretU32AsF32(0x3dcccccc)-reinterpretU32AsF32(0xbdcccccc), reinterpretU32AsF32(0x3dcccccd)-reinterpretU32AsF32(0xbdcccccd)] },
    // Expect f32 interval [0xBDCCCCCD-0x3DCCCCCD, 0xBDCCCCCC-0x3DCCCCCC]
    { input: [-0.1, 0.1], expected: [reinterpretU32AsF32(0xbdcccccd)-reinterpretU32AsF32(0x3dcccccd), reinterpretU32AsF32(0xbdcccccc)-reinterpretU32AsF32(0x3dcccccc)] },
  ] as ScalarPairToIntervalCase[],
  f16: [
    // 0.1 falls between f16 0x2E66 and 0x2E67, -0.1 falls between f16 0xAE67 and 0xAE66
    // Expect f16 interval [0x2E66-0x2E67, 0x2E67-0x2E66]
    { input: [0.1, 0.1], expected: [reinterpretU16AsF16(0x2e66)-reinterpretU16AsF16(0x2e67), reinterpretU16AsF16(0x2e67)-reinterpretU16AsF16(0x2e66)] },
    // Expect f16 interval [0xAE67-0xAE66, 0xAE66-0xAE67]
    { input: [-0.1, -0.1], expected: [reinterpretU16AsF16(0xae67)-reinterpretU16AsF16(0xae66), reinterpretU16AsF16(0xae66)-reinterpretU16AsF16(0xae67)] },
    // Expect f16 interval [0x2E66-0xAE66, 0x2E67-0xAE67]
    { input: [0.1, -0.1], expected: [reinterpretU16AsF16(0x2e66)-reinterpretU16AsF16(0xae66), reinterpretU16AsF16(0x2e67)-reinterpretU16AsF16(0xae67)] },
    // Expect f16 interval [0xAE67-0x2E67, 0xAE66-0x2E66]
    { input: [-0.1, 0.1], expected: [reinterpretU16AsF16(0xae67)-reinterpretU16AsF16(0x2e67), reinterpretU16AsF16(0xae66)-reinterpretU16AsF16(0x2e66)] },
  ] as ScalarPairToIntervalCase[],
  abstract: [
    // 0.1 isn't exactly representable in f64, but will be quantized to an
    // exact value when storing to a 'number' (0x3FB999999999999A).
    // This is why below the expectations are not intervals.
    { input: [0.1, 0.1], expected: 0 },
    { input: [-0.1, -0.1], expected: 0 },
    // f64 0x3FB999999999999A - 0xBFB999999999999A = 0x3FC999999999999A
    { input: [0.1, -0.1], expected: reinterpretU64AsF64(0x3fc999999999999an) },  // ~0.2
    // f64 0xBFB999999999999A - 0x3FB999999999999A = 0xBFC999999999999A
    { input: [-0.1, 0.1], expected: reinterpretU64AsF64(0xbfc999999999999an) },  // ~-0.2,
  ] as ScalarPairToIntervalCase[],
} as const;

g.test('subtractionInterval')
  .params(u =>
    u
      .combine('trait', ['f32', 'f16', 'abstract'] as const)
      .beginSubcases()
      .expandWithParams<ScalarPairToIntervalCase>(p => {
        const trait = FP[p.trait];
        const constants = trait.constants();
        // prettier-ignore
        return [
          // Representable normals
          { input: [0, 0], expected: 0 },
          { input: [1, 0], expected: 1 },
          { input: [0, 1], expected: -1 },
          { input: [-1, 0], expected: -1 },
          { input: [0, -1], expected: 1 },
          { input: [1, 1], expected: 0 },
          { input: [1, -1], expected: 2 },
          { input: [-1, 1], expected: -2 },
          { input: [-1, -1], expected: 0 },

          // 64-bit normals that can not be exactly represented in f32/f16
          { input: [0.1, 0], expected: kConstantCorrectlyRoundedExpectation[p.trait]['0.1'] },
          { input: [0, -0.1], expected: kConstantCorrectlyRoundedExpectation[p.trait]['0.1'] },
          { input: [-0.1, 0], expected: kConstantCorrectlyRoundedExpectation[p.trait]['-0.1'] },
          { input: [0, 0.1], expected: kConstantCorrectlyRoundedExpectation[p.trait]['-0.1'] },
          ...kSubtractionInterval64BitsNormalCases[p.trait],

          // Subnormals
          { input: [constants.positive.subnormal.max, 0], expected: [0, constants.positive.subnormal.max] },
          { input: [0, constants.positive.subnormal.max], expected: [constants.negative.subnormal.min, 0] },
          { input: [constants.positive.subnormal.min, 0], expected: [0, constants.positive.subnormal.min] },
          { input: [0, constants.positive.subnormal.min], expected: [constants.negative.subnormal.max, 0] },
          { input: [constants.negative.subnormal.max, 0], expected: [constants.negative.subnormal.max, 0] },
          { input: [0, constants.negative.subnormal.max], expected: [0, constants.positive.subnormal.min] },
          { input: [constants.negative.subnormal.min, 0], expected: [constants.negative.subnormal.min, 0] },
          { input: [0, constants.negative.subnormal.min], expected: [0, constants.positive.subnormal.max] },

          // Infinities
          { input: [0, constants.positive.infinity], expected: kUnboundedBounds },
          { input: [constants.positive.infinity, 0], expected: kUnboundedBounds },
          { input: [constants.positive.infinity, constants.positive.infinity], expected: kUnboundedBounds },
          { input: [0, constants.negative.infinity], expected: kUnboundedBounds },
          { input: [constants.negative.infinity, 0], expected: kUnboundedBounds },
          { input: [constants.negative.infinity, constants.negative.infinity], expected: kUnboundedBounds },
          { input: [constants.negative.infinity, constants.positive.infinity], expected: kUnboundedBounds },
          { input: [constants.positive.infinity, constants.negative.infinity], expected: kUnboundedBounds },
        ];
      })
  )
  .fn(t => {
    const [x, y] = t.params.input;
    const trait = FP[t.params.trait];
    const expected = trait.toInterval(t.params.expected);
    const got = trait.subtractionInterval(x, y);
    t.expect(
      objectEquals(expected, got),
      `${t.params.trait}.subtractionInterval(${x}, ${y}) returned ${got}. Expected ${expected}`
    );
  });

interface ScalarTripleToIntervalCase {
  input: [number, number, number];
  expected: number | IntervalBounds;
}

g.test('clampMedianInterval')
  .params(u =>
    u
      .combine('trait', ['f32', 'f16', 'abstract'] as const)
      .beginSubcases()
      .expandWithParams<ScalarTripleToIntervalCase>(p => {
        const trait = FP[p.trait];
        const constants = trait.constants();
        // prettier-ignore
        return [
          // Normals
          { input: [0, 0, 0], expected: 0 },
          { input: [1, 0, 0], expected: 0 },
          { input: [0, 1, 0], expected: 0 },
          { input: [0, 0, 1], expected: 0 },
          { input: [1, 0, 1], expected: 1 },
          { input: [1, 1, 0], expected: 1 },
          { input: [0, 1, 1], expected: 1 },
          { input: [1, 1, 1], expected: 1 },
          { input: [1, 10, 100], expected: 10 },
          { input: [10, 1, 100], expected: 10 },
          { input: [100, 1, 10], expected: 10 },
          { input: [-10, 1, 100], expected: 1 },
          { input: [10, 1, -100], expected: 1 },
          { input: [-10, 1, -100], expected: -10 },
          { input: [-10, -10, -10], expected: -10 },

          // Subnormals
          { input: [constants.positive.subnormal.max, 0, 0], expected: 0 },
          { input: [0, constants.positive.subnormal.max, 0], expected: 0 },
          { input: [0, 0, constants.positive.subnormal.max], expected: 0 },
          { input: [constants.positive.subnormal.max, 0, constants.positive.subnormal.max], expected: [0, constants.positive.subnormal.max] },
          { input: [constants.positive.subnormal.max, constants.positive.subnormal.max, 0], expected: [0, constants.positive.subnormal.max] },
          { input: [0, constants.positive.subnormal.max, constants.positive.subnormal.max], expected: [0, constants.positive.subnormal.max] },
          { input: [constants.positive.subnormal.max, constants.positive.subnormal.max, constants.positive.subnormal.max], expected: [0, constants.positive.subnormal.max] },
          { input: [constants.positive.subnormal.max, constants.positive.subnormal.min, constants.negative.subnormal.max], expected: [0, constants.positive.subnormal.min] },
          { input: [constants.positive.subnormal.max, constants.negative.subnormal.min, constants.negative.subnormal.max], expected: [constants.negative.subnormal.max, 0] },
          { input: [constants.positive.max, constants.positive.max, constants.positive.subnormal.min], expected: constants.positive.max },

          // Infinities
          { input: [0, 1, constants.positive.infinity], expected: kUnboundedBounds },
          { input: [0, constants.positive.infinity, constants.positive.infinity], expected: kUnboundedBounds },
          { input: [constants.negative.infinity, constants.positive.infinity, constants.positive.infinity], expected: kUnboundedBounds },
          { input: [constants.negative.infinity, constants.positive.infinity, constants.negative.infinity], expected: kUnboundedBounds },
        ];
      })
  )
  .fn(t => {
    const [x, y, z] = t.params.input;
    const trait = FP[t.params.trait];
    const expected = trait.toInterval(t.params.expected);
    const got = trait.clampMedianInterval(x, y, z);
    t.expect(
      objectEquals(expected, got),
      `${t.params.trait}.clampMedianInterval(${x}, ${y}, ${z}) returned ${got}. Expected ${expected}`
    );
  });

g.test('clampMinMaxInterval')
  .params(u =>
    u
      .combine('trait', ['f32', 'f16', 'abstract'] as const)
      .beginSubcases()
      .expandWithParams<ScalarTripleToIntervalCase>(p => {
        const trait = FP[p.trait];
        const constants = trait.constants();
        // prettier-ignore
        return [
          // Normals
          { input: [0, 0, 0], expected: 0 },
          { input: [1, 0, 0], expected: 0 },
          { input: [0, 1, 0], expected: 0 },
          { input: [0, 0, 1], expected: 0 },
          { input: [1, 0, 1], expected: 1 },
          { input: [1, 1, 0], expected: 0 },
          { input: [0, 1, 1], expected: 1 },
          { input: [1, 1, 1], expected: 1 },
          { input: [1, 10, 100], expected: 10 },
          { input: [10, 1, 100], expected: 10 },
          { input: [100, 1, 10], expected: 10 },
          { input: [-10, 1, 100], expected: 1 },
          { input: [10, 1, -100], expected: -100 },
          { input: [-10, 1, -100], expected: -100 },
          { input: [-10, -10, -10], expected: -10 },

          // Subnormals
          { input: [constants.positive.subnormal.max, 0, 0], expected: [0, constants.positive.subnormal.max] },
          { input: [0, constants.positive.subnormal.max, 0], expected: [0, constants.positive.subnormal.max] },
          { input: [0, 0, constants.positive.subnormal.max], expected: [0, constants.positive.subnormal.max] },
          { input: [constants.positive.subnormal.max, 0, constants.positive.subnormal.max], expected: [0, constants.positive.subnormal.max] },
          { input: [constants.positive.subnormal.max, constants.positive.subnormal.max, 0], expected: [0, constants.positive.subnormal.max] },
          { input: [0, constants.positive.subnormal.max, constants.positive.subnormal.max], expected: [0, constants.positive.subnormal.max] },
          { input: [constants.positive.subnormal.max, constants.positive.subnormal.max, constants.positive.subnormal.max], expected: [0, constants.positive.subnormal.max] },
          { input: [constants.positive.subnormal.max, constants.positive.subnormal.min, constants.negative.subnormal.max], expected: [constants.negative.subnormal.max, constants.positive.subnormal.max] },
          { input: [constants.positive.subnormal.max, constants.negative.subnormal.min, constants.negative.subnormal.max], expected: [constants.negative.subnormal.min, constants.positive.subnormal.max] },
          { input: [constants.positive.max, constants.positive.max, constants.positive.subnormal.min], expected: [0, constants.positive.subnormal.min] },

          // Infinities
          { input: [0, 1, constants.positive.infinity], expected: kUnboundedBounds },
          { input: [0, constants.positive.infinity, constants.positive.infinity], expected: kUnboundedBounds },
          { input: [constants.negative.infinity, constants.positive.infinity, constants.positive.infinity], expected: kUnboundedBounds },
          { input: [constants.negative.infinity, constants.positive.infinity, constants.negative.infinity], expected: kUnboundedBounds },
        ];
      })
  )
  .fn(t => {
    const [x, y, z] = t.params.input;
    const trait = FP[t.params.trait];
    const expected = trait.toInterval(t.params.expected);
    const got = trait.clampMinMaxInterval(x, y, z);
    t.expect(
      objectEquals(expected, got),
      `${t.params.trait}.clampMinMaxInterval(${x}, ${y}, ${z}) returned ${got}. Expected ${expected}`
    );
  });

// prettier-ignore
const kFmaIntervalCases = {
  f32: [
    // positive.subnormal.max * positive.subnormal.max is much smaller than positive.subnormal.min but larger than 0, rounded to [0, positive.subnormal.min]
    { input: [kValue.f32.subnormal.positive.max, kValue.f32.subnormal.positive.max, 0], expected: [0, kValue.f32.subnormal.positive.min] },
    // positive.subnormal.max * positive.subnormal.max rounded to 0 or positive.subnormal.min,
    // 0 + constants.positive.subnormal.max rounded to [0, constants.positive.subnormal.max],
    // positive.subnormal.min + constants.positive.subnormal.max = constants.positive.min.
    { input: [kValue.f32.subnormal.positive.max, kValue.f32.subnormal.positive.max, kValue.f32.subnormal.positive.max], expected: [0, kValue.f32.positive.min] },
    // positive.subnormal.max * positive.subnormal.max rounded to 0 or positive.subnormal.min,
    // negative.subnormal.max may flushed to 0,
    // minimum case: 0 + negative.subnormal.max rounded to [negative.subnormal.max, 0],
    // maximum case: positive.subnormal.min + 0 rounded to [0, positive.subnormal.min].
    { input: [kValue.f32.subnormal.positive.max, kValue.f32.subnormal.positive.min, kValue.f32.subnormal.negative.max], expected: [kValue.f32.subnormal.negative.max, kValue.f32.subnormal.positive.min] },
    // positive.subnormal.max * negative.subnormal.min rounded to -0.0 or negative.subnormal.max = -1 * [subnormal ulp],
    // negative.subnormal.max = -1 * [subnormal ulp] may flushed to -0.0,
    // minimum case: -1 * [subnormal ulp] + -1 * [subnormal ulp] rounded to [-2 * [subnormal ulp], 0],
    // maximum case: -0.0 + -0.0 = 0.
    { input: [kValue.f32.subnormal.positive.max, kValue.f32.subnormal.negative.min, kValue.f32.subnormal.negative.max], expected: [-2 * FP['f32'].oneULP(0, 'no-flush'), 0] },
  ] as ScalarTripleToIntervalCase[],
  f16: [
    // positive.subnormal.max * positive.subnormal.max is much smaller than positive.subnormal.min but larger than 0, rounded to [0, positive.subnormal.min]
    { input: [kValue.f16.subnormal.positive.max, kValue.f16.subnormal.positive.max, 0], expected: [0, kValue.f16.subnormal.positive.min] },
    // positive.subnormal.max * positive.subnormal.max rounded to 0 or positive.subnormal.min,
    // 0 + constants.positive.subnormal.max rounded to [0, constants.positive.subnormal.max],
    // positive.subnormal.min + constants.positive.subnormal.max = constants.positive.min.
    { input: [kValue.f16.subnormal.positive.max, kValue.f16.subnormal.positive.max, kValue.f16.subnormal.positive.max], expected: [0, kValue.f16.positive.min] },
    // positive.subnormal.max * positive.subnormal.max rounded to 0 or positive.subnormal.min,
    // negative.subnormal.max may flushed to 0,
    // minimum case: 0 + negative.subnormal.max rounded to [negative.subnormal.max, 0],
    // maximum case: positive.subnormal.min + 0 rounded to [0, positive.subnormal.min].
    { input: [kValue.f16.subnormal.positive.max, kValue.f16.subnormal.positive.min, kValue.f16.subnormal.negative.max], expected: [kValue.f16.subnormal.negative.max, kValue.f16.subnormal.positive.min] },
    // positive.subnormal.max * negative.subnormal.min rounded to -0.0 or negative.subnormal.max = -1 * [subnormal ulp],
    // negative.subnormal.max = -1 * [subnormal ulp] may flushed to -0.0,
    // minimum case: -1 * [subnormal ulp] + -1 * [subnormal ulp] rounded to [-2 * [subnormal ulp], 0],
    // maximum case: -0.0 + -0.0 = 0.
    { input: [kValue.f16.subnormal.positive.max, kValue.f16.subnormal.negative.min, kValue.f16.subnormal.negative.max], expected: [-2 * FP['f16'].oneULP(0, 'no-flush'), 0] },  ] as ScalarTripleToIntervalCase[],
  abstract: [
    // These operations break down in the CTS, because `number` is a f64 under the hood, so precision is sometimes lost
    // if intermediate results are  closer to 0 than the smallest subnormal will be precisely 0.
    // See https://github.com/gpuweb/cts/issues/2993 for details
    { input: [kValue.f64.subnormal.positive.max, kValue.f64.subnormal.positive.max, 0], expected: 0 },
    { input: [kValue.f64.subnormal.positive.max, kValue.f64.subnormal.positive.max, kValue.f64.subnormal.positive.max], expected: [0, kValue.f64.subnormal.positive.max] },
    { input: [kValue.f64.subnormal.positive.max, kValue.f64.subnormal.positive.min, kValue.f64.subnormal.negative.max], expected: [kValue.f64.subnormal.negative.max, 0] },
    { input: [kValue.f64.subnormal.positive.max, kValue.f64.subnormal.negative.min, kValue.f64.subnormal.negative.max], expected: [kValue.f64.subnormal.negative.max, 0] },
  ] as ScalarTripleToIntervalCase[],
} as const;

g.test('fmaInterval')
  .params(u =>
    u
      .combine('trait', ['f32', 'f16', 'abstract'] as const)
      .beginSubcases()
      .expandWithParams<ScalarTripleToIntervalCase>(p => {
        const trait = FP[p.trait];
        const constants = trait.constants();
        // prettier-ignore
        return [
          // Normals
          { input: [0, 0, 0], expected: 0 },
          { input: [1, 0, 0], expected: 0 },
          { input: [0, 1, 0], expected: 0 },
          { input: [0, 0, 1], expected: 1 },
          { input: [1, 0, 1], expected: 1 },
          { input: [1, 1, 0], expected: 1 },
          { input: [0, 1, 1], expected: 1 },
          { input: [1, 1, 1], expected: 2 },
          { input: [1, 10, 100], expected: 110 },
          { input: [10, 1, 100], expected: 110 },
          { input: [100, 1, 10], expected: 110 },
          { input: [-10, 1, 100], expected: 90 },
          { input: [10, 1, -100], expected: -90 },
          { input: [-10, 1, -100], expected: -110 },
          { input: [-10, -10, -10], expected: 90 },

          // Subnormals
          { input: [constants.positive.subnormal.max, 0, 0], expected: 0 },
          { input: [0, constants.positive.subnormal.max, 0], expected: 0 },
          { input: [0, 0, constants.positive.subnormal.max], expected: [0, constants.positive.subnormal.max] },
          { input: [constants.positive.subnormal.max, 0, constants.positive.subnormal.max], expected: [0, constants.positive.subnormal.max] },
          { input: [0, constants.positive.subnormal.max, constants.positive.subnormal.max], expected: [0, constants.positive.subnormal.max] },

          // Infinities
          { input: [0, 1, constants.positive.infinity], expected: kUnboundedBounds },
          { input: [0, constants.positive.infinity, constants.positive.infinity], expected: kUnboundedBounds },
          { input: [constants.negative.infinity, constants.positive.infinity, constants.positive.infinity], expected: kUnboundedBounds },
          { input: [constants.negative.infinity, constants.positive.infinity, constants.negative.infinity], expected: kUnboundedBounds },
          { input: [constants.positive.max, constants.positive.max, constants.positive.subnormal.min], expected: kUnboundedBounds },
          ...kFmaIntervalCases[p.trait],
        ];
      })
  )
  .fn(t => {
    const trait = FP[t.params.trait];
    const expected = trait.toInterval(t.params.expected);
    const got = trait.fmaInterval(...t.params.input);
    t.expect(
      objectEquals(expected, got),
      `${t.params.trait}.fmaInterval(${t.params.input.join(
        ','
      )}) returned ${got}. Expected ${expected}`
    );
  });

// Some of these are hard coded, since the error intervals are difficult to express in a closed
// human-readable form due to the inherited nature of the errors.
// prettier-ignore
const kMixImpreciseIntervalCases = {
  f32: [
      // [0.0, 1.0] cases
      { input: [0.0, 1.0, 0.1], expected: [reinterpretU64AsF64(0x3fb9_9999_8000_0000n), reinterpretU64AsF64(0x3fb9_9999_a000_0000n)] },  // ~0.1
      { input: [0.0, 1.0, 0.9], expected: [reinterpretU64AsF64(0x3fec_cccc_c000_0000n), reinterpretU64AsF64(0x3fec_cccc_e000_0000n)] },  // ~0.9
      // [1.0, 0.0] cases
      { input: [1.0, 0.0, 0.1], expected: [reinterpretU64AsF64(0x3fec_cccc_c000_0000n), reinterpretU64AsF64(0x3fec_cccc_e000_0000n)] },  // ~0.9
      { input: [1.0, 0.0, 0.9], expected: [reinterpretU64AsF64(0x3fb9_9999_0000_0000n), reinterpretU64AsF64(0x3fb9_999a_0000_0000n)] },  // ~0.1
      // [0.0, 10.0] cases
      { input: [0.0, 10.0, 0.1], expected: [reinterpretU64AsF64(0x3fef_ffff_e000_0000n), reinterpretU64AsF64(0x3ff0_0000_2000_0000n)] },  // ~1
      { input: [0.0, 10.0, 0.9], expected: [reinterpretU64AsF64(0x4021_ffff_e000_0000n), reinterpretU64AsF64(0x4022_0000_2000_0000n)] },  // ~9
      // [2.0, 10.0] cases
      { input: [2.0, 10.0, 0.1], expected: [reinterpretU64AsF64(0x4006_6666_6000_0000n), reinterpretU64AsF64(0x4006_6666_8000_0000n)] },  // ~2.8
      { input: [2.0, 10.0, 0.9], expected: [reinterpretU64AsF64(0x4022_6666_6000_0000n), reinterpretU64AsF64(0x4022_6666_8000_0000n)] },  // ~9.2
      // [-1.0, 1.0] cases
      { input: [-1.0, 1.0, 0.1], expected: [reinterpretU64AsF64(0xbfe9_9999_a000_0000n), reinterpretU64AsF64(0xbfe9_9999_8000_0000n)] },  // ~-0.8
      { input: [-1.0, 1.0, 0.9], expected: [reinterpretU64AsF64(0x3fe9_9999_8000_0000n), reinterpretU64AsF64(0x3fe9_9999_c000_0000n)] },  // ~0.8

      // Showing how precise and imprecise versions diff
      // Note that this expectation is 0 only in f32 as 10.0 is much smaller that f32.negative.min,
      // So that 10 - f32.negative.min == f32.negative.min even in f64. But for f16, there is not
      // a exactly-represenatble f16 value v that make v - f16.negative.min == f16.negative.min
      // in f64, in fact that require v being smaller than 2**-37.
      { input: [kValue.f32.negative.min, 10.0, 1.0], expected: 0.0 },
      // -10.0 is the same, much smaller than f32.negative.min
      { input: [kValue.f32.negative.min, -10.0, 1.0], expected: 0.0 },
  ] as ScalarTripleToIntervalCase[],
  f16: [
      // [0.0, 1.0] cases
      { input: [0.0, 1.0, 0.1], expected: [reinterpretU64AsF64(0x3fb9_9800_0000_0000n), reinterpretU64AsF64(0x3fb9_9c00_0000_0000n)] },  // ~0.1
      { input: [0.0, 1.0, 0.9], expected: [reinterpretU64AsF64(0x3fec_cc00_0000_0000n), reinterpretU64AsF64(0x3fec_d000_0000_0000n)] },  // ~0.9
      // [1.0, 0.0] cases
      { input: [1.0, 0.0, 0.1], expected: [reinterpretU64AsF64(0x3fec_cc00_0000_0000n), reinterpretU64AsF64(0x3fec_d000_0000_0000n)] },  // ~0.9
      { input: [1.0, 0.0, 0.9], expected: [reinterpretU64AsF64(0x3fb9_8000_0000_0000n), reinterpretU64AsF64(0x3fb9_a000_0000_0000n)] },  // ~0.1
      // [0.0, 10.0] cases
      { input: [0.0, 10.0, 0.1], expected: [reinterpretU64AsF64(0x3fef_fc00_0000_0000n), reinterpretU64AsF64(0x3ff0_0400_0000_0000n)] },  // ~1
      { input: [0.0, 10.0, 0.9], expected: [reinterpretU64AsF64(0x4021_fc00_0000_0000n), reinterpretU64AsF64(0x4022_0400_0000_0000n)] },  // ~9
      // [2.0, 10.0] cases
      { input: [2.0, 10.0, 0.1], expected: [reinterpretU64AsF64(0x4006_6400_0000_0000n), reinterpretU64AsF64(0x4006_6800_0000_0000n)] },  // ~2.8
      { input: [2.0, 10.0, 0.9], expected: [reinterpretU64AsF64(0x4022_6400_0000_0000n), reinterpretU64AsF64(0x4022_6800_0000_0000n)] },  // ~9.2
      // [-1.0, 1.0] cases
      { input: [-1.0, 1.0, 0.1], expected: [reinterpretU64AsF64(0xbfe9_9c00_0000_0000n), reinterpretU64AsF64(0xbfe9_9800_0000_0000n)] },  // ~-0.8
      { input: [-1.0, 1.0, 0.9], expected: [reinterpretU64AsF64(0x3fe9_9800_0000_0000n), reinterpretU64AsF64(0x3fe9_a000_0000_0000n)] },  // ~0.8

      // Showing how precise and imprecise versions diff
      // In imprecise version, we compute (y - x), where y = 10 and x = -65504, the result is 65514
      // and cause an overflow in f16.
      { input: [kValue.f16.negative.min, 10.0, 1.0], expected: kUnboundedBounds },
      // (y - x) * 1.0, where y = -10 and x = -65504, the result is 65494 rounded to 65472 or 65504.
      // The result is -65504 + 65472 = -32 or -65504 + 65504 = 0.
      { input: [kValue.f16.negative.min, -10.0, 1.0], expected: [-32, 0] },
  ] as ScalarTripleToIntervalCase[],
} as const;

g.test('mixImpreciseInterval')
  .params(u =>
    u
      .combine('trait', ['f32', 'f16'] as const)
      .beginSubcases()
      .expandWithParams<ScalarTripleToIntervalCase>(p => {
        const trait = FP[p.trait];
        const constants = trait.constants();
        // prettier-ignore
        return [
          ...kMixImpreciseIntervalCases[p.trait],

          // [0.0, 1.0] cases
          { input: [0.0, 1.0, -1.0], expected: -1.0 },
          { input: [0.0, 1.0, 0.0], expected: 0.0 },
          { input: [0.0, 1.0, 0.5], expected: 0.5 },
          { input: [0.0, 1.0, 1.0], expected: 1.0 },
          { input: [0.0, 1.0, 2.0], expected: 2.0 },

          // [1.0, 0.0] cases
          { input: [1.0, 0.0, -1.0], expected: 2.0 },
          { input: [1.0, 0.0, 0.0], expected: 1.0 },
          { input: [1.0, 0.0, 0.5], expected: 0.5 },
          { input: [1.0, 0.0, 1.0], expected: 0.0 },
          { input: [1.0, 0.0, 2.0], expected: -1.0 },

          // [0.0, 10.0] cases
          { input: [0.0, 10.0, -1.0], expected: -10.0 },
          { input: [0.0, 10.0, 0.0], expected: 0.0 },
          { input: [0.0, 10.0, 0.5], expected: 5.0 },
          { input: [0.0, 10.0, 1.0], expected: 10.0 },
          { input: [0.0, 10.0, 2.0], expected: 20.0 },

          // [2.0, 10.0] cases
          { input: [2.0, 10.0, -1.0], expected: -6.0 },
          { input: [2.0, 10.0, 0.0], expected: 2.0 },
          { input: [2.0, 10.0, 0.5], expected: 6.0 },
          { input: [2.0, 10.0, 1.0], expected: 10.0 },
          { input: [2.0, 10.0, 2.0], expected: 18.0 },

          // [-1.0, 1.0] cases
          { input: [-1.0, 1.0, -2.0], expected: -5.0 },
          { input: [-1.0, 1.0, 0.0], expected: -1.0 },
          { input: [-1.0, 1.0, 0.5], expected: 0.0 },
          { input: [-1.0, 1.0, 1.0], expected: 1.0 },
          { input: [-1.0, 1.0, 2.0], expected: 3.0 },

          // Infinities
          { input: [0.0, constants.positive.infinity, 0.5], expected: kUnboundedBounds },
          { input: [constants.positive.infinity, 0.0, 0.5], expected: kUnboundedBounds },
          { input: [constants.negative.infinity, 1.0, 0.5], expected: kUnboundedBounds },
          { input: [1.0, constants.negative.infinity, 0.5], expected: kUnboundedBounds },
          { input: [constants.negative.infinity, constants.positive.infinity, 0.5], expected: kUnboundedBounds },
          { input: [constants.positive.infinity, constants.negative.infinity, 0.5], expected: kUnboundedBounds },
          { input: [0.0, 1.0, constants.negative.infinity], expected: kUnboundedBounds },
          { input: [1.0, 0.0, constants.negative.infinity], expected: kUnboundedBounds },
          { input: [0.0, 1.0, constants.positive.infinity], expected: kUnboundedBounds },
          { input: [1.0, 0.0, constants.positive.infinity], expected: kUnboundedBounds },

          // The [negative.min, +/-10.0, 1.0] cases has different result for different trait on
          // imprecise version.
        ];
      })
  )
  .fn(t => {
    const [x, y, z] = t.params.input;
    const trait = FP[t.params.trait];
    const expected = trait.toInterval(t.params.expected);
    const got = trait.mixImpreciseInterval(x, y, z);
    t.expect(
      objectEquals(expected, got),
      `${t.params.trait}.mixImpreciseInterval(${x}, ${y}, ${z}) returned ${got}. Expected ${expected}`
    );
  });

// Some of these are hard coded, since the error intervals are difficult to express in a closed
// human-readable form due to the inherited nature of the errors.
// prettier-ignore
const kMixPreciseIntervalCases = {
  f32: [
    // [0.0, 1.0] cases
    { input: [0.0, 1.0, 0.1], expected: [reinterpretU64AsF64(0x3fb9_9999_8000_0000n), reinterpretU64AsF64(0x3fb9_9999_a000_0000n)] },  // ~0.1
    { input: [0.0, 1.0, 0.9], expected: [reinterpretU64AsF64(0x3fec_cccc_c000_0000n), reinterpretU64AsF64(0x3fec_cccc_e000_0000n)] },  // ~0.9
    // [1.0, 0.0] cases
    { input: [1.0, 0.0, 0.1], expected: [reinterpretU64AsF64(0x3fec_cccc_c000_0000n), reinterpretU64AsF64(0x3fec_cccc_e000_0000n)] },  // ~0.9
    { input: [1.0, 0.0, 0.9], expected: [reinterpretU64AsF64(0x3fb9_9999_0000_0000n), reinterpretU64AsF64(0x3fb9_999a_0000_0000n)] },  // ~0.1
    // [0.0, 10.0] cases
    { input: [0.0, 10.0, 0.1], expected: [reinterpretU64AsF64(0x3fef_ffff_e000_0000n), reinterpretU64AsF64(0x3ff0_0000_2000_0000n)] },  // ~1
    { input: [0.0, 10.0, 0.9], expected: [reinterpretU64AsF64(0x4021_ffff_e000_0000n), reinterpretU64AsF64(0x4022_0000_2000_0000n)] },  // ~9
    // [2.0, 10.0] cases
    { input: [2.0, 10.0, 0.1], expected: [reinterpretU64AsF64(0x4006_6666_4000_0000n), reinterpretU64AsF64(0x4006_6666_8000_0000n)] },  // ~2.8
    { input: [2.0, 10.0, 0.9], expected: [reinterpretU64AsF64(0x4022_6666_4000_0000n), reinterpretU64AsF64(0x4022_6666_a000_0000n)] },  // ~9.2
    // [-1.0, 1.0] cases
    { input: [-1.0, 1.0, 0.1], expected: [reinterpretU64AsF64(0xbfe9_9999_c000_0000n), reinterpretU64AsF64(0xbfe9_9999_8000_0000n)] },  // ~-0.8
    { input: [-1.0, 1.0, 0.9], expected: [reinterpretU64AsF64(0x3fe9_9999_8000_0000n), reinterpretU64AsF64(0x3fe9_9999_c000_0000n)] },  // ~0.8
  ] as ScalarTripleToIntervalCase[],
  f16: [
    // [0.0, 1.0] cases
    { input: [0.0, 1.0, 0.1], expected: [reinterpretU64AsF64(0x3fb9_9800_0000_0000n), reinterpretU64AsF64(0x3fb9_9c00_0000_0000n)] },  // ~0.1
    { input: [0.0, 1.0, 0.9], expected: [reinterpretU64AsF64(0x3fec_cc00_0000_0000n), reinterpretU64AsF64(0x3fec_d000_0000_0000n)] },  // ~0.9
    // [1.0, 0.0] cases
    { input: [1.0, 0.0, 0.1], expected: [reinterpretU64AsF64(0x3fec_cc00_0000_0000n), reinterpretU64AsF64(0x3fec_d000_0000_0000n)] },  // ~0.9
    { input: [1.0, 0.0, 0.9], expected: [reinterpretU64AsF64(0x3fb9_8000_0000_0000n), reinterpretU64AsF64(0x3fb9_a000_0000_0000n)] },  // ~0.1
    // [0.0, 10.0] cases
    { input: [0.0, 10.0, 0.1], expected: [reinterpretU64AsF64(0x3fef_fc00_0000_0000n), reinterpretU64AsF64(0x3ff0_0400_0000_0000n)] },  // ~1
    { input: [0.0, 10.0, 0.9], expected: [reinterpretU64AsF64(0x4021_fc00_0000_0000n), reinterpretU64AsF64(0x4022_0400_0000_0000n)] },  // ~9
    // [2.0, 10.0] cases
    { input: [2.0, 10.0, 0.1], expected: [reinterpretU64AsF64(0x4006_6400_0000_0000n), reinterpretU64AsF64(0x4006_6c00_0000_0000n)] },  // ~2.8
    { input: [2.0, 10.0, 0.9], expected: [reinterpretU64AsF64(0x4022_6000_0000_0000n), reinterpretU64AsF64(0x4022_6c00_0000_0000n)] },  // ~9.2
    // [-1.0, 1.0] cases
    { input: [-1.0, 1.0, 0.1], expected: [reinterpretU64AsF64(0xbfe9_a000_0000_0000n), reinterpretU64AsF64(0xbfe9_9800_0000_0000n)] },  // ~-0.8
    { input: [-1.0, 1.0, 0.9], expected: [reinterpretU64AsF64(0x3fe9_9800_0000_0000n), reinterpretU64AsF64(0x3fe9_a000_0000_0000n)] },  // ~0.8
  ] as ScalarTripleToIntervalCase[],
} as const;

g.test('mixPreciseInterval')
  .params(u =>
    u
      .combine('trait', ['f32', 'f16'] as const)
      .beginSubcases()
      .expandWithParams<ScalarTripleToIntervalCase>(p => {
        const trait = FP[p.trait];
        const constants = trait.constants();
        // prettier-ignore
        return [
          ...kMixPreciseIntervalCases[p.trait],

          // [0.0, 1.0] cases
          { input: [0.0, 1.0, -1.0], expected: -1.0 },
          { input: [0.0, 1.0, 0.0], expected: 0.0 },
          { input: [0.0, 1.0, 0.5], expected: 0.5 },
          { input: [0.0, 1.0, 1.0], expected: 1.0 },
          { input: [0.0, 1.0, 2.0], expected: 2.0 },

          // [1.0, 0.0] cases
          { input: [1.0, 0.0, -1.0], expected: 2.0 },
          { input: [1.0, 0.0, 0.0], expected: 1.0 },
          { input: [1.0, 0.0, 0.5], expected: 0.5 },
          { input: [1.0, 0.0, 1.0], expected: 0.0 },
          { input: [1.0, 0.0, 2.0], expected: -1.0 },

          // [0.0, 10.0] cases
          { input: [0.0, 10.0, -1.0], expected: -10.0 },
          { input: [0.0, 10.0, 0.0], expected: 0.0 },
          { input: [0.0, 10.0, 0.5], expected: 5.0 },
          { input: [0.0, 10.0, 1.0], expected: 10.0 },
          { input: [0.0, 10.0, 2.0], expected: 20.0 },

          // [2.0, 10.0] cases
          { input: [2.0, 10.0, -1.0], expected: -6.0 },
          { input: [2.0, 10.0, 0.0], expected: 2.0 },
          { input: [2.0, 10.0, 0.5], expected: 6.0 },
          { input: [2.0, 10.0, 1.0], expected: 10.0 },
          { input: [2.0, 10.0, 2.0], expected: 18.0 },

          // [-1.0, 1.0] cases
          { input: [-1.0, 1.0, -2.0], expected: -5.0 },
          { input: [-1.0, 1.0, 0.0], expected: -1.0 },
          { input: [-1.0, 1.0, 0.5], expected: 0.0 },
          { input: [-1.0, 1.0, 1.0], expected: 1.0 },
          { input: [-1.0, 1.0, 2.0], expected: 3.0 },

          // Infinities
          { input: [0.0, constants.positive.infinity, 0.5], expected: kUnboundedBounds },
          { input: [constants.positive.infinity, 0.0, 0.5], expected: kUnboundedBounds },
          { input: [constants.negative.infinity, 1.0, 0.5], expected: kUnboundedBounds },
          { input: [1.0, constants.negative.infinity, 0.5], expected: kUnboundedBounds },
          { input: [constants.negative.infinity, constants.positive.infinity, 0.5], expected: kUnboundedBounds },
          { input: [constants.positive.infinity, constants.negative.infinity, 0.5], expected: kUnboundedBounds },
          { input: [0.0, 1.0, constants.negative.infinity], expected: kUnboundedBounds },
          { input: [1.0, 0.0, constants.negative.infinity], expected: kUnboundedBounds },
          { input: [0.0, 1.0, constants.positive.infinity], expected: kUnboundedBounds },
          { input: [1.0, 0.0, constants.positive.infinity], expected: kUnboundedBounds },

          // Showing how precise and imprecise versions diff
          { input: [constants.negative.min, 10.0, 1.0], expected: 10.0 },
          { input: [constants.negative.min, -10.0, 1.0], expected: -10.0 },
        ];
      })
  )
  .fn(t => {
    const [x, y, z] = t.params.input;
    const trait = FP[t.params.trait];
    const expected = trait.toInterval(t.params.expected);
    const got = trait.mixPreciseInterval(x, y, z);
    t.expect(
      objectEquals(expected, got),
      `${t.params.trait}.mixPreciseInterval(${x}, ${y}, ${z}) returned ${got}. Expected ${expected}`
    );
  });

// Some of these are hard coded, since the error intervals are difficult to express in a closed
// human-readable form due to the inherited nature of the errors.
// prettier-ignore
const kSmoothStepIntervalCases = {
  f32: [
    // Normals
    { input: [0, 1, 0], expected: [0, kValue.f32.subnormal.positive.min] },
    { input: [0, 1, 1], expected: [reinterpretU32AsF32(0x3f7ffffa), reinterpretU32AsF32(0x3f800003)] },  // ~1
    { input: [0, 2, 1], expected: [reinterpretU32AsF32(0x3efffff8), reinterpretU32AsF32(0x3f000007)] },  // ~0.5
    { input: [0, 2, 0.5], expected: [reinterpretU32AsF32(0x3e1ffffb), reinterpretU32AsF32(0x3e200007)] },  // ~0.15625...
    { input: [2, 0, 1], expected: [reinterpretU32AsF32(0x3efffff8), reinterpretU32AsF32(0x3f000007)] },  // ~0.5
    { input: [2, 0, 1.5], expected: [reinterpretU32AsF32(0x3e1ffffb), reinterpretU32AsF32(0x3e200007)] },  // ~0.15625...
    { input: [0, 100, 50], expected: [reinterpretU32AsF32(0x3efffff8), reinterpretU32AsF32(0x3f000007)] },  // ~0.5
    { input: [0, 100, 25], expected: [reinterpretU32AsF32(0x3e1ffffb), reinterpretU32AsF32(0x3e200007)] },  // ~0.15625...
    { input: [0, -2, -1], expected: [reinterpretU32AsF32(0x3efffff8), reinterpretU32AsF32(0x3f000007)] },  // ~0.5
    { input: [0, -2, -0.5], expected: [reinterpretU32AsF32(0x3e1ffffb), reinterpretU32AsF32(0x3e200007)] },  // ~0.15625...
    // Subnormals
    { input: [kValue.f32.subnormal.positive.max, 2, 1], expected: [reinterpretU32AsF32(0x3efffff8), reinterpretU32AsF32(0x3f000007)] },  // ~0.5
    { input: [kValue.f32.subnormal.positive.min, 2, 1], expected: [reinterpretU32AsF32(0x3efffff8), reinterpretU32AsF32(0x3f000007)] },  // ~0.5
    { input: [kValue.f32.subnormal.negative.max, 2, 1], expected: [reinterpretU32AsF32(0x3efffff8), reinterpretU32AsF32(0x3f000007)] },  // ~0.5
    { input: [kValue.f32.subnormal.negative.min, 2, 1], expected: [reinterpretU32AsF32(0x3efffff8), reinterpretU32AsF32(0x3f000007)] },  // ~0.5
    { input: [0, 2, kValue.f32.subnormal.positive.max], expected: [0, kValue.f32.subnormal.positive.min] },
    { input: [0, 2, kValue.f32.subnormal.positive.min], expected: [0, kValue.f32.subnormal.positive.min] },
    { input: [0, 2, kValue.f32.subnormal.negative.max], expected: [0, kValue.f32.subnormal.positive.min] },
    { input: [0, 2, kValue.f32.subnormal.negative.min], expected: [0, kValue.f32.subnormal.positive.min] },
  ] as ScalarTripleToIntervalCase[],
  f16: [
    // Normals
    { input: [0, 1, 0], expected: [0, reinterpretU16AsF16(0x0002)] },
    { input: [0, 1, 1], expected: [reinterpretU16AsF16(0x3bfa), reinterpretU16AsF16(0x3c03)] },  // ~1
    { input: [0, 2, 1], expected: [reinterpretU16AsF16(0x37f8), reinterpretU16AsF16(0x3807)] },  // ~0.5
    { input: [0, 2, 0.5], expected: [reinterpretU16AsF16(0x30fb), reinterpretU16AsF16(0x3107)] },  // ~0.15625...
    { input: [2, 0, 1], expected: [reinterpretU16AsF16(0x37f8), reinterpretU16AsF16(0x3807)] },  // ~0.5
    { input: [2, 0, 1.5], expected: [reinterpretU16AsF16(0x30fb), reinterpretU16AsF16(0x3107)] },  // ~0.15625...
    { input: [0, 100, 50], expected: [reinterpretU16AsF16(0x37f8), reinterpretU16AsF16(0x3807)] },  // ~0.5
    { input: [0, 100, 25], expected: [reinterpretU16AsF16(0x30fb), reinterpretU16AsF16(0x3107)] },  // ~0.15625...
    { input: [0, -2, -1], expected: [reinterpretU16AsF16(0x37f8), reinterpretU16AsF16(0x3807)] },  // ~0.5
    { input: [0, -2, -0.5], expected: [reinterpretU16AsF16(0x30fb), reinterpretU16AsF16(0x3107)] },  // ~0.15625...
    // Subnormals
    { input: [kValue.f16.subnormal.positive.max, 2, 1], expected: [reinterpretU16AsF16(0x37f4), reinterpretU16AsF16(0x380b)] },  // ~0.5
    { input: [kValue.f16.subnormal.positive.min, 2, 1], expected: [reinterpretU16AsF16(0x37f4), reinterpretU16AsF16(0x380b)] },  // ~0.5
    { input: [kValue.f16.subnormal.negative.max, 2, 1], expected: [reinterpretU16AsF16(0x37f2), reinterpretU16AsF16(0x380c)] },  // ~0.5
    { input: [kValue.f16.subnormal.negative.min, 2, 1], expected: [reinterpretU16AsF16(0x37f2), reinterpretU16AsF16(0x380c)] },  // ~0.5
    { input: [0, 2, kValue.f16.subnormal.positive.max], expected: [0, reinterpretU16AsF16(0x0002)] },
    { input: [0, 2, kValue.f16.subnormal.positive.min], expected: [0, reinterpretU16AsF16(0x0002)] },
    { input: [0, 2, kValue.f32.subnormal.negative.max], expected: [0, reinterpretU16AsF16(0x0002)] },
    { input: [0, 2, kValue.f32.subnormal.negative.min], expected: [0, reinterpretU16AsF16(0x0002)] },
  ] as ScalarTripleToIntervalCase[],
} as const;

g.test('smoothStepInterval')
  .params(u =>
    u
      .combine('trait', ['f32', 'f16'] as const)
      .beginSubcases()
      .expandWithParams<ScalarTripleToIntervalCase>(p => {
        const trait = FP[p.trait];
        const constants = trait.constants();
        // prettier-ignore
        return [
          ...kSmoothStepIntervalCases[p.trait],

          // Normals
          { input: [0, 1, 10], expected: 1 },
          { input: [0, 1, -10], expected: 0 },

          // Subnormals
          { input: [0, constants.positive.subnormal.max, 1], expected: kUnboundedBounds },
          { input: [0, constants.positive.subnormal.min, 1], expected: kUnboundedBounds },
          { input: [0, constants.negative.subnormal.max, 1], expected: kUnboundedBounds },
          { input: [0, constants.negative.subnormal.min, 1], expected: kUnboundedBounds },

          // Infinities
          { input: [0, 2, constants.positive.infinity], expected: kUnboundedBounds },
          { input: [0, 2, constants.negative.infinity], expected: kUnboundedBounds },
          { input: [constants.positive.infinity, 2, 1], expected: kUnboundedBounds },
          { input: [constants.negative.infinity, 2, 1], expected: kUnboundedBounds },
          { input: [0, constants.positive.infinity, 1], expected: kUnboundedBounds },
          { input: [0, constants.negative.infinity, 1], expected: kUnboundedBounds },
        ];
      })
  )
  .fn(t => {
    const [low, high, x] = t.params.input;
    const trait = FP[t.params.trait];
    const expected = trait.toInterval(t.params.expected);
    const got = trait.smoothStepInterval(low, high, x);
    t.expect(
      objectEquals(expected, got),
      `${t.params.trait}.smoothStepInterval(${low}, ${high}, ${x}) returned ${got}. Expected ${expected}`
    );
  });

interface ScalarToVectorCase {
  input: number;
  expected: (number | IntervalBounds)[];
}

g.test('unpack2x16floatInterval')
  .paramsSubcasesOnly<ScalarToVectorCase>(
    // prettier-ignore
    [
      // f16 normals
      { input: 0x00000000, expected: [0, 0] },
      { input: 0x80000000, expected: [0, 0] },
      { input: 0x00008000, expected: [0, 0] },
      { input: 0x80008000, expected: [0, 0] },
      { input: 0x00003c00, expected: [1, 0] },
      { input: 0x3c000000, expected: [0, 1] },
      { input: 0x3c003c00, expected: [1, 1] },
      { input: 0xbc00bc00, expected: [-1, -1] },
      { input: 0x49004900, expected: [10, 10] },
      { input: 0xc900c900, expected: [-10, -10] },

      // f16 subnormals
      { input: 0x000003ff, expected: [[0, kValue.f16.subnormal.positive.max], 0] },
      { input: 0x000083ff, expected: [[kValue.f16.subnormal.negative.min, 0], 0] },

      // f16 out of bounds
      { input: 0x7c000000, expected: [kUnboundedBounds, kUnboundedBounds] },
      { input: 0xffff0000, expected: [kUnboundedBounds, kUnboundedBounds] },
    ]
  )
  .fn(t => {
    const expected = FP.f32.toVector(t.params.expected);
    const got = FP.f32.unpack2x16floatInterval(t.params.input);
    t.expect(
      objectEquals(expected, got),
      `unpack2x16floatInterval(${t.params.input}) returned [${got}]. Expected [${expected}]`
    );
  });

// Scope for unpack2x16snormInterval tests so that they can have constants for
// magic numbers that don't pollute the global namespace or have unwieldy long
// names.
{
  const kZeroBounds: IntervalBounds = [
    reinterpretU32AsF32(0x81400000),
    reinterpretU32AsF32(0x01400000),
  ];
  const kOneBoundsSnorm: IntervalBounds = [
    reinterpretU64AsF64(0x3fef_ffff_a000_0000n),
    reinterpretU64AsF64(0x3ff0_0000_3000_0000n),
  ];
  const kNegOneBoundsSnorm: IntervalBounds = [
    reinterpretU64AsF64(0xbff0_0000_3000_0000n),
    reinterpretU64AsF64(0xbfef_ffff_a000_0000n),
  ];

  const kHalfBounds2x16snorm: IntervalBounds = [
    reinterpretU64AsF64(0x3fe0_001f_a000_0000n),
    reinterpretU64AsF64(0x3fe0_0020_8000_0000n),
  ]; // ~0.5..., due to lack of precision in i16
  const kNegHalfBounds2x16snorm: IntervalBounds = [
    reinterpretU64AsF64(0xbfdf_ffc0_6000_0000n),
    reinterpretU64AsF64(0xbfdf_ffbf_8000_0000n),
  ]; // ~-0.5..., due to lack of precision in i16

  g.test('unpack2x16snormInterval')
    .paramsSubcasesOnly<ScalarToVectorCase>(
      // prettier-ignore
      [
        { input: 0x00000000, expected: [kZeroBounds, kZeroBounds] },
        { input: 0x00007fff, expected: [kOneBoundsSnorm, kZeroBounds] },
        { input: 0x7fff0000, expected: [kZeroBounds, kOneBoundsSnorm] },
        { input: 0x7fff7fff, expected: [kOneBoundsSnorm, kOneBoundsSnorm] },
        { input: 0x80018001, expected: [kNegOneBoundsSnorm, kNegOneBoundsSnorm] },
        { input: 0x40004000, expected: [kHalfBounds2x16snorm, kHalfBounds2x16snorm] },
        { input: 0xc001c001, expected: [kNegHalfBounds2x16snorm, kNegHalfBounds2x16snorm] },
      ]
    )
    .fn(t => {
      const expected = FP.f32.toVector(t.params.expected);
      const got = FP.f32.unpack2x16snormInterval(t.params.input);
      t.expect(
        objectEquals(expected, got),
        `unpack2x16snormInterval(${t.params.input}) returned [${got}]. Expected [${expected}]`
      );
    });
}

// Scope for unpack2x16unormInterval tests so that they can have constants for
// magic numbers that don't pollute the global namespace or have unwieldy long
// names.
{
  const kZeroBounds: IntervalBounds = [
    reinterpretU32AsF32(0x8140_0000),
    reinterpretU32AsF32(0x0140_0000),
  ]; // ~0
  const kOneBounds: IntervalBounds = [
    reinterpretU64AsF64(0x3fef_ffff_a000_0000n),
    reinterpretU64AsF64(0x3ff0_0000_3000_0000n),
  ]; // ~1
  const kHalfBounds: IntervalBounds = [
    reinterpretU64AsF64(0x3fe0_000f_a000_0000n),
    reinterpretU64AsF64(0x3fe0_0010_8000_0000n),
  ]; // ~0.5..., due to the lack of accuracy in u16

  g.test('unpack2x16unormInterval')
    .paramsSubcasesOnly<ScalarToVectorCase>(
      // prettier-ignore
      [
        { input: 0x00000000, expected: [kZeroBounds, kZeroBounds] },
        { input: 0x0000ffff, expected: [kOneBounds, kZeroBounds] },
        { input: 0xffff0000, expected: [kZeroBounds, kOneBounds] },
        { input: 0xffffffff, expected: [kOneBounds, kOneBounds] },
        { input: 0x80008000, expected: [kHalfBounds, kHalfBounds] },
      ]
    )
    .fn(t => {
      const expected = FP.f32.toVector(t.params.expected);
      const got = FP.f32.unpack2x16unormInterval(t.params.input);
      t.expect(
        objectEquals(expected, got),
        `unpack2x16unormInterval(${t.params.input})\n\tReturned [${got}]\n\tExpected [${expected}]`
      );
    });
}

// Scope for unpack4x8snormInterval tests so that they can have constants for
// magic numbers that don't pollute the global namespace or have unwieldy long
// names.
{
  const kZeroBounds: IntervalBounds = [
    reinterpretU32AsF32(0x8140_0000),
    reinterpretU32AsF32(0x0140_0000),
  ]; // ~0
  const kOneBounds: IntervalBounds = [
    reinterpretU64AsF64(0x3fef_ffff_a000_0000n),
    reinterpretU64AsF64(0x3ff0_0000_3000_0000n),
  ]; // ~1
  const kNegOneBounds: IntervalBounds = [
    reinterpretU64AsF64(0xbff0_0000_3000_0000n),
    reinterpretU64AsF64(0xbfef_ffff_a0000_000n),
  ]; // ~-1
  const kHalfBounds: IntervalBounds = [
    reinterpretU64AsF64(0x3fe0_2040_2000_0000n),
    reinterpretU64AsF64(0x3fe0_2041_0000_0000n),
  ]; // ~0.50196..., due to lack of precision in i8
  const kNegHalfBounds: IntervalBounds = [
    reinterpretU64AsF64(0xbfdf_bf7f_6000_0000n),
    reinterpretU64AsF64(0xbfdf_bf7e_8000_0000n),
  ]; // ~-0.49606..., due to lack of precision in i8

  g.test('unpack4x8snormInterval')
    .paramsSubcasesOnly<ScalarToVectorCase>(
      // prettier-ignore
      [
        { input: 0x00000000, expected: [kZeroBounds, kZeroBounds, kZeroBounds, kZeroBounds] },
        { input: 0x0000007f, expected: [kOneBounds, kZeroBounds, kZeroBounds, kZeroBounds] },
        { input: 0x00007f00, expected: [kZeroBounds, kOneBounds, kZeroBounds, kZeroBounds] },
        { input: 0x007f0000, expected: [kZeroBounds, kZeroBounds, kOneBounds, kZeroBounds] },
        { input: 0x7f000000, expected: [kZeroBounds, kZeroBounds, kZeroBounds, kOneBounds] },
        { input: 0x00007f7f, expected: [kOneBounds, kOneBounds, kZeroBounds, kZeroBounds] },
        { input: 0x7f7f0000, expected: [kZeroBounds, kZeroBounds, kOneBounds, kOneBounds] },
        { input: 0x7f007f00, expected: [kZeroBounds, kOneBounds, kZeroBounds, kOneBounds] },
        { input: 0x007f007f, expected: [kOneBounds, kZeroBounds, kOneBounds, kZeroBounds] },
        { input: 0x7f7f7f7f, expected: [kOneBounds, kOneBounds, kOneBounds, kOneBounds] },
        {
          input: 0x81818181,
          expected: [kNegOneBounds, kNegOneBounds, kNegOneBounds, kNegOneBounds]
        },
        {
          input: 0x40404040,
          expected: [kHalfBounds, kHalfBounds, kHalfBounds, kHalfBounds]
        },
        {
          input: 0xc1c1c1c1,
          expected: [kNegHalfBounds, kNegHalfBounds, kNegHalfBounds, kNegHalfBounds]
        },
      ]
    )
    .fn(t => {
      const expected = FP.f32.toVector(t.params.expected);
      const got = FP.f32.unpack4x8snormInterval(t.params.input);
      t.expect(
        objectEquals(expected, got),
        `unpack4x8snormInterval(${t.params.input})\n\tReturned [${got}]\n\tExpected [${expected}]`
      );
    });
}

// Scope for unpack4x8unormInterval tests so that they can have constants for
// magic numbers that don't pollute the global namespace or have unwieldy long
// names.
{
  const kZeroBounds: IntervalBounds = [
    reinterpretU32AsF32(0x8140_0000),
    reinterpretU32AsF32(0x0140_0000),
  ]; // ~0
  const kOneBounds: IntervalBounds = [
    reinterpretU64AsF64(0x3fef_ffff_a000_0000n),
    reinterpretU64AsF64(0x3ff0_0000_3000_0000n),
  ]; // ~1
  const kHalfBounds: IntervalBounds = [
    reinterpretU64AsF64(0x3fe0_100f_a000_0000n),
    reinterpretU64AsF64(0x3fe0_1010_8000_0000n),
  ]; // ~0.50196..., due to lack of precision in u8

  g.test('unpack4x8unormInterval')
    .paramsSubcasesOnly<ScalarToVectorCase>(
      // prettier-ignore
      [
        { input: 0x00000000, expected: [kZeroBounds, kZeroBounds, kZeroBounds, kZeroBounds] },
        { input: 0x000000ff, expected: [kOneBounds, kZeroBounds, kZeroBounds, kZeroBounds] },
        { input: 0x0000ff00, expected: [kZeroBounds, kOneBounds, kZeroBounds, kZeroBounds] },
        { input: 0x00ff0000, expected: [kZeroBounds, kZeroBounds, kOneBounds, kZeroBounds] },
        { input: 0xff000000, expected: [kZeroBounds, kZeroBounds, kZeroBounds, kOneBounds] },
        { input: 0x0000ffff, expected: [kOneBounds, kOneBounds, kZeroBounds, kZeroBounds] },
        { input: 0xffff0000, expected: [kZeroBounds, kZeroBounds, kOneBounds, kOneBounds] },
        { input: 0xff00ff00, expected: [kZeroBounds, kOneBounds, kZeroBounds, kOneBounds] },
        { input: 0x00ff00ff, expected: [kOneBounds, kZeroBounds, kOneBounds, kZeroBounds] },
        { input: 0xffffffff, expected: [kOneBounds, kOneBounds, kOneBounds, kOneBounds] },
        {
          input: 0x80808080,
          expected: [kHalfBounds, kHalfBounds, kHalfBounds, kHalfBounds]
        },
      ]
    )
    .fn(t => {
      const expected = FP.f32.toVector(t.params.expected);
      const got = FP.f32.unpack4x8unormInterval(t.params.input);
      t.expect(
        objectEquals(expected, got),
        `unpack4x8unormInterval(${t.params.input})\n\tReturned [${got}]\n\tExpected [${expected}]`
      );
    });
}

interface VectorToIntervalCase {
  input: number[];
  expected: number | IntervalBounds;
}

g.test('lengthIntervalVector')
  .params(u =>
    u
      .combine('trait', ['f32', 'f16'] as const)
      .beginSubcases()
      .expandWithParams<VectorToIntervalCase>(p => {
        const trait = FP[p.trait];
        const constants = trait.constants();
        // prettier-ignore
        return [
          // vec2
          {input: [1.0, 0.0], expected: kRootSumSquareExpectionInterval[p.trait]['[1.0]'] },  // ~1
          {input: [0.0, 1.0], expected: kRootSumSquareExpectionInterval[p.trait]['[1.0]'] },  // ~1
          {input: [1.0, 1.0], expected: kRootSumSquareExpectionInterval[p.trait]['[1.0, 1.0]'] },  // ~√2
          {input: [-1.0, -1.0], expected: kRootSumSquareExpectionInterval[p.trait]['[1.0, 1.0]'] },  // ~√2
          {input: [-1.0, 1.0], expected: kRootSumSquareExpectionInterval[p.trait]['[1.0, 1.0]'] },  // ~√2
          {input: [0.1, 0.0], expected: kRootSumSquareExpectionInterval[p.trait]['[0.1]'] },  // ~0.1

          // vec3
          {input: [1.0, 0.0, 0.0], expected: kRootSumSquareExpectionInterval[p.trait]['[1.0]'] },  // ~1
          {input: [0.0, 1.0, 0.0], expected: kRootSumSquareExpectionInterval[p.trait]['[1.0]'] },  // ~1
          {input: [0.0, 0.0, 1.0], expected: kRootSumSquareExpectionInterval[p.trait]['[1.0]'] },  // ~1
          {input: [1.0, 1.0, 1.0], expected: kRootSumSquareExpectionInterval[p.trait]['[1.0, 1.0, 1.0]'] },  // ~√3
          {input: [-1.0, -1.0, -1.0], expected: kRootSumSquareExpectionInterval[p.trait]['[1.0, 1.0, 1.0]'] },  // ~√3
          {input: [1.0, -1.0, -1.0], expected: kRootSumSquareExpectionInterval[p.trait]['[1.0, 1.0, 1.0]'] },  // ~√3
          {input: [0.1, 0.0, 0.0], expected: kRootSumSquareExpectionInterval[p.trait]['[0.1]'] },  // ~0.1

          // vec4
          {input: [1.0, 0.0, 0.0, 0.0], expected: kRootSumSquareExpectionInterval[p.trait]['[1.0]'] },  // ~1
          {input: [0.0, 1.0, 0.0, 0.0], expected: kRootSumSquareExpectionInterval[p.trait]['[1.0]'] },  // ~1
          {input: [0.0, 0.0, 1.0, 0.0], expected: kRootSumSquareExpectionInterval[p.trait]['[1.0]'] },  // ~1
          {input: [0.0, 0.0, 0.0, 1.0], expected: kRootSumSquareExpectionInterval[p.trait]['[1.0]'] },  // ~1
          {input: [1.0, 1.0, 1.0, 1.0], expected: kRootSumSquareExpectionInterval[p.trait]['[1.0, 1.0, 1.0, 1.0]'] },  // ~2
          {input: [-1.0, -1.0, -1.0, -1.0], expected: kRootSumSquareExpectionInterval[p.trait]['[1.0, 1.0, 1.0, 1.0]'] },  // ~2
          {input: [-1.0, 1.0, -1.0, 1.0], expected: kRootSumSquareExpectionInterval[p.trait]['[1.0, 1.0, 1.0, 1.0]'] },  // ~2
          {input: [0.1, 0.0, 0.0, 0.0], expected: kRootSumSquareExpectionInterval[p.trait]['[0.1]'] },  // ~0.1

          // Test that dot going OOB bounds in the intermediate calculations propagates
          { input: [constants.positive.nearest_max, constants.positive.max, constants.negative.min], expected: kUnboundedBounds },
          { input: [constants.positive.max, constants.positive.nearest_max, constants.negative.min], expected: kUnboundedBounds },
          { input: [constants.negative.min, constants.positive.max, constants.positive.nearest_max], expected: kUnboundedBounds },
        ];
      })
  )
  .fn(t => {
    const trait = FP[t.params.trait];
    const expected = trait.toInterval(t.params.expected);
    const got = trait.lengthInterval(t.params.input);
    t.expect(
      objectEquals(expected, got),
      `${t.params.trait}.lengthInterval([${t.params.input}]) returned ${got}. Expected ${expected}`
    );
  });

interface VectorPairToIntervalCase {
  input: [number[], number[]];
  expected: number | IntervalBounds;
}

g.test('distanceIntervalVector')
  .params(u =>
    u
      .combine('trait', ['f32', 'f16'] as const)
      .beginSubcases()
      .expandWithParams<VectorPairToIntervalCase>(p => {
        // prettier-ignore
        return [
          // distance(x, y), where x - y = 0 has an acceptance interval of kUnboundedBounds,
          // because distance(x, y) = length(x - y), and length(0) = kUnboundedBounds.

          // vec2
          { input: [[1.0, 0.0], [1.0, 0.0]], expected: kUnboundedBounds },
          { input: [[1.0, 0.0], [0.0, 0.0]], expected: kRootSumSquareExpectionInterval[p.trait]['[1.0]'] },  // ~1
          { input: [[0.0, 0.0], [1.0, 0.0]], expected: kRootSumSquareExpectionInterval[p.trait]['[1.0]'] },  // ~1
          { input: [[-1.0, 0.0], [0.0, 0.0]], expected: kRootSumSquareExpectionInterval[p.trait]['[1.0]'] },  // ~1
          { input: [[0.0, 0.0], [-1.0, 0.0]], expected: kRootSumSquareExpectionInterval[p.trait]['[1.0]'] },  // ~1
          { input: [[0.0, 1.0], [-1.0, 0.0]], expected: kRootSumSquareExpectionInterval[p.trait]['[1.0, 1.0]'] },  // ~√2
          { input: [[0.1, 0.0], [0.0, 0.0]], expected: kRootSumSquareExpectionInterval[p.trait]['[0.1]'] },  // ~0.1

          // vec3
          { input: [[1.0, 0.0, 0.0], [1.0, 0.0, 0.0]], expected: kUnboundedBounds },
          { input: [[1.0, 0.0, 0.0], [0.0, 0.0, 0.0]], expected: kRootSumSquareExpectionInterval[p.trait]['[1.0]'] },  // ~1
          { input: [[0.0, 1.0, 0.0], [0.0, 0.0, 0.0]], expected: kRootSumSquareExpectionInterval[p.trait]['[1.0]'] },  // ~1
          { input: [[0.0, 0.0, 1.0], [0.0, 0.0, 0.0]], expected: kRootSumSquareExpectionInterval[p.trait]['[1.0]'] },  // ~1
          { input: [[0.0, 0.0, 0.0], [1.0, 0.0, 0.0]], expected: kRootSumSquareExpectionInterval[p.trait]['[1.0]'] },  // ~1
          { input: [[0.0, 0.0, 0.0], [0.0, 1.0, 0.0]], expected: kRootSumSquareExpectionInterval[p.trait]['[1.0]'] },  // ~1
          { input: [[0.0, 0.0, 0.0], [0.0, 0.0, 1.0]], expected: kRootSumSquareExpectionInterval[p.trait]['[1.0]'] },  // ~1
          { input: [[1.0, 1.0, 1.0], [0.0, 0.0, 0.0]], expected: kRootSumSquareExpectionInterval[p.trait]['[1.0, 1.0, 1.0]'] },  // ~√3
          { input: [[0.0, 0.0, 0.0], [1.0, 1.0, 1.0]], expected: kRootSumSquareExpectionInterval[p.trait]['[1.0, 1.0, 1.0]'] },  // ~√3
          { input: [[-1.0, -1.0, -1.0], [0.0, 0.0, 0.0]], expected: kRootSumSquareExpectionInterval[p.trait]['[1.0, 1.0, 1.0]'] },  // ~√3
          { input: [[0.0, 0.0, 0.0], [-1.0, -1.0, -1.0]], expected: kRootSumSquareExpectionInterval[p.trait]['[1.0, 1.0, 1.0]'] },  // ~√3
          { input: [[0.1, 0.0, 0.0], [0.0, 0.0, 0.0]], expected: kRootSumSquareExpectionInterval[p.trait]['[0.1]'] },  // ~0.1
          { input: [[0.0, 0.0, 0.0], [0.1, 0.0, 0.0]], expected: kRootSumSquareExpectionInterval[p.trait]['[0.1]'] },  // ~0.1

          // vec4
          { input: [[1.0, 0.0, 0.0, 0.0], [1.0, 0.0, 0.0, 0.0]], expected: kUnboundedBounds },
          { input: [[1.0, 0.0, 0.0, 0.0], [0.0, 0.0, 0.0, 0.0]], expected: kRootSumSquareExpectionInterval[p.trait]['[1.0]'] },  // ~1
          { input: [[0.0, 1.0, 0.0, 0.0], [0.0, 0.0, 0.0, 0.0]], expected: kRootSumSquareExpectionInterval[p.trait]['[1.0]'] },  // ~1
          { input: [[0.0, 0.0, 1.0, 0.0], [0.0, 0.0, 0.0, 0.0]], expected: kRootSumSquareExpectionInterval[p.trait]['[1.0]'] },  // ~1
          { input: [[0.0, 0.0, 0.0, 1.0], [0.0, 0.0, 0.0, 0.0]], expected: kRootSumSquareExpectionInterval[p.trait]['[1.0]'] },  // ~1
          { input: [[0.0, 0.0, 0.0, 0.0], [1.0, 0.0, 0.0, 0.0]], expected: kRootSumSquareExpectionInterval[p.trait]['[1.0]'] },  // ~1
          { input: [[0.0, 0.0, 0.0, 0.0], [0.0, 1.0, 0.0, 0.0]], expected: kRootSumSquareExpectionInterval[p.trait]['[1.0]'] },  // ~1
          { input: [[0.0, 0.0, 0.0, 0.0], [0.0, 0.0, 1.0, 0.0]], expected: kRootSumSquareExpectionInterval[p.trait]['[1.0]'] },  // ~1
          { input: [[0.0, 0.0, 0.0, 0.0], [0.0, 0.0, 0.0, 1.0]], expected: kRootSumSquareExpectionInterval[p.trait]['[1.0]'] },  // ~1
          { input: [[1.0, 1.0, 1.0, 1.0], [0.0, 0.0, 0.0, 0.0]], expected: kRootSumSquareExpectionInterval[p.trait]['[1.0, 1.0, 1.0, 1.0]'] },  // ~2
          { input: [[0.0, 0.0, 0.0, 0.0], [1.0, 1.0, 1.0, 1.0]], expected: kRootSumSquareExpectionInterval[p.trait]['[1.0, 1.0, 1.0, 1.0]'] },  // ~2
          { input: [[-1.0, 1.0, -1.0, 1.0], [0.0, 0.0, 0.0, 0.0]], expected: kRootSumSquareExpectionInterval[p.trait]['[1.0, 1.0, 1.0, 1.0]'] },  // ~2
          { input: [[0.0, 0.0, 0.0, 0.0], [1.0, -1.0, 1.0, -1.0]], expected: kRootSumSquareExpectionInterval[p.trait]['[1.0, 1.0, 1.0, 1.0]'] },  // ~2
          { input: [[0.1, 0.0, 0.0, 0.0], [0.0, 0.0, 0.0, 0.0]], expected: kRootSumSquareExpectionInterval[p.trait]['[0.1]'] },  // ~0.1
          { input: [[0.0, 0.0, 0.0, 0.0], [0.1, 0.0, 0.0, 0.0]], expected: kRootSumSquareExpectionInterval[p.trait]['[0.1]'] },  // ~0.1
        ];
      })
  )
  .fn(t => {
    const trait = FP[t.params.trait];
    const expected = trait.toInterval(t.params.expected);
    const got = trait.distanceInterval(...t.params.input);
    t.expect(
      objectEquals(expected, got),
      `${t.params.trait}.lengthInterval([${t.params.input[0]}, ${t.params.input[1]}]) returned ${got}. Expected ${expected}`
    );
  });

// prettier-ignore
const kDotIntervalCases = {
  f32: [
    // Inputs with large values but cancel out to finite result. In these cases, 2.0*2.0 = 4.0 and
    // 3.0*3.0 = 9.0 is much smaller than kValue.f32.positive.max, as a result
    // kValue.f32.positive.max + 9.0 = kValue.f32.positive.max in f32 and even f64. So, if the
    // positive and negative large number cancel each other first, the result would be
    // 2.0*2.0+3.0*3.0 = 13. Otherwise, the resule would be 0.0 or 4.0 or 9.0.
    // https://github.com/gpuweb/cts/issues/2155
    { input: [[kValue.f32.positive.max, 1.0, 2.0, 3.0], [-1.0, kValue.f32.positive.max, -2.0, -3.0]], expected: [-13, 0] },
    { input: [[kValue.f32.positive.max, 1.0, 2.0, 3.0], [1.0, kValue.f32.negative.min, 2.0, 3.0]], expected: [0, 13] },
  ] as VectorPairToIntervalCase[],
  f16: [
    // Inputs with large values but cancel out to finite result. In these cases, 2.0*2.0 = 4.0 and
    // 3.0*3.0 = 9.0 is not small enough comparing to kValue.f16.positive.max = 65504, as a result
    // kValue.f16.positive.max + 9.0 = 65513 is exactly representable in f32 and f64. So, if the
    // positive and negative large number don't cancel each other first, the computation will
    // overflow f16 and result in unbounded bounds.
    // https://github.com/gpuweb/cts/issues/2155
    { input: [[kValue.f16.positive.max, 1.0, 2.0, 3.0], [-1.0, kValue.f16.positive.max, -2.0, -3.0]], expected: kUnboundedBounds },
    { input: [[kValue.f16.positive.max, 1.0, 2.0, 3.0], [1.0, kValue.f16.negative.min, 2.0, 3.0]], expected: kUnboundedBounds },
  ] as VectorPairToIntervalCase[],
} as const;

g.test('dotInterval')
  .params(u =>
    u
      .combine('trait', ['f32', 'f16'] as const)
      .beginSubcases()
      .expandWithParams<VectorPairToIntervalCase>(p => {
        const trait = FP[p.trait];
        const constants = trait.constants();
        // prettier-ignore
        return [
          // vec2
          { input: [[1.0, 0.0], [1.0, 0.0]], expected: 1.0 },
          { input: [[0.0, 1.0], [0.0, 1.0]], expected: 1.0 },
          { input: [[1.0, 1.0], [1.0, 1.0]], expected: 2.0 },
          { input: [[-1.0, -1.0], [-1.0, -1.0]], expected: 2.0 },
          { input: [[-1.0, 1.0], [1.0, -1.0]], expected: -2.0 },
          { input: [[0.1, 0.0], [1.0, 0.0]], expected: kConstantCorrectlyRoundedExpectation[p.trait]['0.1']},  // correclt rounded of 0.1

          // vec3
          { input: [[1.0, 0.0, 0.0], [1.0, 0.0, 0.0]], expected: 1.0 },
          { input: [[0.0, 1.0, 0.0], [0.0, 1.0, 0.0]], expected: 1.0 },
          { input: [[0.0, 0.0, 1.0], [0.0, 0.0, 1.0]], expected: 1.0 },
          { input: [[1.0, 1.0, 1.0], [1.0, 1.0, 1.0]], expected: 3.0 },
          { input: [[-1.0, -1.0, -1.0], [-1.0, -1.0, -1.0]], expected: 3.0 },
          { input: [[1.0, -1.0, -1.0], [-1.0, 1.0, -1.0]], expected: -1.0 },
          { input: [[0.1, 0.0, 0.0], [1.0, 0.0, 0.0]], expected: kConstantCorrectlyRoundedExpectation[p.trait]['0.1']},  // correclt rounded of 0.1

          // vec4
          { input: [[1.0, 0.0, 0.0, 0.0], [1.0, 0.0, 0.0, 0.0]], expected: 1.0 },
          { input: [[0.0, 1.0, 0.0, 0.0], [0.0, 1.0, 0.0, 0.0]], expected: 1.0 },
          { input: [[0.0, 0.0, 1.0, 0.0], [0.0, 0.0, 1.0, 0.0]], expected: 1.0 },
          { input: [[0.0, 0.0, 0.0, 1.0], [0.0, 0.0, 0.0, 1.0]], expected: 1.0 },
          { input: [[1.0, 1.0, 1.0, 1.0], [1.0, 1.0, 1.0, 1.0]], expected: 4.0 },
          { input: [[-1.0, -1.0, -1.0, -1.0], [-1.0, -1.0, -1.0, -1.0]], expected: 4.0 },
          { input: [[-1.0, 1.0, -1.0, 1.0], [1.0, -1.0, 1.0, -1.0]], expected: -4.0 },
          { input: [[0.1, 0.0, 0.0, 0.0], [1.0, 0.0, 0.0, 0.0]], expected: kConstantCorrectlyRoundedExpectation[p.trait]['0.1']},  // correclt rounded of 0.1

          ...kDotIntervalCases[p.trait],

          // Test that going out of bounds in the intermediate calculations is caught correctly.
          { input: [[constants.positive.nearest_max, constants.positive.max, constants.negative.min], [1.0, 1.0, 1.0]], expected: kUnboundedBounds },
          { input: [[constants.positive.nearest_max, constants.negative.min, constants.positive.max], [1.0, 1.0, 1.0]], expected: kUnboundedBounds },
          { input: [[constants.positive.max, constants.positive.nearest_max, constants.negative.min], [1.0, 1.0, 1.0]], expected: kUnboundedBounds },
          { input: [[constants.negative.min, constants.positive.nearest_max, constants.positive.max], [1.0, 1.0, 1.0]], expected: kUnboundedBounds },
          { input: [[constants.positive.max, constants.negative.min, constants.positive.nearest_max], [1.0, 1.0, 1.0]], expected: kUnboundedBounds },
          { input: [[constants.negative.min, constants.positive.max, constants.positive.nearest_max], [1.0, 1.0, 1.0]], expected: kUnboundedBounds },
        ];
      })
  )
  .fn(t => {
    const [x, y] = t.params.input;
    const trait = FP[t.params.trait];
    const expected = trait.toInterval(t.params.expected);
    const got = trait.dotInterval(x, y);
    t.expect(
      objectEquals(expected, got),
      `${t.params.trait}.dotInterval([${x}], [${y}]) returned ${got}. Expected ${expected}`
    );
  });

interface VectorToVectorCase {
  input: number[];
  expected: (number | IntervalBounds)[];
}

// prettier-ignore
const kNormalizeIntervalCases = {
  f32: [
    // vec2
    {input: [1.0, 0.0], expected: [[reinterpretU64AsF64(0x3fef_fffe_7000_0000n), reinterpretU64AsF64(0x3ff0_0000_b000_0000n)], [reinterpretU32AsF32(0x81200000), reinterpretU32AsF32(0x01200000)]] },  // [ ~1.0, ~0.0]
    {input: [0.0, 1.0], expected: [[reinterpretU32AsF32(0x81200000), reinterpretU32AsF32(0x01200000)], [reinterpretU64AsF64(0x3fef_fffe_7000_0000n), reinterpretU64AsF64(0x3ff0_0000_b000_0000n)]] },  // [ ~0.0, ~1.0]
    {input: [-1.0, 0.0], expected: [[reinterpretU64AsF64(0xbff0_0000_b000_0000n), reinterpretU64AsF64(0xbfef_fffe_7000_0000n)], [reinterpretU32AsF32(0x81200000), reinterpretU32AsF32(0x01200000)]] },  // [ ~1.0, ~0.0]
    {input: [1.0, 1.0], expected: [[reinterpretU64AsF64(0x3fe6_a09d_5000_0000n), reinterpretU64AsF64(0x3fe6_a09f_9000_0000n)], [reinterpretU64AsF64(0x3fe6_a09d_5000_0000n), reinterpretU64AsF64(0x3fe6_a09f_9000_0000n)]] },  // [ ~1/√2, ~1/√2]

    // vec3
    {input: [1.0, 0.0, 0.0], expected: [[reinterpretU64AsF64(0x3fef_fffe_7000_0000n), reinterpretU64AsF64(0x3ff0_0000_b000_0000n)], [reinterpretU32AsF32(0x81200000), reinterpretU32AsF32(0x01200000)], [reinterpretU32AsF32(0x81200000), reinterpretU32AsF32(0x01200000)]] },  // [ ~1.0, ~0.0, ~0.0]
    {input: [0.0, 1.0, 0.0], expected: [[reinterpretU32AsF32(0x81200000), reinterpretU32AsF32(0x01200000)], [reinterpretU64AsF64(0x3fef_fffe_7000_0000n), reinterpretU64AsF64(0x3ff0_0000_b000_0000n)], [reinterpretU32AsF32(0x81200000), reinterpretU32AsF32(0x01200000)]] },  // [ ~0.0, ~1.0, ~0.0]
    {input: [0.0, 0.0, 1.0], expected: [[reinterpretU32AsF32(0x81200000), reinterpretU32AsF32(0x01200000)], [reinterpretU32AsF32(0x81200000), reinterpretU32AsF32(0x01200000)], [reinterpretU64AsF64(0x3fef_fffe_7000_0000n), reinterpretU64AsF64(0x3ff0_0000_b000_0000n)]] },  // [ ~0.0, ~0.0, ~1.0]
    {input: [-1.0, 0.0, 0.0], expected: [[reinterpretU64AsF64(0xbff0_0000_b000_0000n), reinterpretU64AsF64(0xbfef_fffe_7000_0000n)], [reinterpretU32AsF32(0x81200000), reinterpretU32AsF32(0x01200000)], [reinterpretU32AsF32(0x81200000), reinterpretU32AsF32(0x01200000)]] },  // [ ~1.0, ~0.0, ~0.0]
    {input: [1.0, 1.0, 1.0], expected: [[reinterpretU64AsF64(0x3fe2_79a6_5000_0000n), reinterpretU64AsF64(0x3fe2_79a8_5000_0000n)], [reinterpretU64AsF64(0x3fe2_79a6_5000_0000n), reinterpretU64AsF64(0x3fe2_79a8_5000_0000n)], [reinterpretU64AsF64(0x3fe2_79a6_5000_0000n), reinterpretU64AsF64(0x3fe2_79a8_5000_0000n)]] },  // [ ~1/√3, ~1/√3, ~1/√3]

    // vec4
    {input: [1.0, 0.0, 0.0, 0.0], expected: [[reinterpretU64AsF64(0x3fef_fffe_7000_0000n), reinterpretU64AsF64(0x3ff0_0000_b000_0000n)], [reinterpretU32AsF32(0x81200000), reinterpretU32AsF32(0x01200000)], [reinterpretU32AsF32(0x81200000), reinterpretU32AsF32(0x01200000)], [reinterpretU32AsF32(0x81200000), reinterpretU32AsF32(0x01200000)]] },  // [ ~1.0, ~0.0, ~0.0, ~0.0]
    {input: [0.0, 1.0, 0.0, 0.0], expected: [[reinterpretU32AsF32(0x81200000), reinterpretU32AsF32(0x01200000)], [reinterpretU64AsF64(0x3fef_fffe_7000_0000n), reinterpretU64AsF64(0x3ff0_0000_b000_0000n)], [reinterpretU32AsF32(0x81200000), reinterpretU32AsF32(0x01200000)], [reinterpretU32AsF32(0x81200000), reinterpretU32AsF32(0x01200000)]] },  // [ ~0.0, ~1.0, ~0.0, ~0.0]
    {input: [0.0, 0.0, 1.0, 0.0], expected: [[reinterpretU32AsF32(0x81200000), reinterpretU32AsF32(0x01200000)], [reinterpretU32AsF32(0x81200000), reinterpretU32AsF32(0x01200000)], [reinterpretU64AsF64(0x3fef_fffe_7000_0000n), reinterpretU64AsF64(0x3ff0_0000_b000_0000n)], [reinterpretU32AsF32(0x81200000), reinterpretU32AsF32(0x01200000)]] },  // [ ~0.0, ~0.0, ~1.0, ~0.0]
    {input: [0.0, 0.0, 0.0, 1.0], expected: [[reinterpretU32AsF32(0x81200000), reinterpretU32AsF32(0x01200000)], [reinterpretU32AsF32(0x81200000), reinterpretU32AsF32(0x01200000)], [reinterpretU32AsF32(0x81200000), reinterpretU32AsF32(0x01200000)], [reinterpretU64AsF64(0x3fef_fffe_7000_0000n), reinterpretU64AsF64(0x3ff0_0000_b000_0000n)]] },  // [ ~0.0, ~0.0, ~0.0, ~1.0]
    {input: [-1.0, 0.0, 0.0, 0.0], expected: [[reinterpretU64AsF64(0xbff0_0000_b000_0000n), reinterpretU64AsF64(0xbfef_fffe_7000_0000n)], [reinterpretU32AsF32(0x81200000), reinterpretU32AsF32(0x01200000)], [reinterpretU32AsF32(0x81200000), reinterpretU32AsF32(0x01200000)], [reinterpretU32AsF32(0x81200000), reinterpretU32AsF32(0x01200000)]] },  // [ ~1.0, ~0.0, ~0.0, ~0.0]
    {input: [1.0, 1.0, 1.0, 1.0], expected: [[reinterpretU64AsF64(0x3fdf_fffe_7000_0000n), reinterpretU64AsF64(0x3fe0_0000_b000_0000n)], [reinterpretU64AsF64(0x3fdf_fffe_7000_0000n), reinterpretU64AsF64(0x3fe0_0000_b000_0000n)], [reinterpretU64AsF64(0x3fdf_fffe_7000_0000n), reinterpretU64AsF64(0x3fe0_0000_b000_0000n)], [reinterpretU64AsF64(0x3fdf_fffe_7000_0000n), reinterpretU64AsF64(0x3fe0_0000_b000_0000n)]] },  // [ ~1/√4, ~1/√4, ~1/√4]
  ] as VectorToVectorCase[],
  f16: [
    // vec2
    {input: [1.0, 0.0], expected: [[reinterpretU64AsF64(0x3fef_ce00_0000_0000n), reinterpretU64AsF64(0x3ff0_1600_0000_0000n)], [reinterpretU64AsF64(0xbf24_0000_0000_0000n), reinterpretU64AsF64(0x3f24_0000_0000_0000n)]] },  // [ ~1.0, ~0.0]
    {input: [0.0, 1.0], expected: [[reinterpretU64AsF64(0xbf24_0000_0000_0000n), reinterpretU64AsF64(0x3f24_0000_0000_0000n)], [reinterpretU64AsF64(0x3fef_ce00_0000_0000n), reinterpretU64AsF64(0x3ff0_1600_0000_0000n)]] },  // [ ~0.0, ~1.0]
    {input: [-1.0, 0.0], expected: [[reinterpretU64AsF64(0xbff0_1600_0000_0000n), reinterpretU64AsF64(0xbfef_ce00_0000_0000n)], [reinterpretU64AsF64(0xbf24_0000_0000_0000n), reinterpretU64AsF64(0x3f24_0000_0000_0000n)]] },  // [ ~1.0, ~0.0]
    {input: [1.0, 1.0], expected: [[reinterpretU64AsF64(0x3fe6_7e00_0000_0000n), reinterpretU64AsF64(0x3fe6_c600_0000_0000n)], [reinterpretU64AsF64(0x3fe6_7e00_0000_0000n), reinterpretU64AsF64(0x3fe6_c600_0000_0000n)]] },  // [ ~1/√2, ~1/√2]

    // vec3
    {input: [1.0, 0.0, 0.0], expected: [[reinterpretU64AsF64(0x3fef_ce00_0000_0000n), reinterpretU64AsF64(0x3ff0_1600_0000_0000n)], [reinterpretU64AsF64(0xbf24_0000_0000_0000n), reinterpretU64AsF64(0x3f24_0000_0000_0000n)], [reinterpretU64AsF64(0xbf24_0000_0000_0000n), reinterpretU64AsF64(0x3f24_0000_0000_0000n)]] },  // [ ~1.0, ~0.0, ~0.0]
    {input: [0.0, 1.0, 0.0], expected: [[reinterpretU64AsF64(0xbf24_0000_0000_0000n), reinterpretU64AsF64(0x3f24_0000_0000_0000n)], [reinterpretU64AsF64(0x3fef_ce00_0000_0000n), reinterpretU64AsF64(0x3ff0_1600_0000_0000n)], [reinterpretU64AsF64(0xbf24_0000_0000_0000n), reinterpretU64AsF64(0x3f24_0000_0000_0000n)]] },  // [ ~0.0, ~1.0, ~0.0]
    {input: [0.0, 0.0, 1.0], expected: [[reinterpretU64AsF64(0xbf24_0000_0000_0000n), reinterpretU64AsF64(0x3f24_0000_0000_0000n)], [reinterpretU64AsF64(0xbf24_0000_0000_0000n), reinterpretU64AsF64(0x3f24_0000_0000_0000n)], [reinterpretU64AsF64(0x3fef_ce00_0000_0000n), reinterpretU64AsF64(0x3ff0_1600_0000_0000n)]] },  // [ ~0.0, ~0.0, ~1.0]
    {input: [-1.0, 0.0, 0.0], expected: [[reinterpretU64AsF64(0xbff0_1600_0000_0000n), reinterpretU64AsF64(0xbfef_ce00_0000_0000n)], [reinterpretU64AsF64(0xbf24_0000_0000_0000n), reinterpretU64AsF64(0x3f24_0000_0000_0000n)], [reinterpretU64AsF64(0xbf24_0000_0000_0000n), reinterpretU64AsF64(0x3f24_0000_0000_0000n)]] },  // [ ~1.0, ~0.0, ~0.0]
    {input: [1.0, 1.0, 1.0], expected: [[reinterpretU64AsF64(0x3fe2_5a00_0000_0000n), reinterpretU64AsF64(0x3fe2_9a00_0000_0000n)], [reinterpretU64AsF64(0x3fe2_5a00_0000_0000n), reinterpretU64AsF64(0x3fe2_9a00_0000_0000n)], [reinterpretU64AsF64(0x3fe2_5a00_0000_0000n), reinterpretU64AsF64(0x3fe2_9a00_0000_0000n)]] },  // [ ~1/√3, ~1/√3, ~1/√3]

    // vec4
    {input: [1.0, 0.0, 0.0, 0.0], expected: [[reinterpretU64AsF64(0x3fef_ce00_0000_0000n), reinterpretU64AsF64(0x3ff0_1600_0000_0000n)], [reinterpretU64AsF64(0xbf24_0000_0000_0000n), reinterpretU64AsF64(0x3f24_0000_0000_0000n)], [reinterpretU64AsF64(0xbf24_0000_0000_0000n), reinterpretU64AsF64(0x3f24_0000_0000_0000n)], [reinterpretU64AsF64(0xbf24_0000_0000_0000n), reinterpretU64AsF64(0x3f24_0000_0000_0000n)]] },  // [ ~1.0, ~0.0, ~0.0, ~0.0]
    {input: [0.0, 1.0, 0.0, 0.0], expected: [[reinterpretU64AsF64(0xbf24_0000_0000_0000n), reinterpretU64AsF64(0x3f24_0000_0000_0000n)], [reinterpretU64AsF64(0x3fef_ce00_0000_0000n), reinterpretU64AsF64(0x3ff0_1600_0000_0000n)], [reinterpretU64AsF64(0xbf24_0000_0000_0000n), reinterpretU64AsF64(0x3f24_0000_0000_0000n)], [reinterpretU64AsF64(0xbf24_0000_0000_0000n), reinterpretU64AsF64(0x3f24_0000_0000_0000n)]] },  // [ ~0.0, ~1.0, ~0.0, ~0.0]
    {input: [0.0, 0.0, 1.0, 0.0], expected: [[reinterpretU64AsF64(0xbf24_0000_0000_0000n), reinterpretU64AsF64(0x3f24_0000_0000_0000n)], [reinterpretU64AsF64(0xbf24_0000_0000_0000n), reinterpretU64AsF64(0x3f24_0000_0000_0000n)], [reinterpretU64AsF64(0x3fef_ce00_0000_0000n), reinterpretU64AsF64(0x3ff0_1600_0000_0000n)], [reinterpretU64AsF64(0xbf24_0000_0000_0000n), reinterpretU64AsF64(0x3f24_0000_0000_0000n)]] },  // [ ~0.0, ~0.0, ~1.0, ~0.0]
    {input: [0.0, 0.0, 0.0, 1.0], expected: [[reinterpretU64AsF64(0xbf24_0000_0000_0000n), reinterpretU64AsF64(0x3f24_0000_0000_0000n)], [reinterpretU64AsF64(0xbf24_0000_0000_0000n), reinterpretU64AsF64(0x3f24_0000_0000_0000n)], [reinterpretU64AsF64(0xbf24_0000_0000_0000n), reinterpretU64AsF64(0x3f24_0000_0000_0000n)], [reinterpretU64AsF64(0x3fef_ce00_0000_0000n), reinterpretU64AsF64(0x3ff0_1600_0000_0000n)]] },  // [ ~0.0, ~0.0, ~0.0, ~1.0]
    {input: [-1.0, 0.0, 0.0, 0.0], expected: [[reinterpretU64AsF64(0xbff0_1600_0000_0000n), reinterpretU64AsF64(0xbfef_ce00_0000_0000n)], [reinterpretU64AsF64(0xbf24_0000_0000_0000n), reinterpretU64AsF64(0x3f24_0000_0000_0000n)], [reinterpretU64AsF64(0xbf24_0000_0000_0000n), reinterpretU64AsF64(0x3f24_0000_0000_0000n)], [reinterpretU64AsF64(0xbf24_0000_0000_0000n), reinterpretU64AsF64(0x3f24_0000_0000_0000n)]] },  // [ ~1.0, ~0.0, ~0.0, ~0.0]
    {input: [1.0, 1.0, 1.0, 1.0], expected: [[reinterpretU64AsF64(0x3fdf_ce00_0000_0000n), reinterpretU64AsF64(0x3fe0_1600_0000_0000n)], [reinterpretU64AsF64(0x3fdf_ce00_0000_0000n), reinterpretU64AsF64(0x3fe0_1600_0000_0000n)], [reinterpretU64AsF64(0x3fdf_ce00_0000_0000n), reinterpretU64AsF64(0x3fe0_1600_0000_0000n)], [reinterpretU64AsF64(0x3fdf_ce00_0000_0000n), reinterpretU64AsF64(0x3fe0_1600_0000_0000n)]] },  // [ ~1/√4, ~1/√4, ~1/√4]
  ] as VectorToVectorCase[],
} as const;

g.test('normalizeInterval')
  .params(u =>
    u
      .combine('trait', ['f32', 'f16'] as const)
      .beginSubcases()
      .expandWithParams<VectorToVectorCase>(p => kNormalizeIntervalCases[p.trait])
  )
  .fn(t => {
    const x = t.params.input;
    const trait = FP[t.params.trait];
    const expected = trait.toVector(t.params.expected);
    const got = trait.normalizeInterval(x);
    t.expect(
      objectEquals(expected, got),
      `${t.params.trait}.normalizeInterval([${x}]) returned ${got}. Expected ${expected}`
    );
  });

interface VectorPairToVectorCase {
  input: [number[], number[]];
  expected: (number | IntervalBounds)[];
}

// prettier-ignore
const kCrossIntervalCases = {
  f32: [
    { input: [
        [kValue.f32.subnormal.positive.max, kValue.f32.subnormal.negative.max, kValue.f32.subnormal.negative.min],
        [kValue.f32.subnormal.negative.min, kValue.f32.subnormal.positive.min, kValue.f32.subnormal.negative.max]
      ],
      expected: [
        [0.0, reinterpretU32AsF32(0x00000002)], // ~0
        [0.0, reinterpretU32AsF32(0x00000002)], // ~0
        [kValue.f32.subnormal.negative.max, kValue.f32.subnormal.positive.min] // ~0
      ]
    },
    { input: [
        [0.1, -0.1, -0.1],
        [-0.1, 0.1, -0.1]
      ],
      expected: [
        [reinterpretU32AsF32(0x3ca3d708), reinterpretU32AsF32(0x3ca3d70b)], // ~0.02
        [reinterpretU32AsF32(0x3ca3d708), reinterpretU32AsF32(0x3ca3d70b)], // ~0.02
        [reinterpretU32AsF32(0xb1400000), reinterpretU32AsF32(0x31400000)], // ~0
      ]
    },
  ] as VectorPairToVectorCase[],
  f16: [
    { input: [
        [kValue.f16.subnormal.positive.max, kValue.f16.subnormal.negative.max, kValue.f16.subnormal.negative.min],
        [kValue.f16.subnormal.negative.min, kValue.f16.subnormal.positive.min, kValue.f16.subnormal.negative.max]
      ],
      expected: [
        [0.0, reinterpretU16AsF16(0x0002)], // ~0
        [0.0, reinterpretU16AsF16(0x0002)], // ~0
        [kValue.f16.subnormal.negative.max, kValue.f16.subnormal.positive.min] // ~0
      ]
    },
    { input: [
        [0.1, -0.1, -0.1],
        [-0.1, 0.1, -0.1]
      ],
      expected: [
        [reinterpretU16AsF16(0x251e), reinterpretU16AsF16(0x2520)], // ~0.02
        [reinterpretU16AsF16(0x251e), reinterpretU16AsF16(0x2520)], // ~0.02
        [reinterpretU16AsF16(0x8100), reinterpretU16AsF16(0x0100)] // ~0
      ]
    },
  ] as VectorPairToVectorCase[],
  abstract: [
    { input: [
        [kValue.f64.subnormal.positive.max, kValue.f64.subnormal.negative.max, kValue.f64.subnormal.negative.min],
        [kValue.f64.subnormal.negative.min, kValue.f64.subnormal.positive.min, kValue.f64.subnormal.negative.max]
      ],
      expected: [0.0, 0.0, 0.0]
    },
    { input: [
        [0.1, -0.1, -0.1],
        [-0.1, 0.1, -0.1]
      ],
      expected: [
        reinterpretU64AsF64(0x3f94_7ae1_47ae_147cn), // ~0.02
        reinterpretU64AsF64(0x3f94_7ae1_47ae_147cn), // ~0.02
        0.0
      ]
    },
  ] as VectorPairToVectorCase[],
} as const;

g.test('crossInterval')
  .params(u =>
    u
      .combine('trait', ['f32', 'f16', 'abstract'] as const)
      .beginSubcases()
      .expandWithParams<VectorPairToVectorCase>(p => {
        const trait = FP[p.trait];
        const constants = trait.constants();
        // prettier-ignore
        return [
          // parallel vectors, AXB == 0
          { input: [[1.0, 0.0, 0.0], [1.0, 0.0, 0.0]], expected: [0.0, 0.0, 0.0] },
          { input: [[0.0, 1.0, 0.0], [0.0, 1.0, 0.0]], expected: [0.0, 0.0, 0.0] },
          { input: [[0.0, 0.0, 1.0], [0.0, 0.0, 1.0]], expected: [0.0, 0.0, 0.0] },
          { input: [[1.0, 1.0, 1.0], [1.0, 1.0, 1.0]], expected: [0.0, 0.0, 0.0] },
          { input: [[-1.0, -1.0, -1.0], [-1.0, -1.0, -1.0]], expected: [0.0, 0.0, 0.0] },
          { input: [[0.1, 0.0, 0.0], [1.0, 0.0, 0.0]], expected: [0.0, 0.0, 0.0] },
          { input: [[constants.positive.subnormal.max, 0.0, 0.0], [1.0, 0.0, 0.0]], expected: [0.0, 0.0, 0.0] },

          // non-parallel vectors, AXB != 0
          { input: [[1.0, -1.0, -1.0], [-1.0, 1.0, -1.0]], expected: [2.0, 2.0, 0.0] },
          { input: [[1.0, 2, 3], [1.0, 5.0, 7.0]], expected: [-1, -4, 3] },
          ...kCrossIntervalCases[p.trait],
        ];
      })
  )
  .fn(t => {
    const [x, y] = t.params.input;
    const trait = FP[t.params.trait];
    const expected = trait.toVector(t.params.expected);
    const got = trait.crossInterval(x, y);
    t.expect(
      objectEquals(expected, got),
      `${t.params.trait}.crossInterval([${x}], [${y}]) returned ${got}. Expected ${expected}`
    );
  });

// prettier-ignore
const kReflectIntervalCases = {
  f32: [
    // vec2s
    { input: [[0.1, 0.1], [1.0, 1.0]], expected: [[reinterpretU32AsF32(0xbe99999a), reinterpretU32AsF32(0xbe999998)], [reinterpretU32AsF32(0xbe99999a), reinterpretU32AsF32(0xbe999998)]] },  // [~-0.3, ~-0.3]
    { input: [[kValue.f32.subnormal.positive.max, kValue.f32.subnormal.negative.max], [1.0, 1.0]], expected: [[reinterpretU32AsF32(0x80fffffe), reinterpretU32AsF32(0x00800001)], [reinterpretU32AsF32(0x80ffffff), reinterpretU32AsF32(0x00000002)]] },  // [~0.0, ~0.0]
    // vec3s
    { input: [[0.1, 0.1, 0.1], [1.0, 1.0, 1.0]], expected: [[reinterpretU32AsF32(0xbf000001), reinterpretU32AsF32(0xbefffffe)], [reinterpretU32AsF32(0xbf000001), reinterpretU32AsF32(0xbefffffe)], [reinterpretU32AsF32(0xbf000001), reinterpretU32AsF32(0xbefffffe)]] },  // [~-0.5, ~-0.5, ~-0.5]
    { input: [[kValue.f32.subnormal.positive.max, kValue.f32.subnormal.negative.max, 0.0], [1.0, 1.0, 1.0]], expected: [[reinterpretU32AsF32(0x80fffffe), reinterpretU32AsF32(0x00800001)], [reinterpretU32AsF32(0x80ffffff), reinterpretU32AsF32(0x00000002)], [reinterpretU32AsF32(0x80fffffe), reinterpretU32AsF32(0x00000002)]] },  // [~0.0, ~0.0, ~0.0]
    // vec4s
    { input: [[0.1, 0.1, 0.1, 0.1], [1.0, 1.0, 1.0, 1.0]], expected: [[reinterpretU32AsF32(0xbf333335), reinterpretU32AsF32(0xbf333332)], [reinterpretU32AsF32(0xbf333335), reinterpretU32AsF32(0xbf333332)], [reinterpretU32AsF32(0xbf333335), reinterpretU32AsF32(0xbf333332)], [reinterpretU32AsF32(0xbf333335), reinterpretU32AsF32(0xbf333332)]] },  // [~-0.7, ~-0.7, ~-0.7, ~-0.7]
    { input: [[kValue.f32.subnormal.positive.max, kValue.f32.subnormal.negative.max, 0.0, 0.0], [1.0, 1.0, 1.0, 1.0]], expected: [[reinterpretU32AsF32(0x80fffffe), reinterpretU32AsF32(0x00800001)], [reinterpretU32AsF32(0x80ffffff), reinterpretU32AsF32(0x00000002)], [reinterpretU32AsF32(0x80fffffe), reinterpretU32AsF32(0x00000002)], [reinterpretU32AsF32(0x80fffffe), reinterpretU32AsF32(0x00000002)]] },  // [~0.0, ~0.0, ~0.0, ~0.0]
  ] as VectorPairToVectorCase[],
  f16: [
    // vec2s
    { input: [[0.1, 0.1], [1.0, 1.0]], expected: [[reinterpretU16AsF16(0xb4ce), reinterpretU16AsF16(0xb4cc)], [reinterpretU16AsF16(0xb4ce), reinterpretU16AsF16(0xb4cc)]] },  // [~-0.3, ~-0.3]
    { input: [[kValue.f16.subnormal.positive.max, kValue.f16.subnormal.negative.max], [1.0, 1.0]], expected: [[reinterpretU16AsF16(0x87fe), reinterpretU16AsF16(0x0401)], [reinterpretU16AsF16(0x87ff), reinterpretU16AsF16(0x0002)]] },  // [~0.0, ~0.0]
    // vec3s
    { input: [[0.1, 0.1, 0.1], [1.0, 1.0, 1.0]], expected: [[reinterpretU16AsF16(0xb802), reinterpretU16AsF16(0xb7fe)], [reinterpretU16AsF16(0xb802), reinterpretU16AsF16(0xb7fe)], [reinterpretU16AsF16(0xb802), reinterpretU16AsF16(0xb7fe)]] },  // [~-0.5, ~-0.5, ~-0.5]
    { input: [[kValue.f16.subnormal.positive.max, kValue.f16.subnormal.negative.max, 0.0], [1.0, 1.0, 1.0]], expected: [[reinterpretU16AsF16(0x87fe), reinterpretU16AsF16(0x0401)], [reinterpretU16AsF16(0x87ff), reinterpretU16AsF16(0x0002)], [reinterpretU16AsF16(0x87fe), reinterpretU16AsF16(0x0002)]] },  // [~0.0, ~0.0, ~0.0]
    // vec4s
    { input: [[0.1, 0.1, 0.1, 0.1], [1.0, 1.0, 1.0, 1.0]], expected: [[reinterpretU16AsF16(0xb99c), reinterpretU16AsF16(0xb998)], [reinterpretU16AsF16(0xb99c), reinterpretU16AsF16(0xb998)], [reinterpretU16AsF16(0xb99c), reinterpretU16AsF16(0xb998)], [reinterpretU16AsF16(0xb99c), reinterpretU16AsF16(0xb998)]] },  // [~-0.7, ~-0.7, ~-0.7, ~-0.7]
    { input: [[kValue.f16.subnormal.positive.max, kValue.f16.subnormal.negative.max, 0.0, 0.0], [1.0, 1.0, 1.0, 1.0]], expected: [[reinterpretU16AsF16(0x87fe), reinterpretU16AsF16(0x0401)], [reinterpretU16AsF16(0x87ff), reinterpretU16AsF16(0x0002)], [reinterpretU16AsF16(0x87fe), reinterpretU16AsF16(0x0002)], [reinterpretU16AsF16(0x87fe), reinterpretU16AsF16(0x0002)]] },  // [~0.0, ~0.0, ~0.0, ~0.0]
  ] as VectorPairToVectorCase[],
} as const;

g.test('reflectInterval')
  .params(u =>
    u
      .combine('trait', ['f32', 'f16'] as const)
      .beginSubcases()
      .expandWithParams<VectorPairToVectorCase>(p => {
        const trait = FP[p.trait];
        const constants = trait.constants();
        // prettier-ignore
        return [
          ...kReflectIntervalCases[p.trait],

          // vec2s
          { input: [[1.0, 0.0], [1.0, 0.0]], expected: [-1.0, 0.0] },
          { input: [[1.0, 0.0], [0.0, 1.0]], expected: [1.0, 0.0] },
          { input: [[0.0, 1.0], [0.0, 1.0]], expected: [0.0, -1.0] },
          { input: [[0.0, 1.0], [1.0, 0.0]], expected: [0.0, 1.0] },
          { input: [[1.0, 1.0], [1.0, 1.0]], expected: [-3.0, -3.0] },
          { input: [[-1.0, -1.0], [1.0, 1.0]], expected: [3.0, 3.0] },
          // vec3s
          { input: [[1.0, 0.0, 0.0], [1.0, 0.0, 0.0]], expected: [-1.0, 0.0, 0.0] },
          { input: [[0.0, 1.0, 0.0], [1.0, 0.0, 0.0]], expected: [0.0, 1.0, 0.0] },
          { input: [[0.0, 0.0, 1.0], [1.0, 0.0, 0.0]], expected: [0.0, 0.0, 1.0] },
          { input: [[1.0, 0.0, 0.0], [0.0, 1.0, 0.0]], expected: [1.0, 0.0, 0.0] },
          { input: [[1.0, 0.0, 0.0], [0.0, 0.0, 1.0]], expected: [1.0, 0.0, 0.0] },
          { input: [[1.0, 1.0, 1.0], [1.0, 1.0, 1.0]], expected: [-5.0, -5.0, -5.0] },
          { input: [[-1.0, -1.0, -1.0], [1.0, 1.0, 1.0]], expected: [5.0, 5.0, 5.0] },
          // vec4s
          { input: [[1.0, 0.0, 0.0, 0.0], [1.0, 0.0, 0.0, 0.0]], expected: [-1.0, 0.0, 0.0, 0.0] },
          { input: [[0.0, 1.0, 0.0, 0.0], [1.0, 0.0, 0.0, 0.0]], expected: [0.0, 1.0, 0.0, 0.0] },
          { input: [[0.0, 0.0, 1.0, 0.0], [1.0, 0.0, 0.0, 0.0]], expected: [0.0, 0.0, 1.0, 0.0] },
          { input: [[0.0, 0.0, 0.0, 1.0], [1.0, 0.0, 0.0, 0.0]], expected: [0.0, 0.0, 0.0, 1.0] },
          { input: [[1.0, 0.0, 0.0, 0.0], [0.0, 1.0, 0.0, 0.0]], expected: [1.0, 0.0, 0.0, 0.0] },
          { input: [[1.0, 0.0, 0.0, 0.0], [0.0, 0.0, 1.0, 0.0]], expected: [1.0, 0.0, 0.0, 0.0] },
          { input: [[1.0, 0.0, 0.0, 0.0], [0.0, 0.0, 0.0, 1.0]], expected: [1.0, 0.0, 0.0, 0.0] },
          { input: [[-1.0, -1.0, -1.0, -1.0], [1.0, 1.0, 1.0, 1.0]], expected: [7.0, 7.0, 7.0, 7.0] },
          // Test that dot going OOB bounds in the intermediate calculations propagates
          { input: [[constants.positive.nearest_max, constants.positive.max, constants.negative.min], [1.0, 1.0, 1.0]], expected: [kUnboundedBounds, kUnboundedBounds, kUnboundedBounds] },
          { input: [[constants.positive.nearest_max, constants.negative.min, constants.positive.max], [1.0, 1.0, 1.0]], expected: [kUnboundedBounds, kUnboundedBounds, kUnboundedBounds] },
          { input: [[constants.positive.max, constants.positive.nearest_max, constants.negative.min], [1.0, 1.0, 1.0]], expected: [kUnboundedBounds, kUnboundedBounds, kUnboundedBounds] },
          { input: [[constants.negative.min, constants.positive.nearest_max, constants.positive.max], [1.0, 1.0, 1.0]], expected: [kUnboundedBounds, kUnboundedBounds, kUnboundedBounds] },
          { input: [[constants.positive.max, constants.negative.min, constants.positive.nearest_max], [1.0, 1.0, 1.0]], expected: [kUnboundedBounds, kUnboundedBounds, kUnboundedBounds] },
          { input: [[constants.negative.min, constants.positive.max, constants.positive.nearest_max], [1.0, 1.0, 1.0]], expected: [kUnboundedBounds, kUnboundedBounds, kUnboundedBounds] },

          // Test that post-dot going OOB propagates
          { input: [[constants.positive.max, 1.0, 2.0, 3.0], [-1.0, constants.positive.max, -2.0, -3.0]], expected: [kUnboundedBounds, kUnboundedBounds, kUnboundedBounds, kUnboundedBounds] },
        ];
      })
  )
  .fn(t => {
    const [x, y] = t.params.input;
    const trait = FP[t.params.trait];
    const expected = trait.toVector(t.params.expected);
    const got = trait.reflectInterval(x, y);
    t.expect(
      objectEquals(expected, got),
      `${t.params.trait}.reflectInterval([${x}], [${y}]) returned ${JSON.stringify(
        got
      )}. Expected ${JSON.stringify(expected)}`
    );
  });

interface MatrixToScalarCase {
  input: number[][];
  expected: number | IntervalBounds;
}

g.test('determinantInterval')
  .params(u =>
    u
      .combine('trait', ['f32', 'f16'] as const)
      .beginSubcases()
      .combineWithParams<MatrixToScalarCase>([
        // Extreme values, i.e. subnormals, very large magnitudes, and those lead to
        // non-precise products, are intentionally not tested, since the accuracy of
        // determinant is restricted to well behaving inputs. Handling all cases
        // requires ~23! options to be calculated in the 4x4 case, so is not
        // feasible.
        {
          input: [
            [1, 2],
            [3, 4],
          ],
          expected: -2,
        },
        {
          input: [
            [-1, 2],
            [-3, 4],
          ],
          expected: 2,
        },
        {
          input: [
            [11, 22],
            [33, 44],
          ],
          expected: -242,
        },
        {
          input: [
            [5, 6],
            [8, 9],
          ],
          expected: -3,
        },
        {
          input: [
            [4, 6],
            [7, 9],
          ],
          expected: -6,
        },
        {
          input: [
            [4, 5],
            [7, 8],
          ],
          expected: -3,
        },
        {
          input: [
            [1, 2, 3],
            [4, 5, 6],
            [7, 8, 9],
          ],
          expected: 0,
        },
        {
          input: [
            [-1, 2, 3],
            [-4, 5, 6],
            [-7, 8, 9],
          ],
          expected: 0,
        },
        {
          input: [
            [1, 2, 3],
            [4, 5, 6],
            [7, 8, 9],
          ],
          expected: 0,
        },
        {
          input: [
            [4, 1, -1],
            [-3, 0, 5],
            [5, 3, 2],
          ],
          expected: -20,
        },
        {
          input: [
            [1, 2, 3, 4],
            [5, 6, 7, 8],
            [9, 10, 11, 12],
            [13, 14, 15, 16],
          ],
          expected: 0,
        },
        {
          input: [
            [4, 0, 0, 0],
            [3, 1, -1, 3],
            [2, -3, 3, 1],
            [2, 3, 3, 1],
          ],
          expected: -240,
        },
      ])
  )
  .fn(t => {
    const input = t.params.input;
    const trait = FP[t.params.trait];
    const expected = trait.toInterval(t.params.expected);
    const got = trait.determinantInterval(input);
    t.expect(
      objectEquals(expected, got),
      `${t.params.trait}.determinantInterval([${JSON.stringify(
        input
      )}]) returned '${got}. Expected '${expected}'`
    );
  });

interface MatrixToMatrixCase {
  input: number[][];
  expected: (number | IntervalBounds)[][];
}

g.test('transposeInterval')
  .params(u =>
    u
      .combine('trait', ['f32', 'f16', 'abstract'] as const)
      .beginSubcases()
      .expandWithParams<MatrixToMatrixCase>(p => {
        const trait = FP[p.trait];
        const constants = trait.constants();
        return [
          {
            input: [
              [1, 2],
              [3, 4],
            ],
            expected: [
              [1, 3],
              [2, 4],
            ],
          },
          {
            input: [
              [1, 2],
              [3, 4],
              [5, 6],
            ],
            expected: [
              [1, 3, 5],
              [2, 4, 6],
            ],
          },
          {
            input: [
              [1, 2],
              [3, 4],
              [5, 6],
              [7, 8],
            ],
            expected: [
              [1, 3, 5, 7],
              [2, 4, 6, 8],
            ],
          },
          {
            input: [
              [1, 2, 3],
              [4, 5, 6],
            ],
            expected: [
              [1, 4],
              [2, 5],
              [3, 6],
            ],
          },
          {
            input: [
              [1, 2, 3],
              [4, 5, 6],
              [7, 8, 9],
            ],
            expected: [
              [1, 4, 7],
              [2, 5, 8],
              [3, 6, 9],
            ],
          },
          {
            input: [
              [1, 2, 3],
              [4, 5, 6],
              [7, 8, 9],
              [10, 11, 12],
            ],
            expected: [
              [1, 4, 7, 10],
              [2, 5, 8, 11],
              [3, 6, 9, 12],
            ],
          },
          {
            input: [
              [1, 2, 3, 4],
              [5, 6, 7, 8],
            ],
            expected: [
              [1, 5],
              [2, 6],
              [3, 7],
              [4, 8],
            ],
          },
          {
            input: [
              [1, 2, 3, 4],
              [5, 6, 7, 8],
              [9, 10, 11, 12],
            ],
            expected: [
              [1, 5, 9],
              [2, 6, 10],
              [3, 7, 11],
              [4, 8, 12],
            ],
          },
          {
            input: [
              [1, 2, 3, 4],
              [5, 6, 7, 8],
              [9, 10, 11, 12],
              [13, 14, 15, 16],
            ],
            expected: [
              [1, 5, 9, 13],
              [2, 6, 10, 14],
              [3, 7, 11, 15],
              [4, 8, 12, 16],
            ],
          },
          {
            input: [
              [constants.positive.subnormal.max, constants.positive.subnormal.min],
              [constants.negative.subnormal.min, constants.negative.subnormal.max],
            ],
            expected: [
              [
                [0, constants.positive.subnormal.max],
                [constants.negative.subnormal.min, 0],
              ],
              [
                [0, constants.positive.subnormal.min],
                [constants.negative.subnormal.max, 0],
              ],
            ],
          },
        ];
      })
  )
  .fn(t => {
    const input = t.params.input;
    const trait = FP[t.params.trait];
    const expected = trait.toMatrix(t.params.expected);
    const got = trait.transposeInterval(input);
    t.expect(
      objectEquals(expected, got),
      `FP.${t.params.trait}.transposeInterval([${JSON.stringify(
        input
      )}]) returned '[${JSON.stringify(got)}]'. Expected '[${JSON.stringify(expected)}]'`
    );
  });

interface MatrixPairToMatrixCase {
  input: [number[][], number[][]];
  expected: (number | IntervalBounds)[][];
}

g.test('additionMatrixMatrixInterval')
  .params(u =>
    u
      .combine('trait', ['f32', 'f16', 'abstract'] as const)
      .beginSubcases()
      .combineWithParams<MatrixPairToMatrixCase>([
        // Only testing that different shapes of matrices are handled correctly
        // here, to reduce test duplication.
        // additionMatrixMatrixInterval uses AdditionIntervalOp for calculating intervals,
        // so the testing for additionInterval covers the actual interval
        // calculations.
        {
          input: [
            [
              [1, 2],
              [3, 4],
            ],
            [
              [10, 20],
              [30, 40],
            ],
          ],
          expected: [
            [11, 22],
            [33, 44],
          ],
        },
        {
          input: [
            [
              [1, 2],
              [3, 4],
              [5, 6],
            ],
            [
              [10, 20],
              [30, 40],
              [50, 60],
            ],
          ],
          expected: [
            [11, 22],
            [33, 44],
            [55, 66],
          ],
        },
        {
          input: [
            [
              [1, 2],
              [3, 4],
              [5, 6],
              [7, 8],
            ],
            [
              [10, 20],
              [30, 40],
              [50, 60],
              [70, 80],
            ],
          ],
          expected: [
            [11, 22],
            [33, 44],
            [55, 66],
            [77, 88],
          ],
        },
        {
          input: [
            [
              [1, 2, 3],
              [4, 5, 6],
            ],
            [
              [10, 20, 30],
              [40, 50, 60],
            ],
          ],
          expected: [
            [11, 22, 33],
            [44, 55, 66],
          ],
        },
        {
          input: [
            [
              [1, 2, 3],
              [4, 5, 6],
              [7, 8, 9],
            ],
            [
              [10, 20, 30],
              [40, 50, 60],
              [70, 80, 90],
            ],
          ],
          expected: [
            [11, 22, 33],
            [44, 55, 66],
            [77, 88, 99],
          ],
        },
        {
          input: [
            [
              [1, 2, 3],
              [4, 5, 6],
              [7, 8, 9],
              [10, 11, 12],
            ],
            [
              [10, 20, 30],
              [40, 50, 60],
              [70, 80, 90],
              [1000, 1100, 1200],
            ],
          ],
          expected: [
            [11, 22, 33],
            [44, 55, 66],
            [77, 88, 99],
            [1010, 1111, 1212],
          ],
        },
        {
          input: [
            [
              [1, 2, 3, 4],
              [5, 6, 7, 8],
            ],
            [
              [10, 20, 30, 40],
              [50, 60, 70, 80],
            ],
          ],
          expected: [
            [11, 22, 33, 44],
            [55, 66, 77, 88],
          ],
        },
        {
          input: [
            [
              [1, 2, 3, 4],
              [5, 6, 7, 8],
              [9, 10, 11, 12],
            ],
            [
              [10, 20, 30, 40],
              [50, 60, 70, 80],
              [90, 1000, 1100, 1200],
            ],
          ],
          expected: [
            [11, 22, 33, 44],
            [55, 66, 77, 88],
            [99, 1010, 1111, 1212],
          ],
        },
        {
          input: [
            [
              [1, 2, 3, 4],
              [5, 6, 7, 8],
              [9, 10, 11, 12],
              [13, 14, 15, 16],
            ],
            [
              [10, 20, 30, 40],
              [50, 60, 70, 80],
              [90, 1000, 1100, 1200],
              [1300, 1400, 1500, 1600],
            ],
          ],
          expected: [
            [11, 22, 33, 44],
            [55, 66, 77, 88],
            [99, 1010, 1111, 1212],
            [1313, 1414, 1515, 1616],
          ],
        },
      ])
  )
  .fn(t => {
    const [x, y] = t.params.input;
    const trait = FP[t.params.trait];
    const expected = trait.toMatrix(t.params.expected);
    const got = trait.additionMatrixMatrixInterval(x, y);
    t.expect(
      objectEquals(expected, got),
      `${t.params.trait}.additionMatrixMatrixInterval([${JSON.stringify(x)}], [${JSON.stringify(
        y
      )}]) returned '[${JSON.stringify(got)}]'. Expected '[${JSON.stringify(expected)}]'`
    );
  });

g.test('subtractionMatrixMatrixInterval')
  .params(u =>
    u
      .combine('trait', ['f32', 'f16', 'abstract'] as const)
      .beginSubcases()
      .combineWithParams<MatrixPairToMatrixCase>([
        // Only testing that different shapes of matrices are handled correctly
        // here, to reduce test duplication.
        // subtractionMatrixMatrixInterval uses AdditionIntervalOp for calculating intervals,
        // so the testing for subtractionInterval covers the actual interval
        // calculations.
        {
          input: [
            [
              [1, 2],
              [3, 4],
            ],
            [
              [-10, -20],
              [-30, -40],
            ],
          ],
          expected: [
            [11, 22],
            [33, 44],
          ],
        },
        {
          input: [
            [
              [1, 2],
              [3, 4],
              [5, 6],
            ],
            [
              [-10, -20],
              [-30, -40],
              [-50, -60],
            ],
          ],
          expected: [
            [11, 22],
            [33, 44],
            [55, 66],
          ],
        },
        {
          input: [
            [
              [1, 2],
              [3, 4],
              [5, 6],
              [7, 8],
            ],
            [
              [-10, -20],
              [-30, -40],
              [-50, -60],
              [-70, -80],
            ],
          ],
          expected: [
            [11, 22],
            [33, 44],
            [55, 66],
            [77, 88],
          ],
        },
        {
          input: [
            [
              [1, 2, 3],
              [4, 5, 6],
            ],
            [
              [-10, -20, -30],
              [-40, -50, -60],
            ],
          ],
          expected: [
            [11, 22, 33],
            [44, 55, 66],
          ],
        },
        {
          input: [
            [
              [1, 2, 3],
              [4, 5, 6],
              [7, 8, 9],
            ],
            [
              [-10, -20, -30],
              [-40, -50, -60],
              [-70, -80, -90],
            ],
          ],
          expected: [
            [11, 22, 33],
            [44, 55, 66],
            [77, 88, 99],
          ],
        },
        {
          input: [
            [
              [1, 2, 3],
              [4, 5, 6],
              [7, 8, 9],
              [10, 11, 12],
            ],
            [
              [-10, -20, -30],
              [-40, -50, -60],
              [-70, -80, -90],
              [-1000, -1100, -1200],
            ],
          ],
          expected: [
            [11, 22, 33],
            [44, 55, 66],
            [77, 88, 99],
            [1010, 1111, 1212],
          ],
        },
        {
          input: [
            [
              [1, 2, 3, 4],
              [5, 6, 7, 8],
            ],
            [
              [-10, -20, -30, -40],
              [-50, -60, -70, -80],
            ],
          ],
          expected: [
            [11, 22, 33, 44],
            [55, 66, 77, 88],
          ],
        },
        {
          input: [
            [
              [1, 2, 3, 4],
              [5, 6, 7, 8],
              [9, 10, 11, 12],
            ],
            [
              [-10, -20, -30, -40],
              [-50, -60, -70, -80],
              [-90, -1000, -1100, -1200],
            ],
          ],
          expected: [
            [11, 22, 33, 44],
            [55, 66, 77, 88],
            [99, 1010, 1111, 1212],
          ],
        },
        {
          input: [
            [
              [1, 2, 3, 4],
              [5, 6, 7, 8],
              [9, 10, 11, 12],
              [13, 14, 15, 16],
            ],
            [
              [-10, -20, -30, -40],
              [-50, -60, -70, -80],
              [-90, -1000, -1100, -1200],
              [-1300, -1400, -1500, -1600],
            ],
          ],
          expected: [
            [11, 22, 33, 44],
            [55, 66, 77, 88],
            [99, 1010, 1111, 1212],
            [1313, 1414, 1515, 1616],
          ],
        },
      ])
  )
  .fn(t => {
    const [x, y] = t.params.input;
    const trait = FP[t.params.trait];
    const expected = trait.toMatrix(t.params.expected);
    const got = trait.subtractionMatrixMatrixInterval(x, y);
    t.expect(
      objectEquals(expected, got),
      `${t.params.trait}.subtractionMatrixMatrixInterval([${JSON.stringify(x)}], [${JSON.stringify(
        y
      )}]) returned '[${JSON.stringify(got)}]'. Expected '[${JSON.stringify(expected)}]'`
    );
  });

g.test('multiplicationMatrixMatrixInterval')
  .params(u =>
    u
      .combine('trait', ['f32', 'f16'] as const)
      .beginSubcases()
      .combineWithParams<MatrixPairToMatrixCase>([
        // Only testing that different shapes of matrices are handled correctly
        // here, to reduce test duplication.
        // multiplicationMatrixMatrixInterval uses and transposeInterval &
        // dotInterval for calculating intervals, so the testing for those functions
        // will cover the actual interval calculations.
        // Keep all expected result integer no larger than 2047 to ensure that all result is exactly
        // represeantable in both f32 and f16.
        {
          input: [
            [
              [1, 2],
              [3, 4],
            ],
            [
              [11, 22],
              [33, 44],
            ],
          ],
          expected: [
            [77, 110],
            [165, 242],
          ],
        },
        {
          input: [
            [
              [1, 2],
              [3, 4],
            ],
            [
              [11, 22],
              [33, 44],
              [55, 66],
            ],
          ],
          expected: [
            [77, 110],
            [165, 242],
            [253, 374],
          ],
        },
        {
          input: [
            [
              [1, 2],
              [3, 4],
            ],
            [
              [11, 22],
              [33, 44],
              [55, 66],
              [77, 88],
            ],
          ],
          expected: [
            [77, 110],
            [165, 242],
            [253, 374],
            [341, 506],
          ],
        },
        {
          input: [
            [
              [1, 2, 3],
              [4, 5, 6],
            ],
            [
              [11, 22],
              [33, 44],
            ],
          ],
          expected: [
            [99, 132, 165],
            [209, 286, 363],
          ],
        },
        {
          input: [
            [
              [1, 2, 3],
              [4, 5, 6],
            ],
            [
              [11, 22],
              [33, 44],
              [55, 66],
            ],
          ],
          expected: [
            [99, 132, 165],
            [209, 286, 363],
            [319, 440, 561],
          ],
        },
        {
          input: [
            [
              [1, 2, 3],
              [4, 5, 6],
            ],
            [
              [11, 22],
              [33, 44],
              [55, 66],
              [77, 88],
            ],
          ],
          expected: [
            [99, 132, 165],
            [209, 286, 363],
            [319, 440, 561],
            [429, 594, 759],
          ],
        },
        {
          input: [
            [
              [1, 2, 3, 4],
              [5, 6, 7, 8],
            ],
            [
              [11, 22],
              [33, 44],
            ],
          ],
          expected: [
            [121, 154, 187, 220],
            [253, 330, 407, 484],
          ],
        },
        {
          input: [
            [
              [1, 2, 3, 4],
              [5, 6, 7, 8],
            ],
            [
              [11, 22],
              [33, 44],
              [55, 66],
            ],
          ],
          expected: [
            [121, 154, 187, 220],
            [253, 330, 407, 484],
            [385, 506, 627, 748],
          ],
        },
        {
          input: [
            [
              [1, 2, 3, 4],
              [5, 6, 7, 8],
            ],
            [
              [11, 22],
              [33, 44],
              [55, 66],
              [77, 88],
            ],
          ],
          expected: [
            [121, 154, 187, 220],
            [253, 330, 407, 484],
            [385, 506, 627, 748],
            [517, 682, 847, 1012],
          ],
        },
        {
          input: [
            [
              [1, 2],
              [3, 4],
              [5, 6],
            ],
            [
              [11, 22, 33],
              [44, 55, 66],
            ],
          ],
          expected: [
            [242, 308],
            [539, 704],
          ],
        },
        {
          input: [
            [
              [1, 2],
              [3, 4],
              [5, 6],
            ],
            [
              [11, 22, 33],
              [44, 55, 66],
              [77, 88, 99],
            ],
          ],
          expected: [
            [242, 308],
            [539, 704],
            [836, 1100],
          ],
        },
        {
          input: [
            [
              [1, 2],
              [3, 4],
              [5, 6],
            ],
            [
              [11, 22, 33],
              [44, 55, 66],
              [77, 88, 99],
              [10, 11, 12],
            ],
          ],
          expected: [
            [242, 308],
            [539, 704],
            [836, 1100],
            [103, 136],
          ],
        },
        {
          input: [
            [
              [1, 2, 3],
              [4, 5, 6],
              [7, 8, 9],
            ],
            [
              [11, 22, 33],
              [44, 55, 66],
            ],
          ],
          expected: [
            [330, 396, 462],
            [726, 891, 1056],
          ],
        },
        {
          input: [
            [
              [1, 2, 3],
              [4, 5, 6],
              [7, 8, 9],
            ],
            [
              [11, 22, 33],
              [44, 55, 66],
              [77, 88, 99],
            ],
          ],
          expected: [
            [330, 396, 462],
            [726, 891, 1056],
            [1122, 1386, 1650],
          ],
        },
        {
          input: [
            [
              [1, 2, 3],
              [4, 5, 6],
              [7, 8, 9],
            ],
            [
              [11, 22, 33],
              [44, 55, 66],
              [77, 88, 99],
              [10, 11, 12],
            ],
          ],
          expected: [
            [330, 396, 462],
            [726, 891, 1056],
            [1122, 1386, 1650],
            [138, 171, 204],
          ],
        },
        {
          input: [
            [
              [1, 2, 3, 4],
              [5, 6, 7, 8],
              [9, 10, 11, 12],
            ],
            [
              [11, 12, 13],
              [21, 22, 23],
            ],
          ],
          expected: [
            [188, 224, 260, 296],
            [338, 404, 470, 536],
          ],
        },
        {
          input: [
            [
              [1, 2, 3, 4],
              [5, 6, 7, 8],
              [9, 10, 11, 12],
            ],
            [
              [11, 12, 13],
              [21, 22, 23],
              [31, 32, 33],
            ],
          ],
          expected: [
            [188, 224, 260, 296],
            [338, 404, 470, 536],
            [488, 584, 680, 776],
          ],
        },
        {
          input: [
            [
              [1, 2, 3, 4],
              [5, 6, 7, 8],
              [9, 10, 11, 12],
            ],
            [
              [11, 12, 13],
              [21, 22, 23],
              [31, 32, 33],
              [41, 42, 43],
            ],
          ],
          expected: [
            [188, 224, 260, 296],
            [338, 404, 470, 536],
            [488, 584, 680, 776],
            [638, 764, 890, 1016],
          ],
        },
        {
          input: [
            [
              [1, 2],
              [3, 4],
              [5, 6],
              [7, 8],
            ],
            [
              [11, 22, 33, 44],
              [55, 66, 77, 88],
            ],
          ],
          expected: [
            [550, 660],
            [1254, 1540],
          ],
        },
        {
          input: [
            [
              [1, 2],
              [3, 4],
              [5, 6],
              [7, 8],
            ],
            [
              [11, 12, 13, 14],
              [21, 22, 23, 24],
              [31, 32, 33, 34],
            ],
          ],
          expected: [
            [210, 260],
            [370, 460],
            [530, 660],
          ],
        },
        {
          input: [
            [
              [1, 2],
              [3, 4],
              [5, 6],
              [7, 8],
            ],
            [
              [11, 12, 13, 14],
              [21, 22, 23, 24],
              [31, 32, 33, 34],
              [41, 42, 43, 44],
            ],
          ],
          expected: [
            [210, 260],
            [370, 460],
            [530, 660],
            [690, 860],
          ],
        },
        {
          input: [
            [
              [1, 2, 3],
              [4, 5, 6],
              [7, 8, 9],
              [10, 11, 12],
            ],
            [
              [11, 12, 13, 14],
              [21, 22, 23, 24],
            ],
          ],
          expected: [
            [290, 340, 390],
            [510, 600, 690],
          ],
        },
        {
          input: [
            [
              [1, 2, 3],
              [4, 5, 6],
              [7, 8, 9],
              [10, 11, 12],
            ],
            [
              [11, 12, 13, 14],
              [21, 22, 23, 24],
              [31, 32, 33, 34],
            ],
          ],
          expected: [
            [290, 340, 390],
            [510, 600, 690],
            [730, 860, 990],
          ],
        },
        {
          input: [
            [
              [1, 2, 3],
              [4, 5, 6],
              [7, 8, 9],
              [10, 11, 12],
            ],
            [
              [11, 12, 13, 14],
              [21, 22, 23, 24],
              [31, 32, 33, 34],
              [41, 42, 43, 44],
            ],
          ],
          expected: [
            [290, 340, 390],
            [510, 600, 690],
            [730, 860, 990],
            [950, 1120, 1290],
          ],
        },
        {
          input: [
            [
              [1, 2, 3, 4],
              [5, 6, 7, 8],
              [9, 10, 11, 12],
              [13, 14, 15, 16],
            ],
            [
              [11, 12, 13, 14],
              [21, 22, 23, 24],
            ],
          ],
          expected: [
            [370, 420, 470, 520],
            [650, 740, 830, 920],
          ],
        },
        {
          input: [
            [
              [1, 2, 3, 4],
              [5, 6, 7, 8],
              [9, 10, 11, 12],
              [13, 14, 15, 16],
            ],
            [
              [11, 12, 13, 14],
              [21, 22, 23, 24],
              [31, 32, 33, 34],
            ],
          ],
          expected: [
            [370, 420, 470, 520],
            [650, 740, 830, 920],
            [930, 1060, 1190, 1320],
          ],
        },
        {
          input: [
            [
              [1, 2, 3, 4],
              [5, 6, 7, 8],
              [9, 10, 11, 12],
              [13, 14, 15, 16],
            ],
            [
              [11, 12, 13, 14],
              [21, 22, 23, 24],
              [31, 32, 33, 34],
              [41, 42, 43, 44],
            ],
          ],
          expected: [
            [370, 420, 470, 520],
            [650, 740, 830, 920],
            [930, 1060, 1190, 1320],
            [1210, 1380, 1550, 1720],
          ],
        },
      ])
  )
  .fn(t => {
    const [x, y] = t.params.input;
    const trait = FP[t.params.trait];
    const expected = trait.toMatrix(t.params.expected);
    const got = trait.multiplicationMatrixMatrixInterval(x, y);
    t.expect(
      objectEquals(expected, got),
      `${t.params.trait}.multiplicationMatrixMatrixInterval([${JSON.stringify(
        x
      )}], [${JSON.stringify(y)}]) returned '[${JSON.stringify(got)}]'. Expected '[${JSON.stringify(
        expected
      )}]'`
    );
  });

interface MatrixScalarToMatrixCase {
  matrix: number[][];
  scalar: number;
  expected: (number | IntervalBounds)[][];
}

g.test('multiplicationMatrixScalarInterval')
  .params(u =>
    u
      .combine('trait', ['f32', 'f16'] as const)
      .beginSubcases()
      .combineWithParams<MatrixScalarToMatrixCase>([
        // Only testing that different shapes of matrices are handled correctly
        // here, to reduce test duplication.
        // multiplicationMatrixScalarInterval uses MultiplicationIntervalOp for calculating intervals,
        // so the testing for multiplcationInterval covers the actual interval
        // calculations.
        {
          matrix: [
            [1, 2],
            [3, 4],
          ],
          scalar: 10,
          expected: [
            [10, 20],
            [30, 40],
          ],
        },
        {
          matrix: [
            [1, 2],
            [3, 4],
            [5, 6],
          ],
          scalar: 10,
          expected: [
            [10, 20],
            [30, 40],
            [50, 60],
          ],
        },
        {
          matrix: [
            [1, 2],
            [3, 4],
            [5, 6],
            [7, 8],
          ],
          scalar: 10,
          expected: [
            [10, 20],
            [30, 40],
            [50, 60],
            [70, 80],
          ],
        },
        {
          matrix: [
            [1, 2, 3],
            [4, 5, 6],
          ],
          scalar: 10,
          expected: [
            [10, 20, 30],
            [40, 50, 60],
          ],
        },
        {
          matrix: [
            [1, 2, 3],
            [4, 5, 6],
            [7, 8, 9],
          ],
          scalar: 10,
          expected: [
            [10, 20, 30],
            [40, 50, 60],
            [70, 80, 90],
          ],
        },
        {
          matrix: [
            [1, 2, 3],
            [4, 5, 6],
            [7, 8, 9],
            [10, 11, 12],
          ],
          scalar: 10,
          expected: [
            [10, 20, 30],
            [40, 50, 60],
            [70, 80, 90],
            [100, 110, 120],
          ],
        },
        {
          matrix: [
            [1, 2, 3, 4],
            [5, 6, 7, 8],
          ],
          scalar: 10,
          expected: [
            [10, 20, 30, 40],
            [50, 60, 70, 80],
          ],
        },
        {
          matrix: [
            [1, 2, 3, 4],
            [5, 6, 7, 8],
            [9, 10, 11, 12],
          ],
          scalar: 10,
          expected: [
            [10, 20, 30, 40],
            [50, 60, 70, 80],
            [90, 100, 110, 120],
          ],
        },
        {
          matrix: [
            [1, 2, 3, 4],
            [5, 6, 7, 8],
            [9, 10, 11, 12],
            [13, 14, 15, 16],
          ],
          scalar: 10,
          expected: [
            [10, 20, 30, 40],
            [50, 60, 70, 80],
            [90, 100, 110, 120],
            [130, 140, 150, 160],
          ],
        },
      ])
  )
  .fn(t => {
    const matrix = t.params.matrix;
    const scalar = t.params.scalar;
    const trait = FP[t.params.trait];
    const expected = trait.toMatrix(t.params.expected);
    const got = trait.multiplicationMatrixScalarInterval(matrix, scalar);
    t.expect(
      objectEquals(expected, got),
      `${t.params.trait}.multiplicationMatrixScalarInterval([${JSON.stringify(
        matrix
      )}], ${scalar}) returned '[${JSON.stringify(got)}]'. Expected '[${JSON.stringify(expected)}]'`
    );
  });

// There are no explicit tests for multiplicationScalarMatrixInterval, since it
// is just a pass-through to multiplicationMatrixScalarInterval

interface MatrixVectorToVectorCase {
  matrix: number[][];
  vector: number[];
  expected: (number | IntervalBounds)[];
}

g.test('multiplicationMatrixVectorInterval')
  .params(u =>
    u
      .combine('trait', ['f32', 'f16'] as const)
      .beginSubcases()
      .combineWithParams<MatrixVectorToVectorCase>([
        // Only testing that different shapes of matrices are handled correctly
        // here, to reduce test duplication.
        // multiplicationMatrixVectorInterval uses DotIntervalOp &
        // TransposeIntervalOp for calculating intervals, so the testing for
        // dotInterval & transposeInterval covers the actual interval
        // calculations.
        {
          matrix: [
            [1, 2],
            [3, 4],
          ],
          vector: [11, 22],
          expected: [77, 110],
        },
        {
          matrix: [
            [1, 2, 3],
            [4, 5, 6],
          ],
          vector: [11, 22],
          expected: [99, 132, 165],
        },
        {
          matrix: [
            [1, 2, 3, 4],
            [5, 6, 7, 8],
          ],
          vector: [11, 22],
          expected: [121, 154, 187, 220],
        },
        {
          matrix: [
            [1, 2],
            [3, 4],
            [5, 6],
          ],
          vector: [11, 22, 33],
          expected: [242, 308],
        },
        {
          matrix: [
            [1, 2, 3],
            [4, 5, 6],
            [7, 8, 9],
          ],
          vector: [11, 22, 33],
          expected: [330, 396, 462],
        },
        {
          matrix: [
            [1, 2, 3, 4],
            [5, 6, 7, 8],
            [9, 10, 11, 12],
          ],
          vector: [11, 22, 33],
          expected: [418, 484, 550, 616],
        },
        {
          matrix: [
            [1, 2],
            [3, 4],
            [5, 6],
            [7, 8],
          ],
          vector: [11, 22, 33, 44],
          expected: [550, 660],
        },
        {
          matrix: [
            [1, 2, 3],
            [4, 5, 6],
            [7, 8, 9],
            [10, 11, 12],
          ],
          vector: [11, 22, 33, 44],
          expected: [770, 880, 990],
        },
        {
          matrix: [
            [1, 2, 3, 4],
            [5, 6, 7, 8],
            [9, 10, 11, 12],
            [13, 14, 15, 16],
          ],
          vector: [11, 22, 33, 44],
          expected: [990, 1100, 1210, 1320],
        },
      ])
  )
  .fn(t => {
    const matrix = t.params.matrix;
    const vector = t.params.vector;
    const trait = FP[t.params.trait];
    const expected = trait.toVector(t.params.expected);
    const got = trait.multiplicationMatrixVectorInterval(matrix, vector);
    t.expect(
      objectEquals(expected, got),
      `${t.params.trait}.multiplicationMatrixVectorInterval([${JSON.stringify(
        matrix
      )}], [${JSON.stringify(vector)}]) returned '[${JSON.stringify(
        got
      )}]'. Expected '[${JSON.stringify(expected)}]'`
    );
  });

interface VectorMatrixToVectorCase {
  vector: number[];
  matrix: number[][];
  expected: (number | IntervalBounds)[];
}

g.test('multiplicationVectorMatrixInterval')
  .params(u =>
    u
      .combine('trait', ['f32', 'f16'] as const)
      .beginSubcases()
      .combineWithParams<VectorMatrixToVectorCase>([
        // Only testing that different shapes of matrices are handled correctly
        // here, to reduce test duplication.
        // multiplicationVectorMatrixInterval uses DotIntervalOp for calculating
        // intervals, so the testing for dotInterval covers the actual interval
        // calculations.
        // Keep all expected result integer no larger than 2047 to ensure that all result is exactly
        // represeantable in both f32 and f16.
        {
          vector: [1, 2],
          matrix: [
            [11, 22],
            [33, 44],
          ],
          expected: [55, 121],
        },
        {
          vector: [1, 2],
          matrix: [
            [11, 22],
            [33, 44],
            [55, 66],
          ],
          expected: [55, 121, 187],
        },
        {
          vector: [1, 2],
          matrix: [
            [11, 22],
            [33, 44],
            [55, 66],
            [77, 88],
          ],
          expected: [55, 121, 187, 253],
        },
        {
          vector: [1, 2, 3],
          matrix: [
            [11, 12, 13],
            [21, 22, 23],
          ],
          expected: [74, 134],
        },
        {
          vector: [1, 2, 3],
          matrix: [
            [11, 12, 13],
            [21, 22, 23],
            [31, 32, 33],
          ],
          expected: [74, 134, 194],
        },
        {
          vector: [1, 2, 3],
          matrix: [
            [11, 12, 13],
            [21, 22, 23],
            [31, 32, 33],
            [41, 42, 43],
          ],
          expected: [74, 134, 194, 254],
        },
        {
          vector: [1, 2, 3, 4],
          matrix: [
            [11, 12, 13, 14],
            [21, 22, 23, 24],
          ],
          expected: [130, 230],
        },
        {
          vector: [1, 2, 3, 4],
          matrix: [
            [11, 12, 13, 14],
            [21, 22, 23, 24],
            [31, 32, 33, 34],
          ],
          expected: [130, 230, 330],
        },
        {
          vector: [1, 2, 3, 4],
          matrix: [
            [11, 12, 13, 14],
            [21, 22, 23, 24],
            [31, 32, 33, 34],
            [41, 42, 43, 44],
          ],
          expected: [130, 230, 330, 430],
        },
      ])
  )
  .fn(t => {
    const vector = t.params.vector;
    const matrix = t.params.matrix;
    const trait = FP[t.params.trait];
    const expected = trait.toVector(t.params.expected);
    const got = trait.multiplicationVectorMatrixInterval(vector, matrix);
    t.expect(
      objectEquals(expected, got),
      `${t.params.trait}.multiplicationVectorMatrixInterval([${JSON.stringify(
        vector
      )}], [${JSON.stringify(matrix)}]) returned '[${JSON.stringify(
        got
      )}]'. Expected '[${JSON.stringify(expected)}]'`
    );
  });

// API - Acceptance Intervals w/ bespoke implementations

interface FaceForwardCase {
  input: [number[], number[], number[]];
  expected: ((number | IntervalBounds)[] | undefined)[];
}

g.test('faceForwardIntervals')
  .params(u =>
    u
      .combine('trait', ['f32', 'f16'] as const)
      .beginSubcases()
      .expandWithParams<FaceForwardCase>(p => {
        const trait = FP[p.trait];
        const constants = trait.constants();
        // prettier-ignore
        return [
          // vec2
          { input: [[1.0, 0.0], [1.0, 0.0], [1.0, 0.0]], expected: [[-1.0, 0.0]] },
          { input: [[-1.0, 0.0], [1.0, 0.0], [1.0, 0.0]], expected: [[1.0, 0.0]] },
          { input: [[1.0, 0.0], [-1.0, 1.0], [1.0, -1.0]], expected: [[1.0, 0.0]] },
          { input: [[-1.0, 0.0], [-1.0, 1.0], [1.0, -1.0]], expected: [[-1.0, 0.0]] },
          { input: [[10.0, 0.0], [10.0, 0.0], [10.0, 0.0]], expected: [[-10.0, 0.0]] },
          { input: [[-10.0, 0.0], [10.0, 0.0], [10.0, 0.0]], expected: [[10.0, 0.0]] },
          { input: [[10.0, 0.0], [-10.0, 10.0], [10.0, -10.0]], expected: [[10.0, 0.0]] },
          { input: [[-10.0, 0.0], [-10.0, 10.0], [10.0, -10.0]], expected: [[-10.0, 0.0]] },
<<<<<<< HEAD
          { input: [[0.1, 0.0], [0.1, 0.0], [0.1, 0.0]], expected: [[kConstantCorrectlyRoundedExpectation[p.trait]['-0.1'], 0.0]] },
          { input: [[-0.1, 0.0], [0.1, 0.0], [0.1, 0.0]], expected: [[kConstantCorrectlyRoundedExpectation[p.trait]['0.1'], 0.0]] },
          { input: [[0.1, 0.0], [-0.1, 0.1], [0.1, -0.1]], expected: [[kConstantCorrectlyRoundedExpectation[p.trait]['0.1'], 0.0]] },
          { input: [[-0.1, 0.0], [-0.1, 0.1], [0.1, -0.1]], expected: [[kConstantCorrectlyRoundedExpectation[p.trait]['-0.1'], 0.0]] },

          // vec3
          { input: [[1.0, 0.0, 0.0], [1.0, 0.0, 0.0], [1.0, 0.0, 0.0]], expected: [[-1.0, 0.0, 0.0]] },
          { input: [[-1.0, 0.0, 0.0], [1.0, 0.0, 0.0], [1.0, 0.0, 0.0]], expected: [[1.0, 0.0, 0.0]] },
          { input: [[1.0, 0.0, 0.0], [-1.0, 1.0, 0.0], [1.0, -1.0, 0.0]], expected: [[1.0, 0.0, 0.0]] },
          { input: [[-1.0, 0.0, 0.0], [-1.0, 1.0, 0.0], [1.0, -1.0, 0.0]], expected: [[-1.0, 0.0, 0.0]] },
          { input: [[10.0, 0.0, 0.0], [10.0, 0.0, 0.0], [10.0, 0.0, 0.0]], expected: [[-10.0, 0.0, 0.0]] },
          { input: [[-10.0, 0.0, 0.0], [10.0, 0.0, 0.0], [10.0, 0.0, 0.0]], expected: [[10.0, 0.0, 0.0]] },
          { input: [[10.0, 0.0, 0.0], [-10.0, 10.0, 0.0], [10.0, -10.0, 0.0]], expected: [[10.0, 0.0, 0.0]] },
          { input: [[-10.0, 0.0, 0.0], [-10.0, 10.0, 0.0], [10.0, -10.0, 0.0]], expected: [[-10.0, 0.0, 0.0]] },
          { input: [[0.1, 0.0, 0.0], [0.1, 0.0, 0.0], [0.1, 0.0, 0.0]], expected: [[kConstantCorrectlyRoundedExpectation[p.trait]['-0.1'], 0.0, 0.0]] },
          { input: [[-0.1, 0.0, 0.0], [0.1, 0.0, 0.0], [0.1, 0.0, 0.0]], expected: [[kConstantCorrectlyRoundedExpectation[p.trait]['0.1'], 0.0, 0.0]] },
          { input: [[0.1, 0.0, 0.0], [-0.1, 0.0, 0.0], [0.1, -0.0, 0.0]], expected: [[kConstantCorrectlyRoundedExpectation[p.trait]['0.1'], 0.0, 0.0]] },
          { input: [[-0.1, 0.0, 0.0], [-0.1, 0.0, 0.0], [0.1, -0.0, 0.0]], expected: [[kConstantCorrectlyRoundedExpectation[p.trait]['-0.1'], 0.0, 0.0]] },

=======
          { input: [[0.1, 0.0], [0.1, 0.0], [0.1, 0.0]], expected: [[trait.correctlyRoundedInterval(-0.1).bounds(), 0.0]] },
          { input: [[-0.1, 0.0], [0.1, 0.0], [0.1, 0.0]], expected: [[trait.correctlyRoundedInterval(0.1).bounds(), 0.0]] },
          { input: [[0.1, 0.0], [-0.1, 0.1], [0.1, -0.1]], expected: [[trait.correctlyRoundedInterval(0.1).bounds(), 0.0]] },
          { input: [[-0.1, 0.0], [-0.1, 0.1], [0.1, -0.1]], expected: [[trait.correctlyRoundedInterval(-0.1).bounds(), 0.0]] },

          // vec3
          { input: [[1.0, 0.0, 0.0], [1.0, 0.0, 0.0], [1.0, 0.0, 0.0]], expected: [[-1.0, 0.0, 0.0]] },
          { input: [[-1.0, 0.0, 0.0], [1.0, 0.0, 0.0], [1.0, 0.0, 0.0]], expected: [[1.0, 0.0, 0.0]] },
          { input: [[1.0, 0.0, 0.0], [-1.0, 1.0, 0.0], [1.0, -1.0, 0.0]], expected: [[1.0, 0.0, 0.0]] },
          { input: [[-1.0, 0.0, 0.0], [-1.0, 1.0, 0.0], [1.0, -1.0, 0.0]], expected: [[-1.0, 0.0, 0.0]] },
          { input: [[10.0, 0.0, 0.0], [10.0, 0.0, 0.0], [10.0, 0.0, 0.0]], expected: [[-10.0, 0.0, 0.0]] },
          { input: [[-10.0, 0.0, 0.0], [10.0, 0.0, 0.0], [10.0, 0.0, 0.0]], expected: [[10.0, 0.0, 0.0]] },
          { input: [[10.0, 0.0, 0.0], [-10.0, 10.0, 0.0], [10.0, -10.0, 0.0]], expected: [[10.0, 0.0, 0.0]] },
          { input: [[-10.0, 0.0, 0.0], [-10.0, 10.0, 0.0], [10.0, -10.0, 0.0]], expected: [[-10.0, 0.0, 0.0]] },
          { input: [[0.1, 0.0, 0.0], [0.1, 0.0, 0.0], [0.1, 0.0, 0.0]], expected: [[trait.correctlyRoundedInterval(-0.1).bounds(), 0.0, 0.0]] },
          { input: [[-0.1, 0.0, 0.0], [0.1, 0.0, 0.0], [0.1, 0.0, 0.0]], expected: [[trait.correctlyRoundedInterval(0.1).bounds(), 0.0, 0.0]] },
          { input: [[0.1, 0.0, 0.0], [-0.1, 0.0, 0.0], [0.1, -0.0, 0.0]], expected: [[trait.correctlyRoundedInterval(0.1).bounds(), 0.0, 0.0]] },
          { input: [[-0.1, 0.0, 0.0], [-0.1, 0.0, 0.0], [0.1, -0.0, 0.0]], expected: [[trait.correctlyRoundedInterval(-0.1).bounds(), 0.0, 0.0]] },

>>>>>>> 04a32acf
          // vec4
          { input: [[1.0, 0.0, 0.0, 0.0], [1.0, 0.0, 0.0, 0.0], [1.0, 0.0, 0.0, 0.0]], expected: [[-1.0, 0.0, 0.0, 0.0]] },
          { input: [[-1.0, 0.0, 0.0, 0.0], [1.0, 0.0, 0.0, 0.0], [1.0, 0.0, 0.0, 0.0]], expected: [[1.0, 0.0, 0.0, 0.0]] },
          { input: [[1.0, 0.0, 0.0, 0.0], [-1.0, 1.0, 0.0, 0.0], [1.0, -1.0, 0.0, 0.0]], expected: [[1.0, 0.0, 0.0, 0.0]] },
          { input: [[-1.0, 0.0, 0.0, 0.0], [-1.0, 1.0, 0.0, 0.0], [1.0, -1.0, 0.0, 0.0]], expected: [[-1.0, 0.0, 0.0, 0.0]] },
          { input: [[10.0, 0.0, 0.0, 0.0], [10.0, 0.0, 0.0, 0.0], [10.0, 0.0, 0.0, 0.0]], expected: [[-10.0, 0.0, 0.0, 0.0]] },
          { input: [[-10.0, 0.0, 0.0, 0.0], [10.0, 0.0, 0.0, 0.0], [10.0, 0.0, 0.0, 0.0]], expected: [[10.0, 0.0, 0.0, 0.0]] },
          { input: [[10.0, 0.0, 0.0, 0.0], [-10.0, 10.0, 0.0, 0.0], [10.0, -10.0, 0.0, 0.0]], expected: [[10.0, 0.0, 0.0, 0.0]] },
          { input: [[-10.0, 0.0, 0.0, 0.0], [-10.0, 10.0, 0.0, 0.0], [10.0, -10.0, 0.0, 0.0]], expected: [[-10.0, 0.0, 0.0, 0.0]] },
<<<<<<< HEAD
          { input: [[0.1, 0.0, 0.0, 0.0], [0.1, 0.0, 0.0, 0.0], [0.1, 0.0, 0.0, 0.0]], expected: [[kConstantCorrectlyRoundedExpectation[p.trait]['-0.1'], 0.0, 0.0, 0.0]] },
          { input: [[-0.1, 0.0, 0.0, 0.0], [0.1, 0.0, 0.0, 0.0], [0.1, 0.0, 0.0, 0.0]], expected: [[kConstantCorrectlyRoundedExpectation[p.trait]['0.1'], 0.0, 0.0, 0.0]] },
          { input: [[0.1, 0.0, 0.0, 0.0], [-0.1, 0.0, 0.0, 0.0], [0.1, -0.0, 0.0, 0.0]], expected: [[kConstantCorrectlyRoundedExpectation[p.trait]['0.1'], 0.0, 0.0, 0.0]] },
          { input: [[-0.1, 0.0, 0.0, 0.0], [-0.1, 0.0, 0.0, 0.0], [0.1, -0.0, 0.0, 0.0]], expected: [[kConstantCorrectlyRoundedExpectation[p.trait]['-0.1'], 0.0, 0.0, 0.0]] },
=======
          { input: [[0.1, 0.0, 0.0, 0.0], [0.1, 0.0, 0.0, 0.0], [0.1, 0.0, 0.0, 0.0]], expected: [[trait.correctlyRoundedInterval(-0.1).bounds(), 0.0, 0.0, 0.0]] },
          { input: [[-0.1, 0.0, 0.0, 0.0], [0.1, 0.0, 0.0, 0.0], [0.1, 0.0, 0.0, 0.0]], expected: [[trait.correctlyRoundedInterval(0.1).bounds(), 0.0, 0.0, 0.0]] },
          { input: [[0.1, 0.0, 0.0, 0.0], [-0.1, 0.0, 0.0, 0.0], [0.1, -0.0, 0.0, 0.0]], expected: [[trait.correctlyRoundedInterval(0.1).bounds(), 0.0, 0.0, 0.0]] },
          { input: [[-0.1, 0.0, 0.0, 0.0], [-0.1, 0.0, 0.0, 0.0], [0.1, -0.0, 0.0, 0.0]], expected: [[trait.correctlyRoundedInterval(-0.1).bounds(), 0.0, 0.0, 0.0]] },
>>>>>>> 04a32acf

          // dot(y, z) === 0
          { input: [[1.0, 1.0], [1.0, 0.0], [0.0, 1.0]], expected:  [[-1.0, -1.0]] },

          // subnormals, also dot(y, z) spans 0
          { input: [[constants.positive.subnormal.max, 0.0], [constants.positive.subnormal.min, 0.0], [constants.negative.subnormal.min, 0.0]], expected:  [[[0.0, constants.positive.subnormal.max], 0.0], [[constants.negative.subnormal.min, 0], 0.0]] },

          // dot going OOB returns [undefined, x, -x]
          { input: [[1.0, 1.0], [constants.positive.max, constants.positive.max], [constants.positive.max, constants.positive.max]], expected: [undefined, [1, 1], [-1, -1]] },
        ];
      })
  )
  .fn(t => {
    const [x, y, z] = t.params.input;
    const trait = FP[t.params.trait];
    const expected = t.params.expected.map(e => (e !== undefined ? trait.toVector(e) : undefined));
    const got = trait.faceForwardIntervals(x, y, z);
    t.expect(
      objectEquals(expected, got),
      `${t.params.trait}.faceForwardInterval([${x}], [${y}], [${z}]) returned [${got}]. Expected [${expected}]`
    );
  });

interface ModfCase {
  input: number;
  fract: number | IntervalBounds;
  whole: number | IntervalBounds;
}

g.test('modfInterval_f32')
  .paramsSubcasesOnly<ModfCase>(
    // prettier-ignore
    [
      // Normals
      { input: 0, fract: 0, whole: 0 },
      { input: 1, fract: 0, whole: 1 },
      { input: -1, fract: 0, whole: -1 },
      { input: 0.5, fract: 0.5, whole: 0 },
      { input: -0.5, fract: -0.5, whole: 0 },
      { input: 2.5, fract: 0.5, whole: 2 },
      { input: -2.5, fract: -0.5, whole: -2 },
      { input: 10.0, fract: 0, whole: 10 },
      { input: -10.0, fract: 0, whole: -10 },

      // Subnormals
      { input: kValue.f32.subnormal.negative.min, fract: [kValue.f32.subnormal.negative.min, 0], whole: 0 },
      { input: kValue.f32.subnormal.negative.max, fract: [kValue.f32.subnormal.negative.max, 0], whole: 0 },
      { input: kValue.f32.subnormal.positive.min, fract: [0, kValue.f32.subnormal.positive.min], whole: 0 },
      { input: kValue.f32.subnormal.positive.max, fract: [0, kValue.f32.subnormal.positive.max], whole: 0 },

      // Boundaries
      { input: kValue.f32.negative.min, fract: 0, whole: kValue.f32.negative.min },
      { input: kValue.f32.negative.max, fract: kValue.f32.negative.max, whole: 0 },
      { input: kValue.f32.positive.min, fract: kValue.f32.positive.min, whole: 0 },
      { input: kValue.f32.positive.max, fract: 0, whole: kValue.f32.positive.max },
    ]
  )
  .fn(t => {
    const expected = {
      fract: FP.f32.toInterval(t.params.fract),
      whole: FP.f32.toInterval(t.params.whole),
    };

    const got = FP.f32.modfInterval(t.params.input);
    t.expect(
      objectEquals(expected, got),
      `f32.modfInterval([${t.params.input}) returned { fract: [${got.fract}], whole: [${got.whole}] }. Expected { fract: [${expected.fract}], whole: [${expected.whole}] }`
    );
  });

interface RefractCase {
  input: [number[], number[], number];
  expected: (number | IntervalBounds)[];
}

// Scope for refractInterval tests so that they can have constants for magic
// numbers that don't pollute the global namespace or have unwieldy long names.
{
  const kNegativeOneBounds = {
    f32: [
      reinterpretU64AsF64(0xbff0_0000_c000_0000n),
      reinterpretU64AsF64(0xbfef_ffff_4000_0000n),
    ] as IntervalBounds,
    f16: [reinterpretU16AsF16(0xbc06), reinterpretU16AsF16(0xbbfa)] as IntervalBounds,
  } as const;

  // prettier-ignore
  const kRefractIntervalCases = {
    f32: [
      // k > 0
      // vec2
      { input: [[1, -2], [3, 4], 5], expected: [[reinterpretU32AsF32(0x40ce87a4), reinterpretU32AsF32(0x40ce8840)],  // ~6.454...
          [reinterpretU32AsF32(0xc100fae8), reinterpretU32AsF32(0xc100fa80)]] },  // ~-8.061...
      // vec3
      { input: [[1, -2, 3], [-4, 5, -6], 7], expected: [[reinterpretU32AsF32(0x40d24480), reinterpretU32AsF32(0x40d24c00)],  // ~6.571...
          [reinterpretU32AsF32(0xc1576f80), reinterpretU32AsF32(0xc1576ad0)],  // ~-13.464...
          [reinterpretU32AsF32(0x41a2d9b0), reinterpretU32AsF32(0x41a2dc80)]] },  // ~20.356...
      // vec4
      { input: [[1, -2, 3, -4], [-5, 6, -7, 8], 9], expected: [[reinterpretU32AsF32(0x410ae480), reinterpretU32AsF32(0x410af240)],  // ~8.680...
          [reinterpretU32AsF32(0xc18cf7c0), reinterpretU32AsF32(0xc18cef80)],  // ~-17.620...
          [reinterpretU32AsF32(0x41d46cc0), reinterpretU32AsF32(0x41d47660)],  // ~26.553...
          [reinterpretU32AsF32(0xc20dfa80), reinterpretU32AsF32(0xc20df500)]] },  // ~-35.494...
    ] as RefractCase[],
    f16: [
      // k > 0
      // vec2
      { input: [[1, -2], [3, 4], 5], expected: [[reinterpretU16AsF16(0x4620), reinterpretU16AsF16(0x46bc)],  // ~6.454...
          [reinterpretU16AsF16(0xc840), reinterpretU16AsF16(0xc7b0)]] },  // ~-8.061...
      // vec3
      { input: [[1, -2, 3], [-4, 5, -6], 7], expected: [[reinterpretU16AsF16(0x4100), reinterpretU16AsF16(0x4940)],  // ~6.571...
      [reinterpretU16AsF16(0xcc98), reinterpretU16AsF16(0xc830)],  // ~-13.464...
      [reinterpretU16AsF16(0x4b20), reinterpretU16AsF16(0x4e90)]] },  // ~20.356...
      // vec4
      // x = [1, -2, 3, -4], y = [-5, 6, -7, 8], z = 9,
      // dot(y, x) = -71, k = 1.0 - 9 * 9 * (1.0 - 71 * 71) = 408241 overflow f16.
      { input: [[1, -2, 3, -4], [-5, 6, -7, 8], 9], expected: [kUnboundedBounds, kUnboundedBounds, kUnboundedBounds, kUnboundedBounds] },
      // x = [1, -2, 3, -4], y = [-5, 4, -3, 2], z = 2.5,
      // dot(y, x) = -30, k = 1.0 - 2.5 * 2.5 * (1.0 - 30 * 30) = 5619.75.
      // a = z * dot(y, x) + sqrt(k) = ~-0.035, result is about z * x - a * y = [~2.325, ~-4.86, ~7.4025, ~-9.93]
      { input: [[1, -2, 3, -4], [-5, 4, -3, 2], 2.5], expected: [[reinterpretU16AsF16(0x3900), reinterpretU16AsF16(0x4410)],  // ~2.325
          [reinterpretU16AsF16(0xc640), reinterpretU16AsF16(0xc300)],  // ~-4.86
          [reinterpretU16AsF16(0x4660), reinterpretU16AsF16(0x4838)],  // ~7.4025
          [reinterpretU16AsF16(0xc950), reinterpretU16AsF16(0xc8a0)]] },  // ~-9.93
    ] as RefractCase[],
  } as const;

  g.test('refractInterval')
    .params(u =>
      u
        .combine('trait', ['f32', 'f16'] as const)
        .beginSubcases()
        .expandWithParams<RefractCase>(p => {
          const trait = FP[p.trait];
          const constants = trait.constants();
          // prettier-ignore
          return [
            ...kRefractIntervalCases[p.trait],

            // k < 0
            { input: [[1, 1], [0.1, 0], 10], expected: [0, 0] },

            // k contains 0
            { input: [[1, 1], [0.1, 0], 1.005038], expected: [kUnboundedBounds, kUnboundedBounds] },

            // k > 0
            // vec2
            { input: [[1, 1], [1, 0], 1], expected: [kNegativeOneBounds[p.trait], 1] },
            // vec3
            { input: [[1, 1, 1], [1, 0, 0], 1], expected: [kNegativeOneBounds[p.trait], 1, 1] },
            // vec4
            { input: [[1, 1, 1, 1], [1, 0, 0, 0], 1], expected: [kNegativeOneBounds[p.trait], 1, 1, 1] },

            // Test that dot going OOB bounds in the intermediate calculations propagates
            { input: [[constants.positive.nearest_max, constants.positive.max, constants.negative.min], [1.0, 1.0, 1.0], 1], expected: [kUnboundedBounds, kUnboundedBounds, kUnboundedBounds] },
            { input: [[constants.positive.nearest_max, constants.negative.min, constants.positive.max], [1.0, 1.0, 1.0], 1], expected: [kUnboundedBounds, kUnboundedBounds, kUnboundedBounds] },
            { input: [[constants.positive.max, constants.positive.nearest_max, constants.negative.min], [1.0, 1.0, 1.0], 1], expected: [kUnboundedBounds, kUnboundedBounds, kUnboundedBounds] },
            { input: [[constants.negative.min, constants.positive.nearest_max, constants.positive.max], [1.0, 1.0, 1.0], 1], expected: [kUnboundedBounds, kUnboundedBounds, kUnboundedBounds] },
            { input: [[constants.positive.max, constants.negative.min, constants.positive.nearest_max], [1.0, 1.0, 1.0], 1], expected: [kUnboundedBounds, kUnboundedBounds, kUnboundedBounds] },
            { input: [[constants.negative.min, constants.positive.max, constants.positive.nearest_max], [1.0, 1.0, 1.0], 1], expected: [kUnboundedBounds, kUnboundedBounds, kUnboundedBounds] },
          ];
        })
    )
    .fn(t => {
      const [i, s, r] = t.params.input;
      const trait = FP[t.params.trait];
      const expected = trait.toVector(t.params.expected);
      const got = trait.refractInterval(i, s, r);
      t.expect(
        objectEquals(expected, got),
        `${t.params.trait}.refractIntervals([${i}], [${s}], ${r}) returned [${got}]. Expected [${expected}]`
      );
    });
}<|MERGE_RESOLUTION|>--- conflicted
+++ resolved
@@ -7900,7 +7900,6 @@
           { input: [[-10.0, 0.0], [10.0, 0.0], [10.0, 0.0]], expected: [[10.0, 0.0]] },
           { input: [[10.0, 0.0], [-10.0, 10.0], [10.0, -10.0]], expected: [[10.0, 0.0]] },
           { input: [[-10.0, 0.0], [-10.0, 10.0], [10.0, -10.0]], expected: [[-10.0, 0.0]] },
-<<<<<<< HEAD
           { input: [[0.1, 0.0], [0.1, 0.0], [0.1, 0.0]], expected: [[kConstantCorrectlyRoundedExpectation[p.trait]['-0.1'], 0.0]] },
           { input: [[-0.1, 0.0], [0.1, 0.0], [0.1, 0.0]], expected: [[kConstantCorrectlyRoundedExpectation[p.trait]['0.1'], 0.0]] },
           { input: [[0.1, 0.0], [-0.1, 0.1], [0.1, -0.1]], expected: [[kConstantCorrectlyRoundedExpectation[p.trait]['0.1'], 0.0]] },
@@ -7920,27 +7919,6 @@
           { input: [[0.1, 0.0, 0.0], [-0.1, 0.0, 0.0], [0.1, -0.0, 0.0]], expected: [[kConstantCorrectlyRoundedExpectation[p.trait]['0.1'], 0.0, 0.0]] },
           { input: [[-0.1, 0.0, 0.0], [-0.1, 0.0, 0.0], [0.1, -0.0, 0.0]], expected: [[kConstantCorrectlyRoundedExpectation[p.trait]['-0.1'], 0.0, 0.0]] },
 
-=======
-          { input: [[0.1, 0.0], [0.1, 0.0], [0.1, 0.0]], expected: [[trait.correctlyRoundedInterval(-0.1).bounds(), 0.0]] },
-          { input: [[-0.1, 0.0], [0.1, 0.0], [0.1, 0.0]], expected: [[trait.correctlyRoundedInterval(0.1).bounds(), 0.0]] },
-          { input: [[0.1, 0.0], [-0.1, 0.1], [0.1, -0.1]], expected: [[trait.correctlyRoundedInterval(0.1).bounds(), 0.0]] },
-          { input: [[-0.1, 0.0], [-0.1, 0.1], [0.1, -0.1]], expected: [[trait.correctlyRoundedInterval(-0.1).bounds(), 0.0]] },
-
-          // vec3
-          { input: [[1.0, 0.0, 0.0], [1.0, 0.0, 0.0], [1.0, 0.0, 0.0]], expected: [[-1.0, 0.0, 0.0]] },
-          { input: [[-1.0, 0.0, 0.0], [1.0, 0.0, 0.0], [1.0, 0.0, 0.0]], expected: [[1.0, 0.0, 0.0]] },
-          { input: [[1.0, 0.0, 0.0], [-1.0, 1.0, 0.0], [1.0, -1.0, 0.0]], expected: [[1.0, 0.0, 0.0]] },
-          { input: [[-1.0, 0.0, 0.0], [-1.0, 1.0, 0.0], [1.0, -1.0, 0.0]], expected: [[-1.0, 0.0, 0.0]] },
-          { input: [[10.0, 0.0, 0.0], [10.0, 0.0, 0.0], [10.0, 0.0, 0.0]], expected: [[-10.0, 0.0, 0.0]] },
-          { input: [[-10.0, 0.0, 0.0], [10.0, 0.0, 0.0], [10.0, 0.0, 0.0]], expected: [[10.0, 0.0, 0.0]] },
-          { input: [[10.0, 0.0, 0.0], [-10.0, 10.0, 0.0], [10.0, -10.0, 0.0]], expected: [[10.0, 0.0, 0.0]] },
-          { input: [[-10.0, 0.0, 0.0], [-10.0, 10.0, 0.0], [10.0, -10.0, 0.0]], expected: [[-10.0, 0.0, 0.0]] },
-          { input: [[0.1, 0.0, 0.0], [0.1, 0.0, 0.0], [0.1, 0.0, 0.0]], expected: [[trait.correctlyRoundedInterval(-0.1).bounds(), 0.0, 0.0]] },
-          { input: [[-0.1, 0.0, 0.0], [0.1, 0.0, 0.0], [0.1, 0.0, 0.0]], expected: [[trait.correctlyRoundedInterval(0.1).bounds(), 0.0, 0.0]] },
-          { input: [[0.1, 0.0, 0.0], [-0.1, 0.0, 0.0], [0.1, -0.0, 0.0]], expected: [[trait.correctlyRoundedInterval(0.1).bounds(), 0.0, 0.0]] },
-          { input: [[-0.1, 0.0, 0.0], [-0.1, 0.0, 0.0], [0.1, -0.0, 0.0]], expected: [[trait.correctlyRoundedInterval(-0.1).bounds(), 0.0, 0.0]] },
-
->>>>>>> 04a32acf
           // vec4
           { input: [[1.0, 0.0, 0.0, 0.0], [1.0, 0.0, 0.0, 0.0], [1.0, 0.0, 0.0, 0.0]], expected: [[-1.0, 0.0, 0.0, 0.0]] },
           { input: [[-1.0, 0.0, 0.0, 0.0], [1.0, 0.0, 0.0, 0.0], [1.0, 0.0, 0.0, 0.0]], expected: [[1.0, 0.0, 0.0, 0.0]] },
@@ -7950,17 +7928,10 @@
           { input: [[-10.0, 0.0, 0.0, 0.0], [10.0, 0.0, 0.0, 0.0], [10.0, 0.0, 0.0, 0.0]], expected: [[10.0, 0.0, 0.0, 0.0]] },
           { input: [[10.0, 0.0, 0.0, 0.0], [-10.0, 10.0, 0.0, 0.0], [10.0, -10.0, 0.0, 0.0]], expected: [[10.0, 0.0, 0.0, 0.0]] },
           { input: [[-10.0, 0.0, 0.0, 0.0], [-10.0, 10.0, 0.0, 0.0], [10.0, -10.0, 0.0, 0.0]], expected: [[-10.0, 0.0, 0.0, 0.0]] },
-<<<<<<< HEAD
           { input: [[0.1, 0.0, 0.0, 0.0], [0.1, 0.0, 0.0, 0.0], [0.1, 0.0, 0.0, 0.0]], expected: [[kConstantCorrectlyRoundedExpectation[p.trait]['-0.1'], 0.0, 0.0, 0.0]] },
           { input: [[-0.1, 0.0, 0.0, 0.0], [0.1, 0.0, 0.0, 0.0], [0.1, 0.0, 0.0, 0.0]], expected: [[kConstantCorrectlyRoundedExpectation[p.trait]['0.1'], 0.0, 0.0, 0.0]] },
           { input: [[0.1, 0.0, 0.0, 0.0], [-0.1, 0.0, 0.0, 0.0], [0.1, -0.0, 0.0, 0.0]], expected: [[kConstantCorrectlyRoundedExpectation[p.trait]['0.1'], 0.0, 0.0, 0.0]] },
           { input: [[-0.1, 0.0, 0.0, 0.0], [-0.1, 0.0, 0.0, 0.0], [0.1, -0.0, 0.0, 0.0]], expected: [[kConstantCorrectlyRoundedExpectation[p.trait]['-0.1'], 0.0, 0.0, 0.0]] },
-=======
-          { input: [[0.1, 0.0, 0.0, 0.0], [0.1, 0.0, 0.0, 0.0], [0.1, 0.0, 0.0, 0.0]], expected: [[trait.correctlyRoundedInterval(-0.1).bounds(), 0.0, 0.0, 0.0]] },
-          { input: [[-0.1, 0.0, 0.0, 0.0], [0.1, 0.0, 0.0, 0.0], [0.1, 0.0, 0.0, 0.0]], expected: [[trait.correctlyRoundedInterval(0.1).bounds(), 0.0, 0.0, 0.0]] },
-          { input: [[0.1, 0.0, 0.0, 0.0], [-0.1, 0.0, 0.0, 0.0], [0.1, -0.0, 0.0, 0.0]], expected: [[trait.correctlyRoundedInterval(0.1).bounds(), 0.0, 0.0, 0.0]] },
-          { input: [[-0.1, 0.0, 0.0, 0.0], [-0.1, 0.0, 0.0, 0.0], [0.1, -0.0, 0.0, 0.0]], expected: [[trait.correctlyRoundedInterval(-0.1).bounds(), 0.0, 0.0, 0.0]] },
->>>>>>> 04a32acf
 
           // dot(y, z) === 0
           { input: [[1.0, 1.0], [1.0, 0.0], [0.0, 1.0]], expected:  [[-1.0, -1.0]] },
