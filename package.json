{
  "name": "@webgpu/cts",
  "version": "0.1.0",
  "description": "WebGPU Conformance Test Suite",
  "scripts": {
    "test": "grunt pre",
    "check": "grunt check",
    "standalone": "grunt standalone",
    "wpt": "grunt wpt",
    "fix": "grunt fix",
    "unittest": "grunt unittest",
    "gen_wpt_cts_html": "node tools/gen_wpt_cts_html",
    "start": "node tools/dev_server",
    "dev": "node tools/dev_server"
  },
  "engines": {
    "node": ">=12.0.0"
  },
  "repository": {
    "type": "git",
    "url": "git+https://github.com/gpuweb/cts.git"
  },
  "author": "WebGPU CTS Contributors",
  "private": true,
  "license": "BSD-3-Clause",
  "bugs": {
    "url": "https://github.com/gpuweb/cts/issues"
  },
  "homepage": "https://github.com/gpuweb/cts#readme",
  "devDependencies": {
    "@babel/cli": "^7.12.1",
    "@babel/core": "^7.12.3",
    "@babel/preset-typescript": "^7.12.1",
    "@types/babel__core": "^7.1.12",
    "@types/express": "^4.17.9",
    "@types/jquery": "^3.5.3",
    "@types/morgan": "^1.9.2",
    "@types/node": "^14.11.10",
    "@types/offscreencanvas": "^2019.6.2",
<<<<<<< HEAD
    "@webgpu/types": "0.0.45",
=======
    "@webgpu/types": "0.0.44",
>>>>>>> c513966e
    "babel-plugin-add-header-comment": "^1.0.3",
    "babel-plugin-const-enum": "^1.0.1",
    "chokidar": "^3.4.3",
    "eslint": "^7.11.0",
    "eslint-plugin-ban": "^1.5.1",
    "eslint-plugin-import": "^2.22.1",
    "express": "^4.17.1",
    "grunt": "^1.3.0",
    "grunt-contrib-clean": "^2.0.0",
    "grunt-contrib-copy": "^1.0.0",
    "grunt-http-server": "^2.1.0",
    "grunt-run": "^0.8.1",
    "grunt-ts": "^6.0.0-beta.22",
    "gts": "^3.0.1",
    "morgan": "^1.10.0",
    "portfinder": "^1.0.28",
    "quiet-grunt": "^0.2.3",
    "ts-node": "^9.0.0",
    "typescript": "^4.1.2"
  }
}<|MERGE_RESOLUTION|>--- conflicted
+++ resolved
@@ -37,11 +37,7 @@
     "@types/morgan": "^1.9.2",
     "@types/node": "^14.11.10",
     "@types/offscreencanvas": "^2019.6.2",
-<<<<<<< HEAD
     "@webgpu/types": "0.0.45",
-=======
-    "@webgpu/types": "0.0.44",
->>>>>>> c513966e
     "babel-plugin-add-header-comment": "^1.0.3",
     "babel-plugin-const-enum": "^1.0.1",
     "chokidar": "^3.4.3",
