--- conflicted
+++ resolved
@@ -29,12 +29,8 @@
     "@types/jquery": "^3.5.3",
     "@types/node": "^14.11.10",
     "@types/offscreencanvas": "^2019.6.2",
-<<<<<<< HEAD
     "@webgpu/glslang": "^0.0.15",
-    "@webgpu/types": "0.0.31",
-=======
     "@webgpu/types": "0.0.32",
->>>>>>> a4895d67
     "babel-plugin-add-header-comment": "^1.0.3",
     "babel-plugin-const-enum": "^1.0.1",
     "eslint": "^7.11.0",
