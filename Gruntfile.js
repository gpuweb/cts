--- conflicted
+++ resolved
@@ -87,7 +87,6 @@
           { expand: true, cwd: 'out', src: 'webgpu/listing.js', dest: 'out-wpt/' },
         ],
       },
-<<<<<<< HEAD
       glslang: {
         files: [
           {
@@ -98,10 +97,7 @@
           },
         ],
       },
-      'out-wpt': {
-=======
       'out-wpt-htmlfiles': {
->>>>>>> 7c44fd7b
         files: [
           { expand: true, cwd: 'src', src: 'webgpu/**/*.html', dest: 'out-wpt/' },
         ],
@@ -171,23 +167,16 @@
     require('quiet-grunt');
   });
 
-<<<<<<< HEAD
-  grunt.registerTask('prebuild', 'Pre-build tasks (clean and re-copy)', [
-    'clean',
-    'copy:webgpu-constants',
+  grunt.registerTask('build-standalone', 'Build out/ (no checks, no WPT)', [
+    'run:build-out',
     'copy:glslang',
-  ]);
-  grunt.registerTask('compile', 'Compile and generate (no checks, no WPT)', [
-=======
-  grunt.registerTask('build-standalone', 'Build out/ (no checks, no WPT)', [
->>>>>>> 7c44fd7b
-    'run:build-out',
     'run:generate-version',
     'run:generate-listings',
   ]);
   grunt.registerTask('build-wpt', 'Build out/ (no checks)', [
     'run:build-out-wpt',
     'run:autoformat-out-wpt',
+    'copy:glslang',
     'run:generate-version',
     'run:generate-listings',
     'copy:out-wpt-generated',
