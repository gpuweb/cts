module.exports = function (grunt) {
  // Project configuration.
  grunt.initConfig({
    pkg: grunt.file.readJSON('package.json'),

    clean: {
      out: ['out/', 'out-wpt'],
    },

    run: {
      'generate-version': {
        cmd: 'node',
        args: ['tools/gen_version'],
      },
      'generate-listings': {
        cmd: 'node',
        args: ['tools/gen_listings', 'webgpu', 'unittests', 'demo'],
      },
      'generate-wpt-cts-html': {
        cmd: 'node',
        args: ['tools/gen_wpt_cts_html', 'out-wpt/cts.html', 'src/common/templates/cts.html'],
      },
      test: {
        cmd: 'node',
        args: ['tools/run', 'unittests:*'],
      },
      'build-out': {
        cmd: 'node',
        args: [
          'node_modules/@babel/cli/bin/babel',
          '--source-maps=true',
          '--extensions=.ts',
          '--out-dir=out/',
          'src/',
        ],
      },
      lint: {
        cmd: 'node',
        args: ['node_modules/eslint/bin/eslint', 'src/**/*.ts', '--max-warnings=0'],
      },
      fix: {
        cmd: 'node',
        args: ['node_modules/eslint/bin/eslint', 'src/**/*.ts', '--fix'],
      },
    },

    watch: {
      src: {
        files: ['src/**/*'],
        tasks: ['run:build-out', 'run:lint'],
        options: {
          spawn: false,
        }
      }
    },

    copy: {
      'out-wpt': {
        files: [
<<<<<<< HEAD
          { expand: true, cwd: 'out', src: 'common/constants.js', dest: 'out-wpt/' },
=======
          { expand: true, cwd: '.', src: 'LICENSE.txt', dest: 'out-wpt/' },
>>>>>>> 48e3e266
          { expand: true, cwd: 'out', src: 'common/framework/**/*.js', dest: 'out-wpt/' },
          { expand: true, cwd: 'out', src: 'common/runtime/wpt.js', dest: 'out-wpt/' },
          { expand: true, cwd: 'out', src: 'common/runtime/helper/**/*.js', dest: 'out-wpt/' },
          { expand: true, cwd: 'out', src: 'webgpu/**/*.js', dest: 'out-wpt/' },
          { expand: true, cwd: 'src', src: 'webgpu/**/*.html', dest: 'out-wpt/' },
        ],
      },
    },

    'http-server': {
      '.': {
        root: '.',
        port: 8080,
        host: '127.0.0.1',
        cache: -1,
      },
      'background': {
        root: '.',
        port: 8080,
        host: '127.0.0.1',
        cache: -1,
        runInBackground: true,
        logFn: function (req, res, error) {
          // Only log errors to not spam the console.
          if (error) {
            console.error(error);
          }
        },
      },
    },

    ts: {
      check: {
        tsconfig: {
          tsconfig: 'tsconfig.json',
          passThrough: true,
        },
      },
    },
  });

  grunt.loadNpmTasks('grunt-contrib-clean');
  grunt.loadNpmTasks('grunt-contrib-copy');
  grunt.loadNpmTasks('grunt-http-server');
  grunt.loadNpmTasks('grunt-run');
  grunt.loadNpmTasks('grunt-ts');
  grunt.loadNpmTasks('grunt-contrib-watch');

  grunt.event.on('watch', function (action, filepath) {
    const buildArgs = grunt.config(['run', 'build-out', 'args']);
    buildArgs[buildArgs.length - 1] = filepath;
    grunt.config(['run', 'build-out', 'args'], buildArgs);

    const lintArgs = grunt.config(['run', 'lint', 'args']);
    lintArgs[lintArgs.length - 1] = filepath;
    grunt.config(['run', 'lint', 'args'], lintArgs);
  });

  const helpMessageTasks = [];
  function registerTaskAndAddToHelp(name, desc, deps) {
    grunt.registerTask(name, deps);
    addExistingTaskToHelp(name, desc);
  }
  function addExistingTaskToHelp(name, desc) {
    helpMessageTasks.push({ name, desc });
  }

  grunt.registerTask('set-quiet-mode', () => {
    grunt.log.write('Running other tasks');
    require('quiet-grunt');
  });

  grunt.registerTask('prebuild', 'Pre-build tasks (clean and re-copy)', [
    'clean',
  ]);
  grunt.registerTask('compile', 'Compile and generate (no checks, no WPT)', [
    'run:build-out',
    'run:generate-version',
    'run:generate-listings',
  ]);
  grunt.registerTask('generate-wpt', 'Generate out-wpt/', [
    'copy:out-wpt',
    'run:generate-wpt-cts-html',
  ]);
  grunt.registerTask('compile-done-message', () => {
    process.stderr.write('\nBuild completed! Running checks/tests');
  });

  registerTaskAndAddToHelp('pre', 'Run all presubmit checks: build+typecheck+test+lint', [
    'set-quiet-mode',
    'wpt',
    'run:lint',
  ]);
  registerTaskAndAddToHelp('test', 'Quick development build: build+typecheck+test', [
    'set-quiet-mode',
    'prebuild',
    'compile',
    'compile-done-message',
    'ts:check',
    'run:test',
  ]);
  registerTaskAndAddToHelp('wpt', 'Build for WPT: build+typecheck+test+wpt', [
    'set-quiet-mode',
    'prebuild',
    'compile',
    'generate-wpt',
    'compile-done-message',
    'ts:check',
    'run:test',
  ]);
  registerTaskAndAddToHelp('check', 'Typecheck and lint', [
    'set-quiet-mode',
    'ts:check',
    'run:lint',
  ]);
  registerTaskAndAddToHelp('dev', 'Start the dev server, and watch for changes', [
    'http-server:background',
    'watch',
  ]);

  registerTaskAndAddToHelp('serve', 'Serve out/ on 127.0.0.1:8080', ['http-server:.']);
  registerTaskAndAddToHelp('fix', 'Fix lint and formatting', ['run:fix']);

  grunt.registerTask('default', '', () => {
    console.error('\nAvailable tasks (see grunt --help for info):');
    for (const { name, desc } of helpMessageTasks) {
      console.error(`$ grunt ${name}`);
      console.error(`  ${desc}`);
    }
  });
};<|MERGE_RESOLUTION|>--- conflicted
+++ resolved
@@ -57,11 +57,6 @@
     copy: {
       'out-wpt': {
         files: [
-<<<<<<< HEAD
-          { expand: true, cwd: 'out', src: 'common/constants.js', dest: 'out-wpt/' },
-=======
-          { expand: true, cwd: '.', src: 'LICENSE.txt', dest: 'out-wpt/' },
->>>>>>> 48e3e266
           { expand: true, cwd: 'out', src: 'common/framework/**/*.js', dest: 'out-wpt/' },
           { expand: true, cwd: 'out', src: 'common/runtime/wpt.js', dest: 'out-wpt/' },
           { expand: true, cwd: 'out', src: 'common/runtime/helper/**/*.js', dest: 'out-wpt/' },
